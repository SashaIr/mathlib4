--- conflicted
+++ resolved
@@ -464,8 +464,6 @@
 
 instance : IsAddHaarMeasure (volume : Measure (E K)) := prod.instIsAddHaarMeasure volume volume
 
-<<<<<<< HEAD
-=======
 instance : NoAtoms (volume : Measure (E K)) := by
   obtain ⟨w⟩ := (inferInstance : Nonempty (InfinitePlace K))
   by_cases hw : IsReal w
@@ -473,7 +471,6 @@
   · exact @prod.instNoAtoms_snd _ _ _ _ volume volume _
       (pi_noAtoms ⟨w, not_isReal_iff_isComplex.mp hw⟩)
 
->>>>>>> eec9c859
 /-- The fudge factor that appears in the formula for the volume of `convexBodyLT`. -/
 noncomputable abbrev convexBodyLTFactor : ℝ≥0∞ :=
   (2 : ℝ≥0∞) ^ NrRealPlaces K * (NNReal.pi : ℝ≥0∞) ^ NrComplexPlaces K
