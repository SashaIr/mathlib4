/-
Copyright (c) 2020 Kenny Lau. All rights reserved.
Released under Apache 2.0 license as described in the file LICENSE.
Authors: Kenny Lau
-/
import Mathlib.FieldTheory.Normal
import Mathlib.FieldTheory.Perfect
import Mathlib.RingTheory.Localization.Integral

#align_import field_theory.is_alg_closed.basic from "leanprover-community/mathlib"@"00f91228655eecdcd3ac97a7fd8dbcb139fe990a"

/-!
# Algebraically Closed Field

In this file we define the typeclass for algebraically closed fields and algebraic closures,
and prove some of their properties.

## Main Definitions

- `IsAlgClosed k` is the typeclass saying `k` is an algebraically closed field, i.e. every
polynomial in `k` splits.

- `IsAlgClosure R K` is the typeclass saying `K` is an algebraic closure of `R`, where `R` is a
  commutative ring. This means that the map from `R` to `K` is injective, and `K` is
  algebraically closed and algebraic over `R`

- `IsAlgClosed.lift` is a map from an algebraic extension `L` of `R`, into any algebraically
  closed extension of `R`.

- `IsAlgClosure.equiv` is a proof that any two algebraic closures of the
  same field are isomorphic.

## Tags

algebraic closure, algebraically closed

## TODO

- Prove that if `K / k` is algebraic, and any monic irreducible polynomial over `k` has a root
  in `K`, then `K` is algebraically closed (in fact an algebraic closure of `k`).

  Reference: <https://kconrad.math.uconn.edu/blurbs/galoistheory/algclosure.pdf>, Theorem 2

-/


universe u v w

open scoped Classical BigOperators Polynomial

open Polynomial

variable (k : Type u) [Field k]

/-- Typeclass for algebraically closed fields.

To show `Polynomial.Splits p f` for an arbitrary ring homomorphism `f`,
see `IsAlgClosed.splits_codomain` and `IsAlgClosed.splits_domain`.
-/
class IsAlgClosed : Prop where
  splits : ∀ p : k[X], p.Splits <| RingHom.id k
#align is_alg_closed IsAlgClosed

/-- Every polynomial splits in the field extension `f : K →+* k` if `k` is algebraically closed.

See also `IsAlgClosed.splits_domain` for the case where `K` is algebraically closed.
-/
theorem IsAlgClosed.splits_codomain {k K : Type*} [Field k] [IsAlgClosed k] [Field K] {f : K →+* k}
    (p : K[X]) : p.Splits f := by convert IsAlgClosed.splits (p.map f); simp [splits_map_iff]
#align is_alg_closed.splits_codomain IsAlgClosed.splits_codomain

/-- Every polynomial splits in the field extension `f : K →+* k` if `K` is algebraically closed.

See also `IsAlgClosed.splits_codomain` for the case where `k` is algebraically closed.
-/
theorem IsAlgClosed.splits_domain {k K : Type*} [Field k] [IsAlgClosed k] [Field K] {f : k →+* K}
    (p : k[X]) : p.Splits f :=
  Polynomial.splits_of_splits_id _ <| IsAlgClosed.splits _
#align is_alg_closed.splits_domain IsAlgClosed.splits_domain

namespace IsAlgClosed

variable {k}

theorem exists_root [IsAlgClosed k] (p : k[X]) (hp : p.degree ≠ 0) : ∃ x, IsRoot p x :=
  exists_root_of_splits _ (IsAlgClosed.splits p) hp
#align is_alg_closed.exists_root IsAlgClosed.exists_root

theorem exists_pow_nat_eq [IsAlgClosed k] (x : k) {n : ℕ} (hn : 0 < n) : ∃ z, z ^ n = x := by
  have : degree (X ^ n - C x) ≠ 0 := by
    rw [degree_X_pow_sub_C hn x]
    exact ne_of_gt (WithBot.coe_lt_coe.2 hn)
  obtain ⟨z, hz⟩ := exists_root (X ^ n - C x) this
  · use z
    simp only [eval_C, eval_X, eval_pow, eval_sub, IsRoot.def] at hz
    exact sub_eq_zero.1 hz
#align is_alg_closed.exists_pow_nat_eq IsAlgClosed.exists_pow_nat_eq

theorem exists_eq_mul_self [IsAlgClosed k] (x : k) : ∃ z, x = z * z := by
  rcases exists_pow_nat_eq x zero_lt_two with ⟨z, rfl⟩
  exact ⟨z, sq z⟩
#align is_alg_closed.exists_eq_mul_self IsAlgClosed.exists_eq_mul_self

theorem roots_eq_zero_iff [IsAlgClosed k] {p : k[X]} :
    p.roots = 0 ↔ p = Polynomial.C (p.coeff 0) := by
  refine' ⟨fun h => _, fun hp => by rw [hp, roots_C]⟩
  rcases le_or_lt (degree p) 0 with hd | hd
  · exact eq_C_of_degree_le_zero hd
  · obtain ⟨z, hz⟩ := IsAlgClosed.exists_root p hd.ne'
    rw [← mem_roots (ne_zero_of_degree_gt hd), h] at hz
    simp at hz
#align is_alg_closed.roots_eq_zero_iff IsAlgClosed.roots_eq_zero_iff

theorem exists_eval₂_eq_zero_of_injective {R : Type*} [Ring R] [IsAlgClosed k] (f : R →+* k)
    (hf : Function.Injective f) (p : R[X]) (hp : p.degree ≠ 0) : ∃ x, p.eval₂ f x = 0 :=
  let ⟨x, hx⟩ := exists_root (p.map f) (by rwa [degree_map_eq_of_injective hf])
  ⟨x, by rwa [eval₂_eq_eval_map, ← IsRoot]⟩
#align is_alg_closed.exists_eval₂_eq_zero_of_injective IsAlgClosed.exists_eval₂_eq_zero_of_injective

theorem exists_eval₂_eq_zero {R : Type*} [Field R] [IsAlgClosed k] (f : R →+* k) (p : R[X])
    (hp : p.degree ≠ 0) : ∃ x, p.eval₂ f x = 0 :=
  exists_eval₂_eq_zero_of_injective f f.injective p hp
#align is_alg_closed.exists_eval₂_eq_zero IsAlgClosed.exists_eval₂_eq_zero

variable (k)

theorem exists_aeval_eq_zero_of_injective {R : Type*} [CommRing R] [IsAlgClosed k] [Algebra R k]
    (hinj : Function.Injective (algebraMap R k)) (p : R[X]) (hp : p.degree ≠ 0) :
    ∃ x : k, aeval x p = 0 :=
  exists_eval₂_eq_zero_of_injective (algebraMap R k) hinj p hp
#align is_alg_closed.exists_aeval_eq_zero_of_injective IsAlgClosed.exists_aeval_eq_zero_of_injective

theorem exists_aeval_eq_zero {R : Type*} [Field R] [IsAlgClosed k] [Algebra R k] (p : R[X])
    (hp : p.degree ≠ 0) : ∃ x : k, aeval x p = 0 :=
  exists_eval₂_eq_zero (algebraMap R k) p hp
#align is_alg_closed.exists_aeval_eq_zero IsAlgClosed.exists_aeval_eq_zero

theorem of_exists_root (H : ∀ p : k[X], p.Monic → Irreducible p → ∃ x, p.eval x = 0) :
    IsAlgClosed k := by
  refine ⟨fun p ↦ Or.inr ?_⟩
  intro q hq _
  have : Irreducible (q * C (leadingCoeff q)⁻¹) := by
    rw [← coe_normUnit_of_ne_zero hq.ne_zero]
    exact (associated_normalize _).irreducible hq
  obtain ⟨x, hx⟩ := H (q * C (leadingCoeff q)⁻¹) (monic_mul_leadingCoeff_inv hq.ne_zero) this
  exact degree_mul_leadingCoeff_inv q hq.ne_zero ▸ degree_eq_one_of_irreducible_of_root this hx
#align is_alg_closed.of_exists_root IsAlgClosed.of_exists_root

theorem of_ringEquiv (k' : Type u) [Field k'] (e : k ≃+* k')
    [IsAlgClosed k] : IsAlgClosed k' := by
  apply IsAlgClosed.of_exists_root
  intro p hmp hp
  have hpe : degree (p.map e.symm.toRingHom) ≠ 0 := by
    rw [degree_map]
    exact ne_of_gt (degree_pos_of_irreducible hp)
  rcases IsAlgClosed.exists_root (k := k) (p.map e.symm) hpe with ⟨x, hx⟩
  use e x
  rw [IsRoot] at hx
  apply e.symm.injective
  rw [map_zero, ← hx]
  clear hx hpe hp hmp
  induction p using Polynomial.induction_on <;> simp_all

theorem degree_eq_one_of_irreducible [IsAlgClosed k] {p : k[X]} (hp : Irreducible p) :
    p.degree = 1 :=
  degree_eq_one_of_irreducible_of_splits hp (IsAlgClosed.splits_codomain _)
#align is_alg_closed.degree_eq_one_of_irreducible IsAlgClosed.degree_eq_one_of_irreducible

theorem algebraMap_surjective_of_isIntegral {k K : Type*} [Field k] [Ring K] [IsDomain K]
    [hk : IsAlgClosed k] [Algebra k K] (hf : Algebra.IsIntegral k K) :
    Function.Surjective (algebraMap k K) := by
  refine' fun x => ⟨-(minpoly k x).coeff 0, _⟩
  have hq : (minpoly k x).leadingCoeff = 1 := minpoly.monic (hf x)
  have h : (minpoly k x).degree = 1 := degree_eq_one_of_irreducible k (minpoly.irreducible (hf x))
  have : aeval x (minpoly k x) = 0 := minpoly.aeval k x
  rw [eq_X_add_C_of_degree_eq_one h, hq, C_1, one_mul, aeval_add, aeval_X, aeval_C,
    add_eq_zero_iff_eq_neg] at this
  exact (RingHom.map_neg (algebraMap k K) ((minpoly k x).coeff 0)).symm ▸ this.symm
#align is_alg_closed.algebra_map_surjective_of_is_integral IsAlgClosed.algebraMap_surjective_of_isIntegral

theorem algebraMap_surjective_of_isIntegral' {k K : Type*} [Field k] [CommRing K] [IsDomain K]
    [IsAlgClosed k] (f : k →+* K) (hf : f.IsIntegral) : Function.Surjective f :=
  @algebraMap_surjective_of_isIntegral k K _ _ _ _ f.toAlgebra hf
#align is_alg_closed.algebra_map_surjective_of_is_integral' IsAlgClosed.algebraMap_surjective_of_isIntegral'

theorem algebraMap_surjective_of_isAlgebraic {k K : Type*} [Field k] [Ring K] [IsDomain K]
    [IsAlgClosed k] [Algebra k K] (hf : Algebra.IsAlgebraic k K) :
    Function.Surjective (algebraMap k K) :=
  algebraMap_surjective_of_isIntegral hf.isIntegral
#align is_alg_closed.algebra_map_surjective_of_is_algebraic IsAlgClosed.algebraMap_surjective_of_isAlgebraic

end IsAlgClosed

/-- If `k` is algebraically closed, `K / k` is a field extension, `L / k` is an intermediate field
which is algebraic, then `L` is equal to `k`. A corollary of
`IsAlgClosed.algebraMap_surjective_of_isAlgebraic`. -/
theorem IntermediateField.eq_bot_of_isAlgClosed_of_isAlgebraic {k K : Type*} [Field k] [Field K]
    [IsAlgClosed k] [Algebra k K] (L : IntermediateField k K) (hf : Algebra.IsAlgebraic k L) :
    L = ⊥ := bot_unique fun x hx ↦ by
  obtain ⟨y, hy⟩ := IsAlgClosed.algebraMap_surjective_of_isAlgebraic hf ⟨x, hx⟩
  exact ⟨y, congr_arg (algebraMap L K) hy⟩

/-- Typeclass for an extension being an algebraic closure. -/
class IsAlgClosure (R : Type u) (K : Type v) [CommRing R] [Field K] [Algebra R K]
    [NoZeroSMulDivisors R K] : Prop where
  alg_closed : IsAlgClosed K
  algebraic : Algebra.IsAlgebraic R K
#align is_alg_closure IsAlgClosure

theorem isAlgClosure_iff (K : Type v) [Field K] [Algebra k K] :
    IsAlgClosure k K ↔ IsAlgClosed K ∧ Algebra.IsAlgebraic k K :=
  ⟨fun h => ⟨h.1, h.2⟩, fun h => ⟨h.1, h.2⟩⟩
#align is_alg_closure_iff isAlgClosure_iff

instance (priority := 100) IsAlgClosure.normal (R K : Type*) [Field R] [Field K] [Algebra R K]
    [IsAlgClosure R K] : Normal R K :=
  ⟨IsAlgClosure.algebraic, fun _ =>
    @IsAlgClosed.splits_codomain _ _ _ (IsAlgClosure.alg_closed R) _ _ _⟩
#align is_alg_closure.normal IsAlgClosure.normal

instance (priority := 100) IsAlgClosure.separable (R K : Type*) [Field R] [Field K] [Algebra R K]
    [IsAlgClosure R K] [CharZero R] : IsSeparable R K :=
  ⟨fun _ => (minpoly.irreducible (IsAlgClosure.algebraic _).isIntegral).separable⟩
#align is_alg_closure.separable IsAlgClosure.separable

namespace IsAlgClosed

variable {K : Type u} [Field K] {L : Type v} {M : Type w} [Field L] [Algebra K L] [Field M]
  [Algebra K M] [IsAlgClosed M]

/-- If E/L/K is a tower of field extensions with E/L algebraic, and if M is an algebraically
  closed extension of K, then any embedding of L/K into M/K extends to an embedding of E/K.
  Known as the extension lemma in https://math.stackexchange.com/a/687914. -/
theorem surjective_comp_algebraMap_of_isAlgebraic {E : Type*}
    [Field E] [Algebra K E] [Algebra L E] [IsScalarTower K L E] (hE : Algebra.IsAlgebraic L E) :
    Function.Surjective fun φ : E →ₐ[K] M ↦ φ.comp (IsScalarTower.toAlgHom K L E) :=
  fun f ↦ IntermediateField.exists_algHom_of_splits'
    (E := E) f fun s ↦ ⟨(hE s).isIntegral, IsAlgClosed.splits_codomain _⟩

variable (hL : Algebra.IsAlgebraic K L) (K L M)

/-- Less general version of `lift`. -/
private noncomputable irreducible_def lift_aux : L →ₐ[K] M :=
  Classical.choice <| IntermediateField.nonempty_algHom_of_adjoin_splits
    (fun x _ ↦ ⟨(hL x).isIntegral, splits_codomain (minpoly K x)⟩)
    (IntermediateField.adjoin_univ K L)

variable {R : Type u} [CommRing R]

variable {S : Type v} [CommRing S] [IsDomain S] [Algebra R S] [Algebra R M] [NoZeroSMulDivisors R S]
  [NoZeroSMulDivisors R M] (hS : Algebra.IsAlgebraic R S)

variable {M}

private theorem FractionRing.isAlgebraic :
    letI : IsDomain R := (NoZeroSMulDivisors.algebraMap_injective R S).isDomain _
    letI : Algebra (FractionRing R) (FractionRing S) := FractionRing.liftAlgebra R _
    Algebra.IsAlgebraic (FractionRing R) (FractionRing S) := by
  letI : IsDomain R := (NoZeroSMulDivisors.algebraMap_injective R S).isDomain _
  letI : Algebra (FractionRing R) (FractionRing S) := FractionRing.liftAlgebra R _
  have := FractionRing.isScalarTower_liftAlgebra R (FractionRing S)
  intro
  exact
    (IsFractionRing.isAlgebraic_iff R (FractionRing R) (FractionRing S)).1
      ((IsFractionRing.isAlgebraic_iff' R S (FractionRing S)).1 hS _)

/-- A (random) homomorphism from an algebraic extension of R into an algebraically
  closed extension of R. -/
noncomputable irreducible_def lift : S →ₐ[R] M := by
  letI : IsDomain R := (NoZeroSMulDivisors.algebraMap_injective R S).isDomain _
  letI := FractionRing.liftAlgebra R M
  letI := FractionRing.liftAlgebra R (FractionRing S)
  have := FractionRing.isScalarTower_liftAlgebra R M
  have := FractionRing.isScalarTower_liftAlgebra R (FractionRing S)
  have : Algebra.IsAlgebraic (FractionRing R) (FractionRing S) :=
    FractionRing.isAlgebraic hS
  let f : FractionRing S →ₐ[FractionRing R] M := lift_aux (FractionRing R) (FractionRing S) M this
  exact (f.restrictScalars R).comp ((Algebra.ofId S (FractionRing S)).restrictScalars R)
#align is_alg_closed.lift IsAlgClosed.lift

noncomputable instance (priority := 100) perfectRing (p : ℕ) [Fact p.Prime] [CharP k p]
    [IsAlgClosed k] : PerfectRing k p :=
  PerfectRing.ofSurjective k p fun _ => IsAlgClosed.exists_pow_nat_eq _ <| NeZero.pos p
#align is_alg_closed.perfect_ring IsAlgClosed.perfectRing

/-- Algebraically closed fields are infinite since `Xⁿ⁺¹ - 1` is separable when `#K = n` -/
instance (priority := 500) {K : Type*} [Field K] [IsAlgClosed K] : Infinite K := by
  apply Infinite.of_not_fintype
  intro hfin
  set n := Fintype.card K
  set f := (X : K[X]) ^ (n + 1) - 1
  have hfsep : Separable f := separable_X_pow_sub_C 1 (by simp) one_ne_zero
  apply Nat.not_succ_le_self (Fintype.card K)
  have hroot : n.succ = Fintype.card (f.rootSet K) := by
    erw [card_rootSet_eq_natDegree hfsep (IsAlgClosed.splits_domain _), natDegree_X_pow_sub_C]
  rw [hroot]
  exact Fintype.card_le_of_injective _ Subtype.coe_injective

end IsAlgClosed

namespace IsAlgClosure

-- Porting note: errors with
-- > cannot find synthesization order for instance alg_closed with type
-- > all remaining arguments have metavariables
-- attribute [local instance] IsAlgClosure.alg_closed

section

variable (R : Type u) [CommRing R] (L : Type v) (M : Type w) [Field L] [Field M]
variable [Algebra R M] [NoZeroSMulDivisors R M] [IsAlgClosure R M]
variable [Algebra R L] [NoZeroSMulDivisors R L] [IsAlgClosure R L]

/-- A (random) isomorphism between two algebraic closures of `R`. -/
noncomputable def equiv : L ≃ₐ[R] M :=
  -- Porting note: added to replace local instance above
  haveI : IsAlgClosed L := IsAlgClosure.alg_closed R
  haveI : IsAlgClosed M := IsAlgClosure.alg_closed R
  AlgEquiv.ofBijective _ (IsAlgClosure.algebraic.algHom_bijective₂
    (IsAlgClosed.lift IsAlgClosure.algebraic : L →ₐ[R] M)
    (IsAlgClosed.lift IsAlgClosure.algebraic : M →ₐ[R] L)).1
#align is_alg_closure.equiv IsAlgClosure.equiv

end

variable (K : Type*) (J : Type*) (R : Type u) (S : Type*) (L : Type v) (M : Type w)
  [Field K] [Field J] [CommRing R] [CommRing S] [Field L] [Field M]
  [Algebra R M] [NoZeroSMulDivisors R M] [IsAlgClosure R M] [Algebra K M] [IsAlgClosure K M]
  [Algebra S L] [NoZeroSMulDivisors S L] [IsAlgClosure S L]

section EquivOfAlgebraic

variable [Algebra R S] [Algebra R L] [IsScalarTower R S L]
variable [Algebra K J] [Algebra J L] [IsAlgClosure J L] [Algebra K L] [IsScalarTower K J L]

/-- If `J` is an algebraic extension of `K` and `L` is an algebraic closure of `J`, then it is
  also an algebraic closure of `K`. -/
theorem ofAlgebraic (hKJ : Algebra.IsAlgebraic K J) : IsAlgClosure K L :=
  ⟨IsAlgClosure.alg_closed J, hKJ.trans IsAlgClosure.algebraic⟩
#align is_alg_closure.of_algebraic IsAlgClosure.ofAlgebraic

/-- A (random) isomorphism between an algebraic closure of `R` and an algebraic closure of
  an algebraic extension of `R` -/
noncomputable def equivOfAlgebraic' [Nontrivial S] [NoZeroSMulDivisors R S]
    (hRL : Algebra.IsAlgebraic R L) : L ≃ₐ[R] M := by
  letI : NoZeroSMulDivisors R L := NoZeroSMulDivisors.of_algebraMap_injective <| by
    rw [IsScalarTower.algebraMap_eq R S L]
    exact (Function.Injective.comp (NoZeroSMulDivisors.algebraMap_injective S L)
            (NoZeroSMulDivisors.algebraMap_injective R S) : _)
  letI : IsAlgClosure R L :=
    { alg_closed := IsAlgClosure.alg_closed S
      algebraic := hRL }
  exact IsAlgClosure.equiv _ _ _
#align is_alg_closure.equiv_of_algebraic' IsAlgClosure.equivOfAlgebraic'

/-- A (random) isomorphism between an algebraic closure of `K` and an algebraic closure
  of an algebraic extension of `K` -/
noncomputable def equivOfAlgebraic (hKJ : Algebra.IsAlgebraic K J) : L ≃ₐ[K] M :=
  equivOfAlgebraic' K J _ _ (hKJ.trans IsAlgClosure.algebraic)
#align is_alg_closure.equiv_of_algebraic IsAlgClosure.equivOfAlgebraic

end EquivOfAlgebraic

section EquivOfEquiv

variable {R S}

/-- Used in the definition of `equivOfEquiv` -/
noncomputable def equivOfEquivAux (hSR : S ≃+* R) :
    { e : L ≃+* M // e.toRingHom.comp (algebraMap S L) = (algebraMap R M).comp hSR.toRingHom } := by
  letI : Algebra R S := RingHom.toAlgebra hSR.symm.toRingHom
  letI : Algebra S R := RingHom.toAlgebra hSR.toRingHom
  letI : IsDomain R := (NoZeroSMulDivisors.algebraMap_injective R M).isDomain _
  letI : IsDomain S := (NoZeroSMulDivisors.algebraMap_injective S L).isDomain _
  letI : Algebra R L := RingHom.toAlgebra ((algebraMap S L).comp (algebraMap R S))
  haveI : IsScalarTower R S L := IsScalarTower.of_algebraMap_eq fun _ => rfl
  haveI : IsScalarTower S R L :=
    IsScalarTower.of_algebraMap_eq (by simp [RingHom.algebraMap_toAlgebra])
  haveI : NoZeroSMulDivisors R S := NoZeroSMulDivisors.of_algebraMap_injective hSR.symm.injective
  refine
    ⟨equivOfAlgebraic' R S L M
        (IsAlgClosure.algebraic.tower_top_of_injective
          (show Function.Injective (algebraMap S R) from hSR.injective)), ?_⟩
  ext x
  simp only [RingEquiv.toRingHom_eq_coe, Function.comp_apply, RingHom.coe_comp,
    AlgEquiv.coe_ringEquiv, RingEquiv.coe_toRingHom]
  conv_lhs => rw [← hSR.symm_apply_apply x]
  show equivOfAlgebraic' R S L M _ (algebraMap R L (hSR x)) = _
  rw [AlgEquiv.commutes]
#align is_alg_closure.equiv_of_equiv_aux IsAlgClosure.equivOfEquivAux

/-- Algebraic closure of isomorphic fields are isomorphic -/
noncomputable def equivOfEquiv (hSR : S ≃+* R) : L ≃+* M :=
  equivOfEquivAux L M hSR
#align is_alg_closure.equiv_of_equiv IsAlgClosure.equivOfEquiv

@[simp]
theorem equivOfEquiv_comp_algebraMap (hSR : S ≃+* R) :
    (↑(equivOfEquiv L M hSR) : L →+* M).comp (algebraMap S L) = (algebraMap R M).comp hSR :=
  (equivOfEquivAux L M hSR).2
#align is_alg_closure.equiv_of_equiv_comp_algebra_map IsAlgClosure.equivOfEquiv_comp_algebraMap

@[simp]
theorem equivOfEquiv_algebraMap (hSR : S ≃+* R) (s : S) :
    equivOfEquiv L M hSR (algebraMap S L s) = algebraMap R M (hSR s) :=
  RingHom.ext_iff.1 (equivOfEquiv_comp_algebraMap L M hSR) s
#align is_alg_closure.equiv_of_equiv_algebra_map IsAlgClosure.equivOfEquiv_algebraMap

@[simp]
theorem equivOfEquiv_symm_algebraMap (hSR : S ≃+* R) (r : R) :
    (equivOfEquiv L M hSR).symm (algebraMap R M r) = algebraMap S L (hSR.symm r) :=
  (equivOfEquiv L M hSR).injective (by simp)
#align is_alg_closure.equiv_of_equiv_symm_algebra_map IsAlgClosure.equivOfEquiv_symm_algebraMap

@[simp]
theorem equivOfEquiv_symm_comp_algebraMap (hSR : S ≃+* R) :
    ((equivOfEquiv L M hSR).symm : M →+* L).comp (algebraMap R M) =
      (algebraMap S L).comp hSR.symm :=
  RingHom.ext_iff.2 (equivOfEquiv_symm_algebraMap L M hSR)
#align is_alg_closure.equiv_of_equiv_symm_comp_algebra_map IsAlgClosure.equivOfEquiv_symm_comp_algebraMap

end EquivOfEquiv

end IsAlgClosure

section Algebra.IsAlgebraic

<<<<<<< HEAD
variable {F K : Type*} (A : Type*) [Field F] [Field K] [Field A] [IsAlgClosed A] [Algebra F K]
  (hK : Algebra.IsAlgebraic F K) [Algebra F A]
=======
variable {F K : Type*} (A : Type*) [Field F] [Field K] [Field A] [Algebra F K] [Algebra F A]
  (hK : Algebra.IsAlgebraic F K)
>>>>>>> d794a20c

/-- Let `A` be an algebraically closed field and let `x ∈ K`, with `K/F` an algebraic extension
  of fields. Then the images of `x` by the `F`-algebra morphisms from `K` to `A` are exactly
  the roots in `A` of the minimal polynomial of `x` over `F`. -/
<<<<<<< HEAD
theorem Algebra.IsAlgebraic.range_eval_eq_rootSet_minpoly (x : K) :
=======
theorem Algebra.IsAlgebraic.range_eval_eq_rootSet_minpoly [IsAlgClosed A] (x : K) :
>>>>>>> d794a20c
    (Set.range fun ψ : K →ₐ[F] A ↦ ψ x) = (minpoly F x).rootSet A :=
  range_eval_eq_rootSet_minpoly_of_splits A (fun _ ↦ IsAlgClosed.splits_codomain _) hK x
#align algebra.is_algebraic.range_eval_eq_root_set_minpoly Algebra.IsAlgebraic.range_eval_eq_rootSet_minpoly

<<<<<<< HEAD
/-- All `F`-`AlgHom`s from `K` to an algebraic closed field `A` factor through any subextension of
`A/F` in which the minimal polynomial of elements of `K` splits. -/
def IntermediateField.algHomEquivAlgHomOfIsAlgClosed (L : IntermediateField F A)
    (hL : ∀ x : K, (minpoly F x).Splits (algebraMap F L)) :
    (K →ₐ[F] L) ≃ (K →ₐ[F] A) where
  toFun := L.val.comp
  invFun := by
    refine fun f => f.codRestrict _ (fun x => ?_)
    suffices f x ∈ L.val '' rootSet (minpoly F x) L by
      obtain ⟨z, -, hz⟩ := this
      rw [← hz]
      exact SetLike.coe_mem z
    rw [image_rootSet (hL x), ← Algebra.IsAlgebraic.range_eval_eq_rootSet_minpoly _ hK]
    exact Set.mem_range_self f
  left_inv _ := rfl
  right_inv _ := by rfl

theorem IntermediateField.algHomEquivAlgHomOfIsAlgClosed_apply_apply (L : IntermediateField F A)
    (hL : ∀ x : K, (minpoly F x).Splits (algebraMap F L)) (f : K →ₐ[F] L) (x : K) :
    algHomEquivAlgHomOfIsAlgClosed A hK L hL f x = algebraMap L A (f x) := rfl

/-- All `F`-`AlgHom`s from `K` to an algebraic closed field `A` factor through any subfield of `A`
in which the minimal polynomial of elements of `K` splits. -/
noncomputable def Algebra.IsAlgebraic.algHomEquivAlgHomOfIsAlgClosed (L : Type*) [Field L]
    [Algebra F L] [Algebra L A] [IsScalarTower F L A]
    (hL : ∀ x : K, (minpoly F x).Splits (algebraMap F L)) :
    (K →ₐ[F] L) ≃ (K →ₐ[F] A) := by
  refine (AlgEquiv.refl.arrowCongr
    (AlgEquiv.ofInjectiveField (IsScalarTower.toAlgHom F L A))).trans ?_
  refine IntermediateField.algHomEquivAlgHomOfIsAlgClosed
    A hK (IsScalarTower.toAlgHom F L A).fieldRange ?_
  exact fun x => splits_of_algHom (hL x) (AlgHom.rangeRestrict _)

theorem Algebra.IsAlgebraic.algHomEquivAlgHomOfIsAlgClosed_apply_apply (L : Type*) [Field L]
    [Algebra F L] [Algebra L A] [IsScalarTower F L A]
    (hL : ∀ x : K, (minpoly F x).Splits (algebraMap F L)) (f : K →ₐ[F] L) (x : K) :
    Algebra.IsAlgebraic.algHomEquivAlgHomOfIsAlgClosed A hK L hL f x =
    algebraMap L A (f x) := rfl
=======
/-- All `F`-embeddings of a field `K` into another field `A` factor through any intermediate
field of `A/F` in which the minimal polynomial of elements of `K` splits. -/
@[simps]
def IntermediateField.algHomEquivAlgHomOfSplits (L : IntermediateField F A)
    (hL : ∀ x : K, (minpoly F x).Splits (algebraMap F L)) :
    (K →ₐ[F] L) ≃ (K →ₐ[F] A) where
  toFun := L.val.comp
  invFun f := f.codRestrict _ fun x ↦
    ((hK x).isIntegral.map f).mem_intermediateField_of_minpoly_splits <| by
      rw [minpoly.algHom_eq f f.injective]; exact hL x
  left_inv _ := rfl
  right_inv _ := by rfl

theorem IntermediateField.algHomEquivAlgHomOfSplits_apply_apply (L : IntermediateField F A)
    (hL : ∀ x : K, (minpoly F x).Splits (algebraMap F L)) (f : K →ₐ[F] L) (x : K) :
    algHomEquivAlgHomOfSplits A hK L hL f x = algebraMap L A (f x) := rfl

/-- All `F`-embeddings of a field `K` into another field `A` factor through any subextension
of `A/F` in which the minimal polynomial of elements of `K` splits. -/
noncomputable def Algebra.IsAlgebraic.algHomEquivAlgHomOfSplits (L : Type*) [Field L]
    [Algebra F L] [Algebra L A] [IsScalarTower F L A]
    (hL : ∀ x : K, (minpoly F x).Splits (algebraMap F L)) :
    (K →ₐ[F] L) ≃ (K →ₐ[F] A) :=
  (AlgEquiv.refl.arrowCongr (AlgEquiv.ofInjectiveField (IsScalarTower.toAlgHom F L A))).trans <|
    IntermediateField.algHomEquivAlgHomOfSplits A hK (IsScalarTower.toAlgHom F L A).fieldRange
    fun x ↦ splits_of_algHom (hL x) (AlgHom.rangeRestrict _)

theorem Algebra.IsAlgebraic.algHomEquivAlgHomOfSplits_apply_apply (L : Type*) [Field L]
    [Algebra F L] [Algebra L A] [IsScalarTower F L A]
    (hL : ∀ x : K, (minpoly F x).Splits (algebraMap F L)) (f : K →ₐ[F] L) (x : K) :
    Algebra.IsAlgebraic.algHomEquivAlgHomOfSplits A hK L hL f x = algebraMap L A (f x) := rfl
>>>>>>> d794a20c

end Algebra.IsAlgebraic<|MERGE_RESOLUTION|>--- conflicted
+++ resolved
@@ -425,66 +425,17 @@
 
 section Algebra.IsAlgebraic
 
-<<<<<<< HEAD
-variable {F K : Type*} (A : Type*) [Field F] [Field K] [Field A] [IsAlgClosed A] [Algebra F K]
-  (hK : Algebra.IsAlgebraic F K) [Algebra F A]
-=======
 variable {F K : Type*} (A : Type*) [Field F] [Field K] [Field A] [Algebra F K] [Algebra F A]
   (hK : Algebra.IsAlgebraic F K)
->>>>>>> d794a20c
 
 /-- Let `A` be an algebraically closed field and let `x ∈ K`, with `K/F` an algebraic extension
   of fields. Then the images of `x` by the `F`-algebra morphisms from `K` to `A` are exactly
   the roots in `A` of the minimal polynomial of `x` over `F`. -/
-<<<<<<< HEAD
-theorem Algebra.IsAlgebraic.range_eval_eq_rootSet_minpoly (x : K) :
-=======
 theorem Algebra.IsAlgebraic.range_eval_eq_rootSet_minpoly [IsAlgClosed A] (x : K) :
->>>>>>> d794a20c
     (Set.range fun ψ : K →ₐ[F] A ↦ ψ x) = (minpoly F x).rootSet A :=
   range_eval_eq_rootSet_minpoly_of_splits A (fun _ ↦ IsAlgClosed.splits_codomain _) hK x
 #align algebra.is_algebraic.range_eval_eq_root_set_minpoly Algebra.IsAlgebraic.range_eval_eq_rootSet_minpoly
 
-<<<<<<< HEAD
-/-- All `F`-`AlgHom`s from `K` to an algebraic closed field `A` factor through any subextension of
-`A/F` in which the minimal polynomial of elements of `K` splits. -/
-def IntermediateField.algHomEquivAlgHomOfIsAlgClosed (L : IntermediateField F A)
-    (hL : ∀ x : K, (minpoly F x).Splits (algebraMap F L)) :
-    (K →ₐ[F] L) ≃ (K →ₐ[F] A) where
-  toFun := L.val.comp
-  invFun := by
-    refine fun f => f.codRestrict _ (fun x => ?_)
-    suffices f x ∈ L.val '' rootSet (minpoly F x) L by
-      obtain ⟨z, -, hz⟩ := this
-      rw [← hz]
-      exact SetLike.coe_mem z
-    rw [image_rootSet (hL x), ← Algebra.IsAlgebraic.range_eval_eq_rootSet_minpoly _ hK]
-    exact Set.mem_range_self f
-  left_inv _ := rfl
-  right_inv _ := by rfl
-
-theorem IntermediateField.algHomEquivAlgHomOfIsAlgClosed_apply_apply (L : IntermediateField F A)
-    (hL : ∀ x : K, (minpoly F x).Splits (algebraMap F L)) (f : K →ₐ[F] L) (x : K) :
-    algHomEquivAlgHomOfIsAlgClosed A hK L hL f x = algebraMap L A (f x) := rfl
-
-/-- All `F`-`AlgHom`s from `K` to an algebraic closed field `A` factor through any subfield of `A`
-in which the minimal polynomial of elements of `K` splits. -/
-noncomputable def Algebra.IsAlgebraic.algHomEquivAlgHomOfIsAlgClosed (L : Type*) [Field L]
-    [Algebra F L] [Algebra L A] [IsScalarTower F L A]
-    (hL : ∀ x : K, (minpoly F x).Splits (algebraMap F L)) :
-    (K →ₐ[F] L) ≃ (K →ₐ[F] A) := by
-  refine (AlgEquiv.refl.arrowCongr
-    (AlgEquiv.ofInjectiveField (IsScalarTower.toAlgHom F L A))).trans ?_
-  refine IntermediateField.algHomEquivAlgHomOfIsAlgClosed
-    A hK (IsScalarTower.toAlgHom F L A).fieldRange ?_
-  exact fun x => splits_of_algHom (hL x) (AlgHom.rangeRestrict _)
-
-theorem Algebra.IsAlgebraic.algHomEquivAlgHomOfIsAlgClosed_apply_apply (L : Type*) [Field L]
-    [Algebra F L] [Algebra L A] [IsScalarTower F L A]
-    (hL : ∀ x : K, (minpoly F x).Splits (algebraMap F L)) (f : K →ₐ[F] L) (x : K) :
-    Algebra.IsAlgebraic.algHomEquivAlgHomOfIsAlgClosed A hK L hL f x =
-    algebraMap L A (f x) := rfl
-=======
 /-- All `F`-embeddings of a field `K` into another field `A` factor through any intermediate
 field of `A/F` in which the minimal polynomial of elements of `K` splits. -/
 @[simps]
@@ -516,6 +467,5 @@
     [Algebra F L] [Algebra L A] [IsScalarTower F L A]
     (hL : ∀ x : K, (minpoly F x).Splits (algebraMap F L)) (f : K →ₐ[F] L) (x : K) :
     Algebra.IsAlgebraic.algHomEquivAlgHomOfSplits A hK L hL f x = algebraMap L A (f x) := rfl
->>>>>>> d794a20c
 
 end Algebra.IsAlgebraic