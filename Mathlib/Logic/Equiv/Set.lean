--- conflicted
+++ resolved
@@ -62,20 +62,6 @@
 
 -- Porting note: increased priority so this fires before `image_subset_iff`
 @[simp high]
-<<<<<<< HEAD
-protected theorem symm_image_subset_iff {α β} (e : α ≃ β) (s : Set α) (t : Set β) :
-    e.symm '' t ⊆ s ↔ t ⊆ e '' s := by rw [image_subset_iff, e.image_eq_preimage]
-#align equiv.subset_image Equiv.symm_image_subset_iff
-
--- Porting note: increased priority so this fires before `image_subset_iff`
-@[simp high]
-protected theorem subset_symm_image_iff {α β} (e : α ≃ β) (s : Set α) (t : Set β) :
-    s ⊆ e.symm '' t ↔ e '' s ⊆ t :=
-  calc
-    s ⊆ e.symm '' t ↔ e.symm.symm '' s ⊆ t := by rw [e.symm.symm_image_subset_iff]
-    _ ↔ e '' s ⊆ t := by rw [e.symm_symm]
-#align equiv.subset_image' Equiv.subset_symm_image_iff
-=======
 protected theorem symm_image_subset {α β} (e : α ≃ β) (s : Set α) (t : Set β) :
     e.symm '' t ⊆ s ↔ t ⊆ e '' s := by rw [image_subset_iff, e.image_eq_preimage]
 #align equiv.subset_image Equiv.symm_image_subset
@@ -92,7 +78,6 @@
 #align equiv.subset_image' Equiv.subset_symm_image
 
 @[deprecated] alias subset_image' := Equiv.subset_symm_image -- deprecated since 2024-01-19
->>>>>>> def91a5b
 
 @[simp]
 theorem symm_image_image {α β} (e : α ≃ β) (s : Set α) : e.symm '' (e '' s) = s :=
