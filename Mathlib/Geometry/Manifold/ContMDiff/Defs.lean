/-
Copyright (c) 2020 Sébastien Gouëzel. All rights reserved.
Released under Apache 2.0 license as described in the file LICENSE.
Authors: Sébastien Gouëzel, Floris van Doorn
-/
import Mathlib.Geometry.Manifold.SmoothManifoldWithCorners
import Mathlib.Geometry.Manifold.LocalInvariantProperties

#align_import geometry.manifold.cont_mdiff from "leanprover-community/mathlib"@"e5ab837fc252451f3eb9124ae6e7b6f57455e7b9"

/-!
# Smooth functions between smooth manifolds

We define `Cⁿ` functions between smooth manifolds, as functions which are `Cⁿ` in charts, and prove
basic properties of these notions.

## Main definitions and statements

Let `M` and `M'` be two smooth manifolds, with respect to model with corners `I` and `I'`. Let
`f : M → M'`.

* `ContMDiffWithinAt I I' n f s x` states that the function `f` is `Cⁿ` within the set `s`
  around the point `x`.
* `ContMDiffAt I I' n f x` states that the function `f` is `Cⁿ` around `x`.
* `ContMDiffOn I I' n f s` states that the function `f` is `Cⁿ` on the set `s`
* `ContMDiff I I' n f` states that the function `f` is `Cⁿ`.

We also give some basic properties of smooth functions between manifolds, following the API of
smooth functions between vector spaces.
See `Basic.lean` for further basic properties of smooth functions between smooth manifolds,
`NormedSpace.lean` for the equivalence of manifold-smoothness to usual smoothness,
`Product.lean` for smoothness results related to the product of manifolds and
`Atlas.lean` for smoothness of atlas members and local structomorphisms.

## Implementation details

Many properties follow for free from the corresponding properties of functions in vector spaces,
as being `Cⁿ` is a local property invariant under the smooth groupoid. We take advantage of the
general machinery developed in `LocalInvariantProperties.lean` to get these properties
automatically. For instance, the fact that being `Cⁿ` does not depend on the chart one considers
is given by `liftPropWithinAt_indep_chart`.

For this to work, the definition of `ContMDiffWithinAt` and friends has to
follow definitionally the setup of local invariant properties. Still, we recast the definition
in terms of extended charts in `contMDiffOn_iff` and `contMDiff_iff`.
-/


open Set Function Filter ChartedSpace SmoothManifoldWithCorners

open scoped Topology Manifold

/-! ### Definition of smooth functions between manifolds -/


variable {𝕜 : Type*} [NontriviallyNormedField 𝕜]
  -- declare a smooth manifold `M` over the pair `(E, H)`.
  {E : Type*}
  [NormedAddCommGroup E] [NormedSpace 𝕜 E] {H : Type*} [TopologicalSpace H]
  (I : ModelWithCorners 𝕜 E H) {M : Type*} [TopologicalSpace M] [ChartedSpace H M]
  [SmoothManifoldWithCorners I M]
  -- declare a smooth manifold `M'` over the pair `(E', H')`.
  {E' : Type*}
  [NormedAddCommGroup E'] [NormedSpace 𝕜 E'] {H' : Type*} [TopologicalSpace H']
  (I' : ModelWithCorners 𝕜 E' H') {M' : Type*} [TopologicalSpace M'] [ChartedSpace H' M']
  [SmoothManifoldWithCorners I' M']
  -- declare a manifold `M''` over the pair `(E'', H'')`.
  {E'' : Type*}
  [NormedAddCommGroup E''] [NormedSpace 𝕜 E''] {H'' : Type*} [TopologicalSpace H'']
  {I'' : ModelWithCorners 𝕜 E'' H''} {M'' : Type*} [TopologicalSpace M''] [ChartedSpace H'' M'']
  -- declare a smooth manifold `N` over the pair `(F, G)`.
  {F : Type*}
  [NormedAddCommGroup F] [NormedSpace 𝕜 F] {G : Type*} [TopologicalSpace G]
  {J : ModelWithCorners 𝕜 F G} {N : Type*} [TopologicalSpace N] [ChartedSpace G N]
  [SmoothManifoldWithCorners J N]
  -- declare a smooth manifold `N'` over the pair `(F', G')`.
  {F' : Type*}
  [NormedAddCommGroup F'] [NormedSpace 𝕜 F'] {G' : Type*} [TopologicalSpace G']
  {J' : ModelWithCorners 𝕜 F' G'} {N' : Type*} [TopologicalSpace N'] [ChartedSpace G' N']
  [SmoothManifoldWithCorners J' N']
  -- F₁, F₂, F₃, F₄ are normed spaces
  {F₁ : Type*}
  [NormedAddCommGroup F₁] [NormedSpace 𝕜 F₁] {F₂ : Type*} [NormedAddCommGroup F₂]
  [NormedSpace 𝕜 F₂] {F₃ : Type*} [NormedAddCommGroup F₃] [NormedSpace 𝕜 F₃] {F₄ : Type*}
  [NormedAddCommGroup F₄] [NormedSpace 𝕜 F₄]
  -- declare functions, sets, points and smoothness indices
  {e : PartialHomeomorph M H}
  {e' : PartialHomeomorph M' H'} {f f₁ : M → M'} {s s₁ t : Set M} {x : M} {m n : ℕ∞}

/-- Property in the model space of a model with corners of being `C^n` within at set at a point,
when read in the model vector space. This property will be lifted to manifolds to define smooth
functions between manifolds. -/
def ContDiffWithinAtProp (n : ℕ∞) (f : H → H') (s : Set H) (x : H) : Prop :=
  ContDiffWithinAt 𝕜 n (I' ∘ f ∘ I.symm) (I.symm ⁻¹' s ∩ range I) (I x)
#align cont_diff_within_at_prop ContDiffWithinAtProp

theorem contDiffWithinAtProp_self_source {f : E → H'} {s : Set E} {x : E} :
    ContDiffWithinAtProp 𝓘(𝕜, E) I' n f s x ↔ ContDiffWithinAt 𝕜 n (I' ∘ f) s x := by
  simp_rw [ContDiffWithinAtProp, modelWithCornersSelf_coe, range_id, inter_univ]
  rfl
#align cont_diff_within_at_prop_self_source contDiffWithinAtProp_self_source

theorem contDiffWithinAtProp_self {f : E → E'} {s : Set E} {x : E} :
    ContDiffWithinAtProp 𝓘(𝕜, E) 𝓘(𝕜, E') n f s x ↔ ContDiffWithinAt 𝕜 n f s x :=
  contDiffWithinAtProp_self_source 𝓘(𝕜, E')
#align cont_diff_within_at_prop_self contDiffWithinAtProp_self

theorem contDiffWithinAtProp_self_target {f : H → E'} {s : Set H} {x : H} :
    ContDiffWithinAtProp I 𝓘(𝕜, E') n f s x ↔
      ContDiffWithinAt 𝕜 n (f ∘ I.symm) (I.symm ⁻¹' s ∩ range I) (I x) :=
  Iff.rfl
#align cont_diff_within_at_prop_self_target contDiffWithinAtProp_self_target

/-- Being `Cⁿ` in the model space is a local property, invariant under smooth maps. Therefore,
it will lift nicely to manifolds. -/
theorem contDiffWithinAt_localInvariantProp (n : ℕ∞) :
    (contDiffGroupoid ∞ I).LocalInvariantProp (contDiffGroupoid ∞ I')
      (ContDiffWithinAtProp I I' n) where
  is_local := by
    intro s x u f u_open xu
    have : I.symm ⁻¹' (s ∩ u) ∩ range I = I.symm ⁻¹' s ∩ range I ∩ I.symm ⁻¹' u := by
      simp only [inter_right_comm, preimage_inter]
    rw [ContDiffWithinAtProp, ContDiffWithinAtProp, this]
    symm
    apply contDiffWithinAt_inter
    have : u ∈ 𝓝 (I.symm (I x)) := by
      rw [ModelWithCorners.left_inv]; exact IsOpen.mem_nhds u_open xu
    apply ContinuousAt.preimage_mem_nhds I.continuous_symm.continuousAt this
  right_invariance' := by
    intro s x f e he hx h
    rw [ContDiffWithinAtProp] at h ⊢
    have : I x = (I ∘ e.symm ∘ I.symm) (I (e x)) := by simp only [hx, mfld_simps]
    rw [this] at h
    have : I (e x) ∈ I.symm ⁻¹' e.target ∩ range I := by simp only [hx, mfld_simps]
    have := (mem_groupoid_of_pregroupoid.2 he).2.contDiffWithinAt this
    convert (h.comp' _ (this.of_le le_top)).mono_of_mem _ using 1
    · ext y; simp only [mfld_simps]
    refine' mem_nhdsWithin.mpr
      ⟨I.symm ⁻¹' e.target, e.open_target.preimage I.continuous_symm, by
        simp_rw [mem_preimage, I.left_inv, e.mapsTo hx], _⟩
    mfld_set_tac
  congr_of_forall := by
    intro s x f g h hx hf
    apply hf.congr
    · intro y hy
      simp only [mfld_simps] at hy
      simp only [h, hy, mfld_simps]
    · simp only [hx, mfld_simps]
  left_invariance' := by
    intro s x f e' he' hs hx h
    rw [ContDiffWithinAtProp] at h ⊢
    have A : (I' ∘ f ∘ I.symm) (I x) ∈ I'.symm ⁻¹' e'.source ∩ range I' := by
      simp only [hx, mfld_simps]
    have := (mem_groupoid_of_pregroupoid.2 he').1.contDiffWithinAt A
    convert (this.of_le le_top).comp _ h _
    · ext y; simp only [mfld_simps]
    · intro y hy; simp only [mfld_simps] at hy; simpa only [hy, mfld_simps] using hs hy.1
#align cont_diff_within_at_local_invariant_prop contDiffWithinAt_localInvariantProp

theorem contDiffWithinAtProp_mono_of_mem (n : ℕ∞) ⦃s x t⦄ ⦃f : H → H'⦄ (hts : s ∈ 𝓝[t] x)
    (h : ContDiffWithinAtProp I I' n f s x) : ContDiffWithinAtProp I I' n f t x := by
  refine' h.mono_of_mem _
  refine' inter_mem _ (mem_of_superset self_mem_nhdsWithin <| inter_subset_right _ _)
  rwa [← Filter.mem_map, ← I.image_eq, I.symm_map_nhdsWithin_image]
#align cont_diff_within_at_prop_mono_of_mem contDiffWithinAtProp_mono_of_mem

theorem contDiffWithinAtProp_id (x : H) : ContDiffWithinAtProp I I n id univ x := by
  simp only [ContDiffWithinAtProp._eq_1, comp.left_id, preimage_univ, univ_inter]
  have : ContDiffWithinAt 𝕜 n id (range I) (I x) := contDiff_id.contDiffAt.contDiffWithinAt
  refine this.congr (fun y hy => ?_) ?_
  · simp only [ModelWithCorners.right_inv I hy, mfld_simps]
  · simp only [mfld_simps]
#align cont_diff_within_at_prop_id contDiffWithinAtProp_id

/-- A function is `n` times continuously differentiable within a set at a point in a manifold if
it is continuous and it is `n` times continuously differentiable in this set around this point, when
read in the preferred chart at this point. -/
def ContMDiffWithinAt (n : ℕ∞) (f : M → M') (s : Set M) (x : M) :=
  LiftPropWithinAt (ContDiffWithinAtProp I I' n) f s x
#align cont_mdiff_within_at ContMDiffWithinAt

/-- Abbreviation for `ContMDiffWithinAt I I' ⊤ f s x`. See also documentation for `Smooth`.
-/
@[reducible]
def SmoothWithinAt (f : M → M') (s : Set M) (x : M) :=
  ContMDiffWithinAt I I' ⊤ f s x
#align smooth_within_at SmoothWithinAt

/-- A function is `n` times continuously differentiable at a point in a manifold if
it is continuous and it is `n` times continuously differentiable around this point, when
read in the preferred chart at this point. -/
def ContMDiffAt (n : ℕ∞) (f : M → M') (x : M) :=
  ContMDiffWithinAt I I' n f univ x
#align cont_mdiff_at ContMDiffAt

theorem contMDiffAt_iff {n : ℕ∞} {f : M → M'} {x : M} :
    ContMDiffAt I I' n f x ↔
      ContinuousAt f x ∧
        ContDiffWithinAt 𝕜 n (extChartAt I' (f x) ∘ f ∘ (extChartAt I x).symm) (range I)
          (extChartAt I x x) :=
  liftPropAt_iff.trans <| by rw [ContDiffWithinAtProp, preimage_univ, univ_inter]; rfl
#align cont_mdiff_at_iff contMDiffAt_iff

/-- Abbreviation for `ContMDiffAt I I' ⊤ f x`. See also documentation for `Smooth`. -/
@[reducible]
def SmoothAt (f : M → M') (x : M) :=
  ContMDiffAt I I' ⊤ f x
#align smooth_at SmoothAt

/-- A function is `n` times continuously differentiable in a set of a manifold if it is continuous
and, for any pair of points, it is `n` times continuously differentiable on this set in the charts
around these points. -/
def ContMDiffOn (n : ℕ∞) (f : M → M') (s : Set M) :=
  ∀ x ∈ s, ContMDiffWithinAt I I' n f s x
#align cont_mdiff_on ContMDiffOn

/-- Abbreviation for `ContMDiffOn I I' ⊤ f s`. See also documentation for `Smooth`. -/
@[reducible]
def SmoothOn (f : M → M') (s : Set M) :=
  ContMDiffOn I I' ⊤ f s
#align smooth_on SmoothOn

/-- A function is `n` times continuously differentiable in a manifold if it is continuous
and, for any pair of points, it is `n` times continuously differentiable in the charts
around these points. -/
def ContMDiff (n : ℕ∞) (f : M → M') :=
  ∀ x, ContMDiffAt I I' n f x
#align cont_mdiff ContMDiff

/-- Abbreviation for `ContMDiff I I' ⊤ f`.
Short note to work with these abbreviations: a lemma of the form `ContMDiffFoo.bar` will
apply fine to an assumption `SmoothFoo` using dot notation or normal notation.
If the consequence `bar` of the lemma involves `ContDiff`, it is still better to restate
the lemma replacing `ContDiff` with `Smooth` both in the assumption and in the conclusion,
to make it possible to use `Smooth` consistently.
This also applies to `SmoothAt`, `SmoothOn` and `SmoothWithinAt`.-/
@[reducible]
def Smooth (f : M → M') :=
  ContMDiff I I' ⊤ f
#align smooth Smooth

variable {I I'}

/-! ### Deducing smoothness from higher smoothness -/

theorem ContMDiffWithinAt.of_le (hf : ContMDiffWithinAt I I' n f s x) (le : m ≤ n) :
    ContMDiffWithinAt I I' m f s x :=
  ⟨hf.1, hf.2.of_le le⟩
#align cont_mdiff_within_at.of_le ContMDiffWithinAt.of_le

theorem ContMDiffAt.of_le (hf : ContMDiffAt I I' n f x) (le : m ≤ n) : ContMDiffAt I I' m f x :=
  ContMDiffWithinAt.of_le hf le
#align cont_mdiff_at.of_le ContMDiffAt.of_le

theorem ContMDiffOn.of_le (hf : ContMDiffOn I I' n f s) (le : m ≤ n) : ContMDiffOn I I' m f s :=
  fun x hx => (hf x hx).of_le le
#align cont_mdiff_on.of_le ContMDiffOn.of_le

theorem ContMDiff.of_le (hf : ContMDiff I I' n f) (le : m ≤ n) : ContMDiff I I' m f := fun x =>
  (hf x).of_le le
#align cont_mdiff.of_le ContMDiff.of_le

/-! ### Basic properties of smooth functions between manifolds -/

theorem ContMDiff.smooth (h : ContMDiff I I' ⊤ f) : Smooth I I' f :=
  h
#align cont_mdiff.smooth ContMDiff.smooth

theorem Smooth.contMDiff (h : Smooth I I' f) : ContMDiff I I' n f :=
  h.of_le le_top
#align smooth.cont_mdiff Smooth.contMDiff

theorem ContMDiffOn.smoothOn (h : ContMDiffOn I I' ⊤ f s) : SmoothOn I I' f s :=
  h
#align cont_mdiff_on.smooth_on ContMDiffOn.smoothOn

theorem SmoothOn.contMDiffOn (h : SmoothOn I I' f s) : ContMDiffOn I I' n f s :=
  h.of_le le_top
#align smooth_on.cont_mdiff_on SmoothOn.contMDiffOn

theorem ContMDiffAt.smoothAt (h : ContMDiffAt I I' ⊤ f x) : SmoothAt I I' f x :=
  h
#align cont_mdiff_at.smooth_at ContMDiffAt.smoothAt

theorem SmoothAt.contMDiffAt (h : SmoothAt I I' f x) : ContMDiffAt I I' n f x :=
  h.of_le le_top
#align smooth_at.cont_mdiff_at SmoothAt.contMDiffAt

theorem ContMDiffWithinAt.smoothWithinAt (h : ContMDiffWithinAt I I' ⊤ f s x) :
    SmoothWithinAt I I' f s x :=
  h
#align cont_mdiff_within_at.smooth_within_at ContMDiffWithinAt.smoothWithinAt

theorem SmoothWithinAt.contMDiffWithinAt (h : SmoothWithinAt I I' f s x) :
    ContMDiffWithinAt I I' n f s x :=
  h.of_le le_top
#align smooth_within_at.cont_mdiff_within_at SmoothWithinAt.contMDiffWithinAt

theorem ContMDiff.contMDiffAt (h : ContMDiff I I' n f) : ContMDiffAt I I' n f x :=
  h x
#align cont_mdiff.cont_mdiff_at ContMDiff.contMDiffAt

theorem Smooth.smoothAt (h : Smooth I I' f) : SmoothAt I I' f x :=
  ContMDiff.contMDiffAt h
#align smooth.smooth_at Smooth.smoothAt

theorem contMDiffWithinAt_univ : ContMDiffWithinAt I I' n f univ x ↔ ContMDiffAt I I' n f x :=
  Iff.rfl
#align cont_mdiff_within_at_univ contMDiffWithinAt_univ

theorem smoothWithinAt_univ : SmoothWithinAt I I' f univ x ↔ SmoothAt I I' f x :=
  contMDiffWithinAt_univ
#align smooth_within_at_univ smoothWithinAt_univ

theorem contMDiffOn_univ : ContMDiffOn I I' n f univ ↔ ContMDiff I I' n f := by
  simp only [ContMDiffOn, ContMDiff, contMDiffWithinAt_univ, forall_prop_of_true, mem_univ]
#align cont_mdiff_on_univ contMDiffOn_univ

theorem smoothOn_univ : SmoothOn I I' f univ ↔ Smooth I I' f :=
  contMDiffOn_univ
#align smooth_on_univ smoothOn_univ

/-- One can reformulate smoothness within a set at a point as continuity within this set at this
point, and smoothness in the corresponding extended chart. -/
theorem contMDiffWithinAt_iff :
    ContMDiffWithinAt I I' n f s x ↔
      ContinuousWithinAt f s x ∧
        ContDiffWithinAt 𝕜 n (extChartAt I' (f x) ∘ f ∘ (extChartAt I x).symm)
          ((extChartAt I x).symm ⁻¹' s ∩ range I) (extChartAt I x x) :=
  Iff.rfl
#align cont_mdiff_within_at_iff contMDiffWithinAt_iff

/-- One can reformulate smoothness within a set at a point as continuity within this set at this
point, and smoothness in the corresponding extended chart. This form states smoothness of `f`
written in such a way that the set is restricted to lie within the domain/codomain of the
corresponding charts.
Even though this expression is more complicated than the one in `contMDiffWithinAt_iff`, it is
a smaller set, but their germs at `extChartAt I x x` are equal. It is sometimes useful to rewrite
using this in the goal.
-/
theorem contMDiffWithinAt_iff' :
    ContMDiffWithinAt I I' n f s x ↔
      ContinuousWithinAt f s x ∧
        ContDiffWithinAt 𝕜 n (extChartAt I' (f x) ∘ f ∘ (extChartAt I x).symm)
          ((extChartAt I x).target ∩
            (extChartAt I x).symm ⁻¹' (s ∩ f ⁻¹' (extChartAt I' (f x)).source))
          (extChartAt I x x) :=
  and_congr_right fun hc => contDiffWithinAt_congr_nhds <|
    hc.nhdsWithin_extChartAt_symm_preimage_inter_range I I'
#align cont_mdiff_within_at_iff' contMDiffWithinAt_iff'

/-- One can reformulate smoothness within a set at a point as continuity within this set at this
point, and smoothness in the corresponding extended chart in the target. -/
theorem contMDiffWithinAt_iff_target :
    ContMDiffWithinAt I I' n f s x ↔
      ContinuousWithinAt f s x ∧ ContMDiffWithinAt I 𝓘(𝕜, E') n (extChartAt I' (f x) ∘ f) s x := by
  simp_rw [ContMDiffWithinAt, LiftPropWithinAt, ← and_assoc]
  have cont :
    ContinuousWithinAt f s x ∧ ContinuousWithinAt (extChartAt I' (f x) ∘ f) s x ↔
        ContinuousWithinAt f s x :=
      and_iff_left_of_imp <| (continuousAt_extChartAt _ _).comp_continuousWithinAt
<<<<<<< HEAD
  simp_rw [cont, ContDiffWithinAtProp, extChartAt, PartialHomeomorph.extend, LocalEquiv.coe_trans,
    ModelWithCorners.toLocalEquiv_coe, PartialHomeomorph.coe_coe, modelWithCornersSelf_coe,
=======
  simp_rw [cont, ContDiffWithinAtProp, extChartAt, PartialHomeomorph.extend, PartialEquiv.coe_trans,
    ModelWithCorners.toPartialEquiv_coe, PartialHomeomorph.coe_coe, modelWithCornersSelf_coe,
>>>>>>> eec9c859
    chartAt_self_eq, PartialHomeomorph.refl_apply, comp.left_id]
  rfl
#align cont_mdiff_within_at_iff_target contMDiffWithinAt_iff_target

theorem smoothWithinAt_iff :
    SmoothWithinAt I I' f s x ↔
      ContinuousWithinAt f s x ∧
        ContDiffWithinAt 𝕜 ∞ (extChartAt I' (f x) ∘ f ∘ (extChartAt I x).symm)
          ((extChartAt I x).symm ⁻¹' s ∩ range I) (extChartAt I x x) :=
  contMDiffWithinAt_iff
#align smooth_within_at_iff smoothWithinAt_iff

theorem smoothWithinAt_iff_target :
    SmoothWithinAt I I' f s x ↔
      ContinuousWithinAt f s x ∧ SmoothWithinAt I 𝓘(𝕜, E') (extChartAt I' (f x) ∘ f) s x :=
  contMDiffWithinAt_iff_target
#align smooth_within_at_iff_target smoothWithinAt_iff_target

theorem contMDiffAt_iff_target {x : M} :
    ContMDiffAt I I' n f x ↔
      ContinuousAt f x ∧ ContMDiffAt I 𝓘(𝕜, E') n (extChartAt I' (f x) ∘ f) x :=
  by rw [ContMDiffAt, ContMDiffAt, contMDiffWithinAt_iff_target, continuousWithinAt_univ]
#align cont_mdiff_at_iff_target contMDiffAt_iff_target

theorem smoothAt_iff_target {x : M} :
    SmoothAt I I' f x ↔ ContinuousAt f x ∧ SmoothAt I 𝓘(𝕜, E') (extChartAt I' (f x) ∘ f) x :=
  contMDiffAt_iff_target
#align smooth_at_iff_target smoothAt_iff_target

theorem contMDiffWithinAt_iff_of_mem_maximalAtlas {x : M} (he : e ∈ maximalAtlas I M)
    (he' : e' ∈ maximalAtlas I' M') (hx : x ∈ e.source) (hy : f x ∈ e'.source) :
    ContMDiffWithinAt I I' n f s x ↔
      ContinuousWithinAt f s x ∧
        ContDiffWithinAt 𝕜 n (e'.extend I' ∘ f ∘ (e.extend I).symm)
          ((e.extend I).symm ⁻¹' s ∩ range I) (e.extend I x) :=
  (contDiffWithinAt_localInvariantProp I I' n).liftPropWithinAt_indep_chart he hx he' hy
#align cont_mdiff_within_at_iff_of_mem_maximal_atlas contMDiffWithinAt_iff_of_mem_maximalAtlas

/-- An alternative formulation of `contMDiffWithinAt_iff_of_mem_maximalAtlas`
  if the set if `s` lies in `e.source`. -/
theorem contMDiffWithinAt_iff_image {x : M} (he : e ∈ maximalAtlas I M)
    (he' : e' ∈ maximalAtlas I' M') (hs : s ⊆ e.source) (hx : x ∈ e.source) (hy : f x ∈ e'.source) :
    ContMDiffWithinAt I I' n f s x ↔
      ContinuousWithinAt f s x ∧
        ContDiffWithinAt 𝕜 n (e'.extend I' ∘ f ∘ (e.extend I).symm) (e.extend I '' s)
          (e.extend I x) := by
  rw [contMDiffWithinAt_iff_of_mem_maximalAtlas he he' hx hy, and_congr_right_iff]
  refine' fun _ => contDiffWithinAt_congr_nhds _
  simp_rw [nhdsWithin_eq_iff_eventuallyEq, e.extend_symm_preimage_inter_range_eventuallyEq I hs hx]
#align cont_mdiff_within_at_iff_image contMDiffWithinAt_iff_image

/-- One can reformulate smoothness within a set at a point as continuity within this set at this
point, and smoothness in any chart containing that point. -/
theorem contMDiffWithinAt_iff_of_mem_source {x' : M} {y : M'} (hx : x' ∈ (chartAt H x).source)
    (hy : f x' ∈ (chartAt H' y).source) :
    ContMDiffWithinAt I I' n f s x' ↔
      ContinuousWithinAt f s x' ∧
        ContDiffWithinAt 𝕜 n (extChartAt I' y ∘ f ∘ (extChartAt I x).symm)
          ((extChartAt I x).symm ⁻¹' s ∩ range I) (extChartAt I x x') :=
  contMDiffWithinAt_iff_of_mem_maximalAtlas (chart_mem_maximalAtlas _ x)
    (chart_mem_maximalAtlas _ y) hx hy
#align cont_mdiff_within_at_iff_of_mem_source contMDiffWithinAt_iff_of_mem_source

theorem contMDiffWithinAt_iff_of_mem_source' {x' : M} {y : M'} (hx : x' ∈ (chartAt H x).source)
    (hy : f x' ∈ (chartAt H' y).source) :
    ContMDiffWithinAt I I' n f s x' ↔
      ContinuousWithinAt f s x' ∧
        ContDiffWithinAt 𝕜 n (extChartAt I' y ∘ f ∘ (extChartAt I x).symm)
          ((extChartAt I x).target ∩ (extChartAt I x).symm ⁻¹' (s ∩ f ⁻¹' (extChartAt I' y).source))
          (extChartAt I x x') := by
  refine' (contMDiffWithinAt_iff_of_mem_source hx hy).trans _
  rw [← extChartAt_source I] at hx
  rw [← extChartAt_source I'] at hy
  rw [and_congr_right_iff]
  set e := extChartAt I x; set e' := extChartAt I' (f x)
  refine' fun hc => contDiffWithinAt_congr_nhds _
  rw [← e.image_source_inter_eq', ← map_extChartAt_nhdsWithin_eq_image' I x hx, ←
    map_extChartAt_nhdsWithin' I x hx, inter_comm, nhdsWithin_inter_of_mem]
  exact hc (extChartAt_source_mem_nhds' _ _ hy)
#align cont_mdiff_within_at_iff_of_mem_source' contMDiffWithinAt_iff_of_mem_source'

theorem contMDiffAt_iff_of_mem_source {x' : M} {y : M'} (hx : x' ∈ (chartAt H x).source)
    (hy : f x' ∈ (chartAt H' y).source) :
    ContMDiffAt I I' n f x' ↔
      ContinuousAt f x' ∧
        ContDiffWithinAt 𝕜 n (extChartAt I' y ∘ f ∘ (extChartAt I x).symm) (range I)
          (extChartAt I x x') :=
  (contMDiffWithinAt_iff_of_mem_source hx hy).trans <| by
    rw [continuousWithinAt_univ, preimage_univ, univ_inter]
#align cont_mdiff_at_iff_of_mem_source contMDiffAt_iff_of_mem_source

theorem contMDiffWithinAt_iff_target_of_mem_source {x : M} {y : M'}
    (hy : f x ∈ (chartAt H' y).source) :
    ContMDiffWithinAt I I' n f s x ↔
      ContinuousWithinAt f s x ∧ ContMDiffWithinAt I 𝓘(𝕜, E') n (extChartAt I' y ∘ f) s x := by
  simp_rw [ContMDiffWithinAt]
  rw [(contDiffWithinAt_localInvariantProp I I' n).liftPropWithinAt_indep_chart_target
      (chart_mem_maximalAtlas I' y) hy,
    and_congr_right]
  intro hf
  simp_rw [StructureGroupoid.liftPropWithinAt_self_target]
  simp_rw [((chartAt H' y).continuousAt hy).comp_continuousWithinAt hf]
  rw [← extChartAt_source I'] at hy
  simp_rw [(continuousAt_extChartAt' I' _ hy).comp_continuousWithinAt hf]
  rfl
#align cont_mdiff_within_at_iff_target_of_mem_source contMDiffWithinAt_iff_target_of_mem_source

theorem contMDiffAt_iff_target_of_mem_source {x : M} {y : M'} (hy : f x ∈ (chartAt H' y).source) :
    ContMDiffAt I I' n f x ↔
      ContinuousAt f x ∧ ContMDiffAt I 𝓘(𝕜, E') n (extChartAt I' y ∘ f) x := by
  rw [ContMDiffAt, contMDiffWithinAt_iff_target_of_mem_source hy, continuousWithinAt_univ,
    ContMDiffAt]
#align cont_mdiff_at_iff_target_of_mem_source contMDiffAt_iff_target_of_mem_source

theorem contMDiffWithinAt_iff_source_of_mem_maximalAtlas (he : e ∈ maximalAtlas I M)
    (hx : x ∈ e.source) :
    ContMDiffWithinAt I I' n f s x ↔
      ContMDiffWithinAt 𝓘(𝕜, E) I' n (f ∘ (e.extend I).symm) ((e.extend I).symm ⁻¹' s ∩ range I)
        (e.extend I x) := by
  have h2x := hx; rw [← e.extend_source I] at h2x
  simp_rw [ContMDiffWithinAt,
    (contDiffWithinAt_localInvariantProp I I' n).liftPropWithinAt_indep_chart_source he hx,
    StructureGroupoid.liftPropWithinAt_self_source,
    e.extend_symm_continuousWithinAt_comp_right_iff, contDiffWithinAtProp_self_source,
    ContDiffWithinAtProp, Function.comp, e.left_inv hx, (e.extend I).left_inv h2x]
  rfl
#align cont_mdiff_within_at_iff_source_of_mem_maximal_atlas contMDiffWithinAt_iff_source_of_mem_maximalAtlas

theorem contMDiffWithinAt_iff_source_of_mem_source {x' : M} (hx' : x' ∈ (chartAt H x).source) :
    ContMDiffWithinAt I I' n f s x' ↔
      ContMDiffWithinAt 𝓘(𝕜, E) I' n (f ∘ (extChartAt I x).symm)
        ((extChartAt I x).symm ⁻¹' s ∩ range I) (extChartAt I x x') :=
  contMDiffWithinAt_iff_source_of_mem_maximalAtlas (chart_mem_maximalAtlas I x) hx'
#align cont_mdiff_within_at_iff_source_of_mem_source contMDiffWithinAt_iff_source_of_mem_source

theorem contMDiffAt_iff_source_of_mem_source {x' : M} (hx' : x' ∈ (chartAt H x).source) :
    ContMDiffAt I I' n f x' ↔
      ContMDiffWithinAt 𝓘(𝕜, E) I' n (f ∘ (extChartAt I x).symm) (range I) (extChartAt I x x') := by
  simp_rw [ContMDiffAt, contMDiffWithinAt_iff_source_of_mem_source hx', preimage_univ, univ_inter]
#align cont_mdiff_at_iff_source_of_mem_source contMDiffAt_iff_source_of_mem_source

theorem contMDiffOn_iff_of_mem_maximalAtlas (he : e ∈ maximalAtlas I M)
    (he' : e' ∈ maximalAtlas I' M') (hs : s ⊆ e.source) (h2s : MapsTo f s e'.source) :
    ContMDiffOn I I' n f s ↔
      ContinuousOn f s ∧
        ContDiffOn 𝕜 n (e'.extend I' ∘ f ∘ (e.extend I).symm) (e.extend I '' s) := by
  simp_rw [ContinuousOn, ContDiffOn, Set.ball_image_iff, ← forall_and, ContMDiffOn]
  exact forall₂_congr fun x hx => contMDiffWithinAt_iff_image he he' hs (hs hx) (h2s hx)
#align cont_mdiff_on_iff_of_mem_maximal_atlas contMDiffOn_iff_of_mem_maximalAtlas

theorem contMDiffOn_iff_of_mem_maximalAtlas' (he : e ∈ maximalAtlas I M)
    (he' : e' ∈ maximalAtlas I' M') (hs : s ⊆ e.source) (h2s : MapsTo f s e'.source) :
    ContMDiffOn I I' n f s ↔
      ContDiffOn 𝕜 n (e'.extend I' ∘ f ∘ (e.extend I).symm) (e.extend I '' s) :=
  (contMDiffOn_iff_of_mem_maximalAtlas he he' hs h2s).trans <| and_iff_right_of_imp fun h ↦
    (e.continuousOn_writtenInExtend_iff _ _ hs h2s).1 h.continuousOn

/-- If the set where you want `f` to be smooth lies entirely in a single chart, and `f` maps it
  into a single chart, the smoothness of `f` on that set can be expressed by purely looking in
  these charts.
  Note: this lemma uses `extChartAt I x '' s` instead of `(extChartAt I x).symm ⁻¹' s` to ensure
  that this set lies in `(extChartAt I x).target`. -/
theorem contMDiffOn_iff_of_subset_source {x : M} {y : M'} (hs : s ⊆ (chartAt H x).source)
    (h2s : MapsTo f s (chartAt H' y).source) :
    ContMDiffOn I I' n f s ↔
      ContinuousOn f s ∧
        ContDiffOn 𝕜 n (extChartAt I' y ∘ f ∘ (extChartAt I x).symm) (extChartAt I x '' s) :=
  contMDiffOn_iff_of_mem_maximalAtlas (chart_mem_maximalAtlas I x) (chart_mem_maximalAtlas I' y) hs
    h2s
#align cont_mdiff_on_iff_of_subset_source contMDiffOn_iff_of_subset_source

/-- If the set where you want `f` to be smooth lies entirely in a single chart, and `f` maps it
  into a single chart, the smoothness of `f` on that set can be expressed by purely looking in
  these charts.
  Note: this lemma uses `extChartAt I x '' s` instead of `(extChartAt I x).symm ⁻¹' s` to ensure
  that this set lies in `(extChartAt I x).target`. -/
theorem contMDiffOn_iff_of_subset_source' {x : M} {y : M'} (hs : s ⊆ (extChartAt I x).source)
    (h2s : MapsTo f s (extChartAt I' y).source) :
    ContMDiffOn I I' n f s ↔
        ContDiffOn 𝕜 n (extChartAt I' y ∘ f ∘ (extChartAt I x).symm) (extChartAt I x '' s) := by
  rw [extChartAt_source] at hs h2s
  exact contMDiffOn_iff_of_mem_maximalAtlas' (chart_mem_maximalAtlas I x)
    (chart_mem_maximalAtlas I' y) hs h2s

/-- One can reformulate smoothness on a set as continuity on this set, and smoothness in any
extended chart. -/
theorem contMDiffOn_iff :
    ContMDiffOn I I' n f s ↔
      ContinuousOn f s ∧
        ∀ (x : M) (y : M'),
          ContDiffOn 𝕜 n (extChartAt I' y ∘ f ∘ (extChartAt I x).symm)
            ((extChartAt I x).target ∩
              (extChartAt I x).symm ⁻¹' (s ∩ f ⁻¹' (extChartAt I' y).source)) := by
  constructor
  · intro h
    refine' ⟨fun x hx => (h x hx).1, fun x y z hz => _⟩
    simp only [mfld_simps] at hz
    let w := (extChartAt I x).symm z
    have : w ∈ s := by simp only [hz, mfld_simps]
    specialize h w this
    have w1 : w ∈ (chartAt H x).source := by simp only [hz, mfld_simps]
    have w2 : f w ∈ (chartAt H' y).source := by simp only [hz, mfld_simps]
    convert ((contMDiffWithinAt_iff_of_mem_source w1 w2).mp h).2.mono _
    · simp only [hz, mfld_simps]
    · mfld_set_tac
  · rintro ⟨hcont, hdiff⟩ x hx
    refine' (contDiffWithinAt_localInvariantProp I I' n).liftPropWithinAt_iff.mpr _
    refine' ⟨hcont x hx, _⟩
    dsimp [ContDiffWithinAtProp]
    convert hdiff x (f x) (extChartAt I x x) (by simp only [hx, mfld_simps]) using 1
    mfld_set_tac
#align cont_mdiff_on_iff contMDiffOn_iff

/-- One can reformulate smoothness on a set as continuity on this set, and smoothness in any
extended chart in the target. -/
theorem contMDiffOn_iff_target :
    ContMDiffOn I I' n f s ↔
      ContinuousOn f s ∧
        ∀ y : M',
          ContMDiffOn I 𝓘(𝕜, E') n (extChartAt I' y ∘ f) (s ∩ f ⁻¹' (extChartAt I' y).source) := by
  simp only [contMDiffOn_iff, ModelWithCorners.source_eq, chartAt_self_eq,
<<<<<<< HEAD
    PartialHomeomorph.refl_localEquiv, LocalEquiv.refl_trans, extChartAt, PartialHomeomorph.extend,
    Set.preimage_univ, Set.inter_univ, and_congr_right_iff]
=======
    PartialHomeomorph.refl_localEquiv, PartialEquiv.refl_trans, extChartAt,
    PartialHomeomorph.extend, Set.preimage_univ, Set.inter_univ, and_congr_right_iff]
>>>>>>> eec9c859
  intro h
  constructor
  · refine' fun h' y => ⟨_, fun x _ => h' x y⟩
    have h'' : ContinuousOn _ univ := (ModelWithCorners.continuous I').continuousOn
    convert (h''.comp' (chartAt H' y).continuousOn_toFun).comp' h
    simp
  · exact fun h' x y => (h' y).2 x 0
#align cont_mdiff_on_iff_target contMDiffOn_iff_target

theorem smoothOn_iff :
    SmoothOn I I' f s ↔
      ContinuousOn f s ∧
        ∀ (x : M) (y : M'),
          ContDiffOn 𝕜 ⊤ (extChartAt I' y ∘ f ∘ (extChartAt I x).symm)
            ((extChartAt I x).target ∩
              (extChartAt I x).symm ⁻¹' (s ∩ f ⁻¹' (extChartAt I' y).source)) :=
  contMDiffOn_iff
#align smooth_on_iff smoothOn_iff

theorem smoothOn_iff_target :
    SmoothOn I I' f s ↔
      ContinuousOn f s ∧
        ∀ y : M', SmoothOn I 𝓘(𝕜, E') (extChartAt I' y ∘ f) (s ∩ f ⁻¹' (extChartAt I' y).source) :=
  contMDiffOn_iff_target
#align smooth_on_iff_target smoothOn_iff_target

/-- One can reformulate smoothness as continuity and smoothness in any extended chart. -/
theorem contMDiff_iff :
    ContMDiff I I' n f ↔
      Continuous f ∧
        ∀ (x : M) (y : M'),
          ContDiffOn 𝕜 n (extChartAt I' y ∘ f ∘ (extChartAt I x).symm)
            ((extChartAt I x).target ∩
              (extChartAt I x).symm ⁻¹' (f ⁻¹' (extChartAt I' y).source)) :=
  by simp [← contMDiffOn_univ, contMDiffOn_iff, continuous_iff_continuousOn_univ]
#align cont_mdiff_iff contMDiff_iff

/-- One can reformulate smoothness as continuity and smoothness in any extended chart in the
target. -/
theorem contMDiff_iff_target :
    ContMDiff I I' n f ↔
      Continuous f ∧ ∀ y : M',
        ContMDiffOn I 𝓘(𝕜, E') n (extChartAt I' y ∘ f) (f ⁻¹' (extChartAt I' y).source) := by
  rw [← contMDiffOn_univ, contMDiffOn_iff_target]
  simp [continuous_iff_continuousOn_univ]
#align cont_mdiff_iff_target contMDiff_iff_target

theorem smooth_iff :
    Smooth I I' f ↔
      Continuous f ∧
        ∀ (x : M) (y : M'),
          ContDiffOn 𝕜 ⊤ (extChartAt I' y ∘ f ∘ (extChartAt I x).symm)
            ((extChartAt I x).target ∩
              (extChartAt I x).symm ⁻¹' (f ⁻¹' (extChartAt I' y).source)) :=
  contMDiff_iff
#align smooth_iff smooth_iff

theorem smooth_iff_target :
    Smooth I I' f ↔
      Continuous f ∧
        ∀ y : M', SmoothOn I 𝓘(𝕜, E') (extChartAt I' y ∘ f) (f ⁻¹' (extChartAt I' y).source) :=
  contMDiff_iff_target
#align smooth_iff_target smooth_iff_target

/-! ### Deducing smoothness from smoothness one step beyond -/


theorem ContMDiffWithinAt.of_succ {n : ℕ} (h : ContMDiffWithinAt I I' n.succ f s x) :
    ContMDiffWithinAt I I' n f s x :=
  h.of_le (WithTop.coe_le_coe.2 (Nat.le_succ n))
#align cont_mdiff_within_at.of_succ ContMDiffWithinAt.of_succ

theorem ContMDiffAt.of_succ {n : ℕ} (h : ContMDiffAt I I' n.succ f x) : ContMDiffAt I I' n f x :=
  ContMDiffWithinAt.of_succ h
#align cont_mdiff_at.of_succ ContMDiffAt.of_succ

theorem ContMDiffOn.of_succ {n : ℕ} (h : ContMDiffOn I I' n.succ f s) : ContMDiffOn I I' n f s :=
  fun x hx => (h x hx).of_succ
#align cont_mdiff_on.of_succ ContMDiffOn.of_succ

theorem ContMDiff.of_succ {n : ℕ} (h : ContMDiff I I' n.succ f) : ContMDiff I I' n f := fun x =>
  (h x).of_succ
#align cont_mdiff.of_succ ContMDiff.of_succ

/-! ### Deducing continuity from smoothness -/


theorem ContMDiffWithinAt.continuousWithinAt (hf : ContMDiffWithinAt I I' n f s x) :
    ContinuousWithinAt f s x :=
  hf.1
#align cont_mdiff_within_at.continuous_within_at ContMDiffWithinAt.continuousWithinAt

theorem ContMDiffAt.continuousAt (hf : ContMDiffAt I I' n f x) : ContinuousAt f x :=
  (continuousWithinAt_univ _ _).1 <| ContMDiffWithinAt.continuousWithinAt hf
#align cont_mdiff_at.continuous_at ContMDiffAt.continuousAt

theorem ContMDiffOn.continuousOn (hf : ContMDiffOn I I' n f s) : ContinuousOn f s := fun x hx =>
  (hf x hx).continuousWithinAt
#align cont_mdiff_on.continuous_on ContMDiffOn.continuousOn

theorem ContMDiff.continuous (hf : ContMDiff I I' n f) : Continuous f :=
  continuous_iff_continuousAt.2 fun x => (hf x).continuousAt
#align cont_mdiff.continuous ContMDiff.continuous

/-! ### `C^∞` smoothness -/

theorem contMDiffWithinAt_top :
    SmoothWithinAt I I' f s x ↔ ∀ n : ℕ, ContMDiffWithinAt I I' n f s x :=
  ⟨fun h n => ⟨h.1, contDiffWithinAt_top.1 h.2 n⟩, fun H =>
    ⟨(H 0).1, contDiffWithinAt_top.2 fun n => (H n).2⟩⟩
#align cont_mdiff_within_at_top contMDiffWithinAt_top

theorem contMDiffAt_top : SmoothAt I I' f x ↔ ∀ n : ℕ, ContMDiffAt I I' n f x :=
  contMDiffWithinAt_top
#align cont_mdiff_at_top contMDiffAt_top

theorem contMDiffOn_top : SmoothOn I I' f s ↔ ∀ n : ℕ, ContMDiffOn I I' n f s :=
  ⟨fun h _ => h.of_le le_top, fun h x hx => contMDiffWithinAt_top.2 fun n => h n x hx⟩
#align cont_mdiff_on_top contMDiffOn_top

theorem contMDiff_top : Smooth I I' f ↔ ∀ n : ℕ, ContMDiff I I' n f :=
  ⟨fun h _ => h.of_le le_top, fun h x => contMDiffWithinAt_top.2 fun n => h n x⟩
#align cont_mdiff_top contMDiff_top

theorem contMDiffWithinAt_iff_nat :
    ContMDiffWithinAt I I' n f s x ↔ ∀ m : ℕ, (m : ℕ∞) ≤ n → ContMDiffWithinAt I I' m f s x := by
  refine' ⟨fun h m hm => h.of_le hm, fun h => _⟩
  cases' n with n
  · exact contMDiffWithinAt_top.2 fun n => h n le_top
  · exact h n le_rfl
#align cont_mdiff_within_at_iff_nat contMDiffWithinAt_iff_nat

/-! ### Restriction to a smaller set -/

theorem ContMDiffWithinAt.mono_of_mem (hf : ContMDiffWithinAt I I' n f s x) (hts : s ∈ 𝓝[t] x) :
    ContMDiffWithinAt I I' n f t x :=
  StructureGroupoid.LocalInvariantProp.liftPropWithinAt_mono_of_mem
    (contDiffWithinAtProp_mono_of_mem I I' n) hf hts
#align cont_mdiff_within_at.mono_of_mem ContMDiffWithinAt.mono_of_mem

theorem ContMDiffWithinAt.mono (hf : ContMDiffWithinAt I I' n f s x) (hts : t ⊆ s) :
    ContMDiffWithinAt I I' n f t x :=
  hf.mono_of_mem <| mem_of_superset self_mem_nhdsWithin hts
#align cont_mdiff_within_at.mono ContMDiffWithinAt.mono

theorem contMDiffWithinAt_congr_nhds (hst : 𝓝[s] x = 𝓝[t] x) :
    ContMDiffWithinAt I I' n f s x ↔ ContMDiffWithinAt I I' n f t x :=
  ⟨fun h => h.mono_of_mem <| hst ▸ self_mem_nhdsWithin, fun h =>
    h.mono_of_mem <| hst.symm ▸ self_mem_nhdsWithin⟩
#align cont_mdiff_within_at_congr_nhds contMDiffWithinAt_congr_nhds

theorem contMDiffWithinAt_insert_self :
    ContMDiffWithinAt I I' n f (insert x s) x ↔ ContMDiffWithinAt I I' n f s x := by
  simp only [contMDiffWithinAt_iff, continuousWithinAt_insert_self]
  refine Iff.rfl.and <| (contDiffWithinAt_congr_nhds ?_).trans contDiffWithinAt_insert_self
  simp only [← map_extChartAt_nhdsWithin I, nhdsWithin_insert, Filter.map_sup, Filter.map_pure]

alias ⟨ContMDiffWithinAt.of_insert, _⟩ := contMDiffWithinAt_insert_self

-- TODO: use `alias` again once it can make protected theorems
theorem ContMDiffWithinAt.insert (h : ContMDiffWithinAt I I' n f s x) :
    ContMDiffWithinAt I I' n f (insert x s) x :=
  contMDiffWithinAt_insert_self.2 h

theorem ContMDiffAt.contMDiffWithinAt (hf : ContMDiffAt I I' n f x) :
    ContMDiffWithinAt I I' n f s x :=
  ContMDiffWithinAt.mono hf (subset_univ _)
#align cont_mdiff_at.cont_mdiff_within_at ContMDiffAt.contMDiffWithinAt

theorem SmoothAt.smoothWithinAt (hf : SmoothAt I I' f x) : SmoothWithinAt I I' f s x :=
  ContMDiffAt.contMDiffWithinAt hf
#align smooth_at.smooth_within_at SmoothAt.smoothWithinAt

theorem ContMDiffOn.mono (hf : ContMDiffOn I I' n f s) (hts : t ⊆ s) : ContMDiffOn I I' n f t :=
  fun x hx => (hf x (hts hx)).mono hts
#align cont_mdiff_on.mono ContMDiffOn.mono

theorem ContMDiff.contMDiffOn (hf : ContMDiff I I' n f) : ContMDiffOn I I' n f s := fun x _ =>
  (hf x).contMDiffWithinAt
#align cont_mdiff.cont_mdiff_on ContMDiff.contMDiffOn

theorem Smooth.smoothOn (hf : Smooth I I' f) : SmoothOn I I' f s :=
  ContMDiff.contMDiffOn hf
#align smooth.smooth_on Smooth.smoothOn

theorem contMDiffWithinAt_inter' (ht : t ∈ 𝓝[s] x) :
    ContMDiffWithinAt I I' n f (s ∩ t) x ↔ ContMDiffWithinAt I I' n f s x :=
  (contDiffWithinAt_localInvariantProp I I' n).liftPropWithinAt_inter' ht
#align cont_mdiff_within_at_inter' contMDiffWithinAt_inter'

theorem contMDiffWithinAt_inter (ht : t ∈ 𝓝 x) :
    ContMDiffWithinAt I I' n f (s ∩ t) x ↔ ContMDiffWithinAt I I' n f s x :=
  (contDiffWithinAt_localInvariantProp I I' n).liftPropWithinAt_inter ht
#align cont_mdiff_within_at_inter contMDiffWithinAt_inter

theorem ContMDiffWithinAt.contMDiffAt (h : ContMDiffWithinAt I I' n f s x) (ht : s ∈ 𝓝 x) :
    ContMDiffAt I I' n f x :=
  (contDiffWithinAt_localInvariantProp I I' n).liftPropAt_of_liftPropWithinAt h ht
#align cont_mdiff_within_at.cont_mdiff_at ContMDiffWithinAt.contMDiffAt

theorem SmoothWithinAt.smoothAt (h : SmoothWithinAt I I' f s x) (ht : s ∈ 𝓝 x) :
    SmoothAt I I' f x :=
  ContMDiffWithinAt.contMDiffAt h ht
#align smooth_within_at.smooth_at SmoothWithinAt.smoothAt

theorem ContMDiffOn.contMDiffAt (h : ContMDiffOn I I' n f s) (hx : s ∈ 𝓝 x) :
    ContMDiffAt I I' n f x :=
  (h x (mem_of_mem_nhds hx)).contMDiffAt hx
#align cont_mdiff_on.cont_mdiff_at ContMDiffOn.contMDiffAt

theorem SmoothOn.smoothAt (h : SmoothOn I I' f s) (hx : s ∈ 𝓝 x) : SmoothAt I I' f x :=
  h.contMDiffAt hx
#align smooth_on.smooth_at SmoothOn.smoothAt

theorem contMDiffOn_iff_source_of_mem_maximalAtlas (he : e ∈ maximalAtlas I M) (hs : s ⊆ e.source) :
    ContMDiffOn I I' n f s ↔
      ContMDiffOn 𝓘(𝕜, E) I' n (f ∘ (e.extend I).symm) (e.extend I '' s) := by
  simp_rw [ContMDiffOn, Set.ball_image_iff]
  refine' forall₂_congr fun x hx => _
  rw [contMDiffWithinAt_iff_source_of_mem_maximalAtlas he (hs hx)]
  apply contMDiffWithinAt_congr_nhds
  simp_rw [nhdsWithin_eq_iff_eventuallyEq,
    e.extend_symm_preimage_inter_range_eventuallyEq I hs (hs hx)]
#align cont_mdiff_on_iff_source_of_mem_maximal_atlas contMDiffOn_iff_source_of_mem_maximalAtlas

-- porting note: didn't compile; fixed by golfing the proof and moving parts to lemmas
/-- A function is `C^n` within a set at a point, for `n : ℕ`, if and only if it is `C^n` on
a neighborhood of this point. -/
theorem contMDiffWithinAt_iff_contMDiffOn_nhds {n : ℕ} :
    ContMDiffWithinAt I I' n f s x ↔ ∃ u ∈ 𝓝[insert x s] x, ContMDiffOn I I' n f u := by
  -- WLOG, `x ∈ s`, otherwise we add `x` to `s`
  wlog hxs : x ∈ s generalizing s
  · rw [← contMDiffWithinAt_insert_self, this (mem_insert _ _), insert_idem]
  rw [insert_eq_of_mem hxs]
  -- The `←` implication is trivial
  refine ⟨fun h ↦ ?_, fun ⟨u, hmem, hu⟩ ↦ (hu _ (mem_of_mem_nhdsWithin hxs hmem)).mono_of_mem hmem⟩
  -- The property is true in charts. Let `v` be a good neighborhood in the chart where the function
  -- is smooth.
  rcases (contMDiffWithinAt_iff'.1 h).2.contDiffOn le_rfl with ⟨v, hmem, hsub, hv⟩
  have hxs' : extChartAt I x x ∈ (extChartAt I x).target ∩
      (extChartAt I x).symm ⁻¹' (s ∩ f ⁻¹' (extChartAt I' (f x)).source) :=
    ⟨(extChartAt I x).map_source (mem_extChartAt_source _ _), by rwa [extChartAt_to_inv], by
      rw [extChartAt_to_inv]; apply mem_extChartAt_source⟩
  rw [insert_eq_of_mem hxs'] at hmem hsub
  -- Then `(extChartAt I x).symm '' v` is the neighborhood we are looking for.
  refine ⟨(extChartAt I x).symm '' v, ?_, ?_⟩
  · rw [← map_extChartAt_symm_nhdsWithin I,
      h.1.nhdsWithin_extChartAt_symm_preimage_inter_range I I']
    exact image_mem_map hmem
  · have hv₁ : (extChartAt I x).symm '' v ⊆ (extChartAt I x).source :=
      image_subset_iff.2 fun y hy ↦ (extChartAt I x).map_target (hsub hy).1
    have hv₂ : MapsTo f ((extChartAt I x).symm '' v) (extChartAt I' (f x)).source := by
      rintro _ ⟨y, hy, rfl⟩
      exact (hsub hy).2.2
    rwa [contMDiffOn_iff_of_subset_source' hv₁ hv₂, PartialEquiv.image_symm_image_of_subset_target]
    exact hsub.trans (inter_subset_left _ _)
#align cont_mdiff_within_at_iff_cont_mdiff_on_nhds contMDiffWithinAt_iff_contMDiffOn_nhds

/-- A function is `C^n` at a point, for `n : ℕ`, if and only if it is `C^n` on
a neighborhood of this point. -/
theorem contMDiffAt_iff_contMDiffOn_nhds {n : ℕ} :
    ContMDiffAt I I' n f x ↔ ∃ u ∈ 𝓝 x, ContMDiffOn I I' n f u := by
  simp [← contMDiffWithinAt_univ, contMDiffWithinAt_iff_contMDiffOn_nhds, nhdsWithin_univ]
#align cont_mdiff_at_iff_cont_mdiff_on_nhds contMDiffAt_iff_contMDiffOn_nhds

/-- Note: This does not hold for `n = ∞`. `f` being `C^∞` at `x` means that for every `n`, `f` is
`C^n` on some neighborhood of `x`, but this neighborhood can depend on `n`. -/
theorem contMDiffAt_iff_contMDiffAt_nhds {n : ℕ} :
    ContMDiffAt I I' n f x ↔ ∀ᶠ x' in 𝓝 x, ContMDiffAt I I' n f x' := by
  refine' ⟨_, fun h => h.self_of_nhds⟩
  rw [contMDiffAt_iff_contMDiffOn_nhds]
  rintro ⟨u, hu, h⟩
  refine' (eventually_mem_nhds.mpr hu).mono fun x' hx' => _
  exact (h x' <| mem_of_mem_nhds hx').contMDiffAt hx'
#align cont_mdiff_at_iff_cont_mdiff_at_nhds contMDiffAt_iff_contMDiffAt_nhds

/-! ### Congruence lemmas -/

theorem ContMDiffWithinAt.congr (h : ContMDiffWithinAt I I' n f s x) (h₁ : ∀ y ∈ s, f₁ y = f y)
    (hx : f₁ x = f x) : ContMDiffWithinAt I I' n f₁ s x :=
  (contDiffWithinAt_localInvariantProp I I' n).liftPropWithinAt_congr h h₁ hx
#align cont_mdiff_within_at.congr ContMDiffWithinAt.congr

theorem contMDiffWithinAt_congr (h₁ : ∀ y ∈ s, f₁ y = f y) (hx : f₁ x = f x) :
    ContMDiffWithinAt I I' n f₁ s x ↔ ContMDiffWithinAt I I' n f s x :=
  (contDiffWithinAt_localInvariantProp I I' n).liftPropWithinAt_congr_iff h₁ hx
#align cont_mdiff_within_at_congr contMDiffWithinAt_congr

theorem ContMDiffWithinAt.congr_of_eventuallyEq (h : ContMDiffWithinAt I I' n f s x)
    (h₁ : f₁ =ᶠ[𝓝[s] x] f) (hx : f₁ x = f x) : ContMDiffWithinAt I I' n f₁ s x :=
  (contDiffWithinAt_localInvariantProp I I' n).liftPropWithinAt_congr_of_eventuallyEq h h₁ hx
#align cont_mdiff_within_at.congr_of_eventually_eq ContMDiffWithinAt.congr_of_eventuallyEq

theorem Filter.EventuallyEq.contMDiffWithinAt_iff (h₁ : f₁ =ᶠ[𝓝[s] x] f) (hx : f₁ x = f x) :
    ContMDiffWithinAt I I' n f₁ s x ↔ ContMDiffWithinAt I I' n f s x :=
  (contDiffWithinAt_localInvariantProp I I' n).liftPropWithinAt_congr_iff_of_eventuallyEq h₁ hx
#align filter.eventually_eq.cont_mdiff_within_at_iff Filter.EventuallyEq.contMDiffWithinAt_iff

theorem ContMDiffAt.congr_of_eventuallyEq (h : ContMDiffAt I I' n f x) (h₁ : f₁ =ᶠ[𝓝 x] f) :
    ContMDiffAt I I' n f₁ x :=
  (contDiffWithinAt_localInvariantProp I I' n).liftPropAt_congr_of_eventuallyEq h h₁
#align cont_mdiff_at.congr_of_eventually_eq ContMDiffAt.congr_of_eventuallyEq

theorem Filter.EventuallyEq.contMDiffAt_iff (h₁ : f₁ =ᶠ[𝓝 x] f) :
    ContMDiffAt I I' n f₁ x ↔ ContMDiffAt I I' n f x :=
  (contDiffWithinAt_localInvariantProp I I' n).liftPropAt_congr_iff_of_eventuallyEq h₁
#align filter.eventually_eq.cont_mdiff_at_iff Filter.EventuallyEq.contMDiffAt_iff

theorem ContMDiffOn.congr (h : ContMDiffOn I I' n f s) (h₁ : ∀ y ∈ s, f₁ y = f y) :
    ContMDiffOn I I' n f₁ s :=
  (contDiffWithinAt_localInvariantProp I I' n).liftPropOn_congr h h₁
#align cont_mdiff_on.congr ContMDiffOn.congr

theorem contMDiffOn_congr (h₁ : ∀ y ∈ s, f₁ y = f y) :
    ContMDiffOn I I' n f₁ s ↔ ContMDiffOn I I' n f s :=
  (contDiffWithinAt_localInvariantProp I I' n).liftPropOn_congr_iff h₁
#align cont_mdiff_on_congr contMDiffOn_congr

/-! ### Locality -/


/-- Being `C^n` is a local property. -/
theorem contMDiffOn_of_locally_contMDiffOn
    (h : ∀ x ∈ s, ∃ u, IsOpen u ∧ x ∈ u ∧ ContMDiffOn I I' n f (s ∩ u)) : ContMDiffOn I I' n f s :=
  (contDiffWithinAt_localInvariantProp I I' n).liftPropOn_of_locally_liftPropOn h
#align cont_mdiff_on_of_locally_cont_mdiff_on contMDiffOn_of_locally_contMDiffOn

theorem contMDiff_of_locally_contMDiffOn (h : ∀ x, ∃ u, IsOpen u ∧ x ∈ u ∧ ContMDiffOn I I' n f u) :
    ContMDiff I I' n f :=
  (contDiffWithinAt_localInvariantProp I I' n).liftProp_of_locally_liftPropOn h
#align cont_mdiff_of_locally_cont_mdiff_on contMDiff_of_locally_contMDiffOn<|MERGE_RESOLUTION|>--- conflicted
+++ resolved
@@ -359,13 +359,8 @@
     ContinuousWithinAt f s x ∧ ContinuousWithinAt (extChartAt I' (f x) ∘ f) s x ↔
         ContinuousWithinAt f s x :=
       and_iff_left_of_imp <| (continuousAt_extChartAt _ _).comp_continuousWithinAt
-<<<<<<< HEAD
-  simp_rw [cont, ContDiffWithinAtProp, extChartAt, PartialHomeomorph.extend, LocalEquiv.coe_trans,
-    ModelWithCorners.toLocalEquiv_coe, PartialHomeomorph.coe_coe, modelWithCornersSelf_coe,
-=======
   simp_rw [cont, ContDiffWithinAtProp, extChartAt, PartialHomeomorph.extend, PartialEquiv.coe_trans,
     ModelWithCorners.toPartialEquiv_coe, PartialHomeomorph.coe_coe, modelWithCornersSelf_coe,
->>>>>>> eec9c859
     chartAt_self_eq, PartialHomeomorph.refl_apply, comp.left_id]
   rfl
 #align cont_mdiff_within_at_iff_target contMDiffWithinAt_iff_target
@@ -587,13 +582,8 @@
         ∀ y : M',
           ContMDiffOn I 𝓘(𝕜, E') n (extChartAt I' y ∘ f) (s ∩ f ⁻¹' (extChartAt I' y).source) := by
   simp only [contMDiffOn_iff, ModelWithCorners.source_eq, chartAt_self_eq,
-<<<<<<< HEAD
-    PartialHomeomorph.refl_localEquiv, LocalEquiv.refl_trans, extChartAt, PartialHomeomorph.extend,
-    Set.preimage_univ, Set.inter_univ, and_congr_right_iff]
-=======
     PartialHomeomorph.refl_localEquiv, PartialEquiv.refl_trans, extChartAt,
     PartialHomeomorph.extend, Set.preimage_univ, Set.inter_univ, and_congr_right_iff]
->>>>>>> eec9c859
   intro h
   constructor
   · refine' fun h' y => ⟨_, fun x _ => h' x y⟩
