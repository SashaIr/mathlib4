/-
Copyright (c) 2017 Mario Carneiro. All rights reserved.
Released under Apache 2.0 license as described in the file LICENSE.
Authors: Mario Carneiro, Yury G. Kudryashov
-/
import Mathlib.Logic.Function.Basic

#align_import data.sum.basic from "leanprover-community/mathlib"@"bd9851ca476957ea4549eb19b40e7b5ade9428cc"

/-!
# Disjoint union of types

This file proves basic results about the sum type `α ⊕ β`.

`α ⊕ β` is the type made of a copy of `α` and a copy of `β`. It is also called *disjoint union*.

## Main declarations

* `Sum.getLeft`: Retrieves the left content of `x : α ⊕ β` or returns `none` if it's coming from
  the right.
* `Sum.getRight`: Retrieves the right content of `x : α ⊕ β` or returns `none` if it's coming from
  the left.
* `Sum.isLeft`: Returns whether `x : α ⊕ β` comes from the left component or not.
* `Sum.isRight`: Returns whether `x : α ⊕ β` comes from the right component or not.
* `Sum.map`: Maps `α ⊕ β` to `γ ⊕ δ` component-wise.
* `Sum.elim`: Nondependent eliminator/induction principle for `α ⊕ β`.
* `Sum.swap`: Maps `α ⊕ β` to `β ⊕ α` by swapping components.
* `Sum.Lex`: Lexicographic order on `α ⊕ β` induced by a relation on `α` and a relation on `β`.

## Notes

The definition of `Sum` takes values in `Type*`. This effectively forbids `Prop`- valued sum types.
To this effect, we have `PSum`, which takes value in `Sort*` and carries a more complicated
universe signature in consequence. The `Prop` version is `or`.
-/


universe u v w x

variable {α : Type u} {α' : Type w} {β : Type v} {β' : Type x} {γ δ : Type*}

namespace Sum

deriving instance DecidableEq for Sum
deriving instance BEq for Sum

@[simp]
theorem «forall» {p : Sum α β → Prop} : (∀ x, p x) ↔ (∀ a, p (inl a)) ∧ ∀ b, p (inr b) :=
  ⟨fun h ↦ ⟨fun _ ↦ h _, fun _ ↦ h _⟩, fun ⟨h₁, h₂⟩ ↦ Sum.rec h₁ h₂⟩
#align sum.forall Sum.forall

@[simp]
theorem «exists» {p : Sum α β → Prop} : (∃ x, p x) ↔ (∃ a, p (inl a)) ∨ ∃ b, p (inr b) :=
  ⟨ fun
    | ⟨inl a, h⟩ => Or.inl ⟨a, h⟩
    | ⟨inr b, h⟩ => Or.inr ⟨b, h⟩,
    fun
    | Or.inl ⟨a, h⟩ => ⟨inl a, h⟩
    | Or.inr ⟨b, h⟩ => ⟨inr b, h⟩⟩
#align sum.exists Sum.exists

<<<<<<< HEAD
theorem forall_sum_pi {α β : Type*} (p : α ⊕ β → Sort*)
=======
theorem forall_sum_pi (p : α ⊕ β → Sort*)
>>>>>>> 43411c0f
    (q : (∀ a, p a) → Prop) :
    (∀ a, q a) ↔ (∀ a b, q (Sum.rec a b)) :=
  ⟨fun h a b => h _, fun h a => by
    have h1 : a = Sum.rec (fun i => a (Sum.inl i)) (fun i => a (Sum.inr i)) := by
      ext b; cases b <;> rfl
    rw [h1]; exact h _ _⟩

<<<<<<< HEAD
theorem exists_sum_pi {α β : Type*} (p : α ⊕ β → Sort*)
=======
theorem exists_sum_pi (p : α ⊕ β → Sort*)
>>>>>>> 43411c0f
    (q : (∀ a, p a) → Prop) :
    (∃ a, q a) ↔ (∃ a b, q (Sum.rec a b)) := by
  rw [← not_forall_not, forall_sum_pi]
  simp

theorem inl_injective : Function.Injective (inl : α → Sum α β) := fun _ _ ↦ inl.inj
#align sum.inl_injective Sum.inl_injective

theorem inr_injective : Function.Injective (inr : β → Sum α β) := fun _ _ ↦ inr.inj
#align sum.inr_injective Sum.inr_injective

section get

/-- Check if a sum is `inl` and if so, retrieve its contents. -/
def getLeft : Sum α β → Option α
  | inl a => some a
  | inr _ => none
#align sum.get_left Sum.getLeft

/-- Check if a sum is `inr` and if so, retrieve its contents. -/
def getRight : Sum α β → Option β
  | inr b => some b
  | inl _ => none
#align sum.get_right Sum.getRight

/-- Check if a sum is `inl`. -/
def isLeft : Sum α β → Bool
  | inl _ => true
  | inr _ => false
#align sum.is_left Sum.isLeft

/-- Check if a sum is `inr`. -/
def isRight : Sum α β → Bool
  | inl _ => false
  | inr _ => true
#align sum.is_right Sum.isRight

variable {x y : Sum α β}

@[simp] theorem getLeft_inl (x : α) : (inl x : α ⊕ β).getLeft = some x := rfl
@[simp] theorem getLeft_inr (x : β) : (inr x : α ⊕ β).getLeft = none := rfl
@[simp] theorem getRight_inl (x : α) : (inl x : α ⊕ β).getRight = none := rfl
@[simp] theorem getRight_inr (x : β) : (inr x : α ⊕ β).getRight = some x := rfl

@[simp] theorem isLeft_inl (x : α) : (inl x : α ⊕ β).isLeft = true := rfl
@[simp] theorem isLeft_inr (x : β) : (inr x : α ⊕ β).isLeft = false := rfl
@[simp] theorem isRight_inl (x : α) : (inl x : α ⊕ β).isRight = false := rfl
@[simp] theorem isRight_inr (x : β) : (inr x : α ⊕ β).isRight = true := rfl

@[simp] theorem getLeft_eq_none_iff : x.getLeft = none ↔ x.isRight := by
  cases x <;> simp only [getLeft, isRight, eq_self_iff_true]
#align sum.get_left_eq_none_iff Sum.getLeft_eq_none_iff

@[simp] theorem getRight_eq_none_iff : x.getRight = none ↔ x.isLeft := by
  cases x <;> simp only [getRight, isLeft, eq_self_iff_true]
#align sum.get_right_eq_none_iff Sum.getRight_eq_none_iff

@[simp] lemma getLeft_eq_some_iff {a : α} : x.getLeft = a ↔ x = inl a := by
  cases x <;> simp only [getLeft, Option.some.injEq, inl.injEq]
#align sum.get_left_eq_some_iff Sum.getLeft_eq_some_iff

@[simp] lemma getRight_eq_some_iff {b : β} : x.getRight = b ↔ x = inr b := by
  cases x <;> simp only [getRight, Option.some.injEq, inr.injEq]
#align sum.get_right_eq_some_iff Sum.getRight_eq_some_iff

@[simp]
theorem not_isLeft (x : Sum α β) : not x.isLeft = x.isRight := by cases x <;> rfl
#align sum.bnot_is_left Sum.not_isLeft

@[simp]
theorem isLeft_eq_false : x.isLeft = false ↔ x.isRight := by cases x <;> simp
#align sum.is_left_eq_ff Sum.isLeft_eq_false

theorem Not_isLeft : ¬x.isLeft ↔ x.isRight := by simp
#align sum.not_is_left Sum.Not_isLeft

@[simp]
theorem not_isRight (x : Sum α β) : !x.isRight = x.isLeft := by cases x <;> rfl
#align sum.bnot_is_right Sum.not_isRight

@[simp]
theorem isRight_eq_false : x.isRight = false ↔ x.isLeft := by cases x <;> simp
#align sum.is_right_eq_ff Sum.isRight_eq_false

theorem Not_isRight : ¬x.isRight ↔ x.isLeft := by simp
#align sum.not_is_right Sum.Not_isRight

theorem isLeft_iff : x.isLeft ↔ ∃ y, x = Sum.inl y := by cases x <;> simp
#align sum.is_left_iff Sum.isLeft_iff

theorem isRight_iff : x.isRight ↔ ∃ y, x = Sum.inr y := by cases x <;> simp
#align sum.is_right_iff Sum.isRight_iff

end get

theorem inl.inj_iff {a b} : (inl a : Sum α β) = inl b ↔ a = b :=
  ⟨inl.inj, congr_arg _⟩
#align sum.inl.inj_iff Sum.inl.inj_iff

theorem inr.inj_iff {a b} : (inr a : Sum α β) = inr b ↔ a = b :=
  ⟨inr.inj, congr_arg _⟩
#align sum.inr.inj_iff Sum.inr.inj_iff

theorem inl_ne_inr {a : α} {b : β} : inl a ≠ inr b :=
  fun.
#align sum.inl_ne_inr Sum.inl_ne_inr

theorem inr_ne_inl {a : α} {b : β} : inr b ≠ inl a :=
  fun.
#align sum.inr_ne_inl Sum.inr_ne_inl

/-- Define a function on `α ⊕ β` by giving separate definitions on `α` and `β`. -/
protected def elim {α β γ : Sort _} (f : α → γ) (g : β → γ) : Sum α β → γ :=
  fun x ↦ Sum.casesOn x f g
#align sum.elim Sum.elim

@[simp]
theorem elim_inl {α β γ : Sort _} (f : α → γ) (g : β → γ) (x : α) : Sum.elim f g (inl x) = f x :=
  rfl
#align sum.elim_inl Sum.elim_inl

@[simp]
theorem elim_inr {α β γ : Sort _} (f : α → γ) (g : β → γ) (x : β) : Sum.elim f g (inr x) = g x :=
  rfl
#align sum.elim_inr Sum.elim_inr

@[simp]
theorem elim_comp_inl {α β γ : Sort _} (f : α → γ) (g : β → γ) : Sum.elim f g ∘ inl = f :=
  rfl
#align sum.elim_comp_inl Sum.elim_comp_inl

@[simp]
theorem elim_comp_inr {α β γ : Sort _} (f : α → γ) (g : β → γ) : Sum.elim f g ∘ inr = g :=
  rfl
#align sum.elim_comp_inr Sum.elim_comp_inr

@[simp]
theorem elim_inl_inr {α β : Sort _} : @Sum.elim α β _ inl inr = id :=
  funext fun x ↦ Sum.casesOn x (fun _ ↦ rfl) fun _ ↦ rfl
#align sum.elim_inl_inr Sum.elim_inl_inr

theorem comp_elim {α β γ δ : Sort _} (f : γ → δ) (g : α → γ) (h : β → γ) :
    f ∘ Sum.elim g h = Sum.elim (f ∘ g) (f ∘ h) :=
  funext fun x ↦ Sum.casesOn x (fun _ ↦ rfl) fun _ ↦ rfl
#align sum.comp_elim Sum.comp_elim

@[simp]
theorem elim_comp_inl_inr {α β γ : Sort _} (f : Sum α β → γ) : Sum.elim (f ∘ inl) (f ∘ inr) = f :=
  funext fun x ↦ Sum.casesOn x (fun _ ↦ rfl) fun _ ↦ rfl
#align sum.elim_comp_inl_inr Sum.elim_comp_inl_inr

/-- Map `α ⊕ β` to `α' ⊕ β'` sending `α` to `α'` and `β` to `β'`. -/
protected def map (f : α → α') (g : β → β') : Sum α β → Sum α' β' :=
  Sum.elim (inl ∘ f) (inr ∘ g)
#align sum.map Sum.map

@[simp]
theorem map_inl (f : α → α') (g : β → β') (x : α) : (inl x).map f g = inl (f x) :=
  rfl
#align sum.map_inl Sum.map_inl

@[simp]
theorem map_inr (f : α → α') (g : β → β') (x : β) : (inr x).map f g = inr (g x) :=
  rfl
#align sum.map_inr Sum.map_inr

@[simp]
theorem map_map {α'' β''} (f' : α' → α'') (g' : β' → β'') (f : α → α') (g : β → β') :
    ∀ x : Sum α β, (x.map f g).map f' g' = x.map (f' ∘ f) (g' ∘ g)
  | inl _ => rfl
  | inr _ => rfl
#align sum.map_map Sum.map_map

@[simp]
theorem map_comp_map {α'' β''} (f' : α' → α'') (g' : β' → β'') (f : α → α') (g : β → β') :
    Sum.map f' g' ∘ Sum.map f g = Sum.map (f' ∘ f) (g' ∘ g) :=
  funext <| map_map f' g' f g
#align sum.map_comp_map Sum.map_comp_map

@[simp]
theorem map_id_id (α β) : Sum.map (@id α) (@id β) = id :=
  funext fun x ↦ Sum.recOn x (fun _ ↦ rfl) fun _ ↦ rfl
#align sum.map_id_id Sum.map_id_id

theorem elim_map {α β γ δ ε : Sort _} {f₁ : α → β} {f₂ : β → ε} {g₁ : γ → δ} {g₂ : δ → ε} {x} :
    Sum.elim f₂ g₂ (Sum.map f₁ g₁ x) = Sum.elim (f₂ ∘ f₁) (g₂ ∘ g₁) x := by
  cases x <;> rfl
#align sum.elim_map Sum.elim_map

theorem elim_comp_map {α β γ δ ε : Sort _} {f₁ : α → β} {f₂ : β → ε} {g₁ : γ → δ} {g₂ : δ → ε} :
    Sum.elim f₂ g₂ ∘ Sum.map f₁ g₁ = Sum.elim (f₂ ∘ f₁) (g₂ ∘ g₁) :=
  funext $ fun _ => elim_map
#align sum.elim_comp_map Sum.elim_comp_map

@[simp]
theorem isLeft_map (f : α → β) (g : γ → δ) (x : Sum α γ) : isLeft (x.map f g) = isLeft x := by
  cases x <;> rfl
#align sum.is_left_map Sum.isLeft_map

@[simp]
theorem isRight_map (f : α → β) (g : γ → δ) (x : Sum α γ) : isRight (x.map f g) = isRight x := by
  cases x <;> rfl
#align sum.is_right_map Sum.isRight_map

@[simp]
theorem getLeft_map (f : α → β) (g : γ → δ) (x : Sum α γ) :
    (x.map f g).getLeft = x.getLeft.map f := by
  cases x <;> rfl
#align sum.get_left_map Sum.getLeft_map

@[simp]
theorem getRight_map (f : α → β) (g : γ → δ) (x : α ⊕ γ) :
    (x.map f g).getRight = x.getRight.map g := by cases x <;> rfl
#align sum.get_right_map Sum.getRight_map

open Function (update update_eq_iff update_comp_eq_of_injective update_comp_eq_of_forall_ne)

@[simp]
theorem update_elim_inl [DecidableEq α] [DecidableEq (Sum α β)] {f : α → γ} {g : β → γ} {i : α}
    {x : γ} : update (Sum.elim f g) (inl i) x = Sum.elim (update f i x) g :=
  update_eq_iff.2 ⟨by simp, by simp (config := { contextual := true })⟩
#align sum.update_elim_inl Sum.update_elim_inl

@[simp]
theorem update_elim_inr [DecidableEq β] [DecidableEq (Sum α β)] {f : α → γ} {g : β → γ} {i : β}
    {x : γ} : update (Sum.elim f g) (inr i) x = Sum.elim f (update g i x) :=
  update_eq_iff.2 ⟨by simp, by simp (config := { contextual := true })⟩
#align sum.update_elim_inr Sum.update_elim_inr

@[simp]
theorem update_inl_comp_inl [DecidableEq α] [DecidableEq (Sum α β)] {f : Sum α β → γ} {i : α}
    {x : γ} : update f (inl i) x ∘ inl = update (f ∘ inl) i x :=
  update_comp_eq_of_injective _ inl_injective _ _
#align sum.update_inl_comp_inl Sum.update_inl_comp_inl

@[simp]
theorem update_inl_apply_inl [DecidableEq α] [DecidableEq (Sum α β)] {f : Sum α β → γ} {i j : α}
    {x : γ} : update f (inl i) x (inl j) = update (f ∘ inl) i x j := by
  rw [← update_inl_comp_inl, Function.comp_apply]
#align sum.update_inl_apply_inl Sum.update_inl_apply_inl

@[simp]
theorem update_inl_comp_inr [DecidableEq (Sum α β)] {f : Sum α β → γ} {i : α} {x : γ} :
    update f (inl i) x ∘ inr = f ∘ inr :=
  (update_comp_eq_of_forall_ne _ _) fun _ ↦ inr_ne_inl
#align sum.update_inl_comp_inr Sum.update_inl_comp_inr

theorem update_inl_apply_inr [DecidableEq (Sum α β)] {f : Sum α β → γ} {i : α} {j : β} {x : γ} :
    update f (inl i) x (inr j) = f (inr j) :=
  Function.update_noteq inr_ne_inl _ _
#align sum.update_inl_apply_inr Sum.update_inl_apply_inr

@[simp]
theorem update_inr_comp_inl [DecidableEq (Sum α β)] {f : Sum α β → γ} {i : β} {x : γ} :
    update f (inr i) x ∘ inl = f ∘ inl :=
  (update_comp_eq_of_forall_ne _ _) fun _ ↦ inl_ne_inr
#align sum.update_inr_comp_inl Sum.update_inr_comp_inl

theorem update_inr_apply_inl [DecidableEq (Sum α β)] {f : Sum α β → γ} {i : α} {j : β} {x : γ} :
    update f (inr j) x (inl i) = f (inl i) :=
  Function.update_noteq inl_ne_inr _ _
#align sum.update_inr_apply_inl Sum.update_inr_apply_inl

@[simp]
theorem update_inr_comp_inr [DecidableEq β] [DecidableEq (Sum α β)] {f : Sum α β → γ} {i : β}
    {x : γ} : update f (inr i) x ∘ inr = update (f ∘ inr) i x :=
  update_comp_eq_of_injective _ inr_injective _ _
#align sum.update_inr_comp_inr Sum.update_inr_comp_inr

@[simp]
theorem update_inr_apply_inr [DecidableEq β] [DecidableEq (Sum α β)] {f : Sum α β → γ} {i j : β}
    {x : γ} : update f (inr i) x (inr j) = update (f ∘ inr) i x j := by
  rw [← update_inr_comp_inr, Function.comp_apply]
#align sum.update_inr_apply_inr Sum.update_inr_apply_inr

/-- Swap the factors of a sum type -/
def swap : Sum α β → Sum β α :=
  Sum.elim inr inl
#align sum.swap Sum.swap

@[simp]
theorem swap_inl (x : α) : swap (inl x : Sum α β) = inr x :=
  rfl
#align sum.swap_inl Sum.swap_inl

@[simp]
theorem swap_inr (x : β) : swap (inr x : Sum α β) = inl x :=
  rfl
#align sum.swap_inr Sum.swap_inr

@[simp]
theorem swap_swap (x : Sum α β) : swap (swap x) = x := by cases x <;> rfl
#align sum.swap_swap Sum.swap_swap

@[simp]
theorem swap_swap_eq : swap ∘ swap = @id (Sum α β) :=
  funext <| swap_swap
#align sum.swap_swap_eq Sum.swap_swap_eq

@[simp]
theorem swap_leftInverse : Function.LeftInverse (@swap α β) swap :=
  swap_swap
#align sum.swap_left_inverse Sum.swap_leftInverse

@[simp]
theorem swap_rightInverse : Function.RightInverse (@swap α β) swap :=
  swap_swap
#align sum.swap_right_inverse Sum.swap_rightInverse

@[simp]
theorem isLeft_swap (x : Sum α β) : x.swap.isLeft = x.isRight := by cases x <;> rfl
#align sum.is_left_swap Sum.isLeft_swap

@[simp]
theorem isRight_swap (x : Sum α β) : x.swap.isRight = x.isLeft := by cases x <;> rfl
#align sum.is_right_swap Sum.isRight_swap

@[simp]
theorem getLeft_swap (x : Sum α β) : x.swap.getLeft = x.getRight := by cases x <;> rfl
#align sum.get_left_swap Sum.getLeft_swap

@[simp]
theorem getRight_swap (x : Sum α β) : x.swap.getRight = x.getLeft := by cases x <;> rfl
#align sum.get_right_swap Sum.getRight_swap

section LiftRel

/-- Lifts pointwise two relations between `α` and `γ` and between `β` and `δ` to a relation between
`α ⊕ β` and `γ ⊕ δ`. -/
inductive LiftRel (r : α → γ → Prop) (s : β → δ → Prop) : Sum α β → Sum γ δ → Prop
  | protected inl {a c} : r a c → LiftRel r s (inl a) (inl c)
  | protected inr {b d} : s b d → LiftRel r s (inr b) (inr d)
#align sum.lift_rel Sum.LiftRel

variable {r r₁ r₂ : α → γ → Prop} {s s₁ s₂ : β → δ → Prop} {a : α} {b : β} {c : γ} {d : δ}
  {x : Sum α β} {y : Sum γ δ}

@[simp]
theorem liftRel_inl_inl : LiftRel r s (inl a) (inl c) ↔ r a c :=
  ⟨fun h ↦ by
    cases h
    assumption, LiftRel.inl⟩
#align sum.lift_rel_inl_inl Sum.liftRel_inl_inl

@[simp]
theorem not_liftRel_inl_inr : ¬LiftRel r s (inl a) (inr d) :=
  fun.
#align sum.not_lift_rel_inl_inr Sum.not_liftRel_inl_inr

@[simp]
theorem not_liftRel_inr_inl : ¬LiftRel r s (inr b) (inl c) :=
  fun.
#align sum.not_lift_rel_inr_inl Sum.not_liftRel_inr_inl

@[simp]
theorem liftRel_inr_inr : LiftRel r s (inr b) (inr d) ↔ s b d :=
  ⟨fun h ↦ by
    cases h
    assumption, LiftRel.inr⟩
#align sum.lift_rel_inr_inr Sum.liftRel_inr_inr

instance [∀ a c, Decidable (r a c)] [∀ b d, Decidable (s b d)] :
    ∀ (ab : Sum α β) (cd : Sum γ δ), Decidable (LiftRel r s ab cd)
  | inl _, inl _ => decidable_of_iff' _ liftRel_inl_inl
  | inl _, inr _ => Decidable.isFalse not_liftRel_inl_inr
  | inr _, inl _ => Decidable.isFalse not_liftRel_inr_inl
  | inr _, inr _ => decidable_of_iff' _ liftRel_inr_inr

theorem LiftRel.mono (hr : ∀ a b, r₁ a b → r₂ a b) (hs : ∀ a b, s₁ a b → s₂ a b)
  (h : LiftRel r₁ s₁ x y) : LiftRel r₂ s₂ x y := by
  cases h
  · exact LiftRel.inl (hr _ _ ‹_›)
  · exact LiftRel.inr (hs _ _ ‹_›)
#align sum.lift_rel.mono Sum.LiftRel.mono

theorem LiftRel.mono_left (hr : ∀ a b, r₁ a b → r₂ a b) (h : LiftRel r₁ s x y) :
    LiftRel r₂ s x y :=
  (h.mono hr) fun _ _ ↦ id
#align sum.lift_rel.mono_left Sum.LiftRel.mono_left

theorem LiftRel.mono_right (hs : ∀ a b, s₁ a b → s₂ a b) (h : LiftRel r s₁ x y) :
    LiftRel r s₂ x y :=
  h.mono (fun _ _ ↦ id) hs
#align sum.lift_rel.mono_right Sum.LiftRel.mono_right

protected theorem LiftRel.swap (h : LiftRel r s x y) : LiftRel s r x.swap y.swap := by
  cases h
  · exact LiftRel.inr ‹_›
  · exact LiftRel.inl ‹_›
#align sum.lift_rel.swap Sum.LiftRel.swap

@[simp]
theorem liftRel_swap_iff : LiftRel s r x.swap y.swap ↔ LiftRel r s x y :=
  ⟨fun h ↦ by
    rw [← swap_swap x, ← swap_swap y]
    exact h.swap, LiftRel.swap⟩
#align sum.lift_rel_swap_iff Sum.liftRel_swap_iff

end LiftRel

section Lex

/-- Lexicographic order for sum. Sort all the `inl a` before the `inr b`, otherwise use the
respective order on `α` or `β`. -/
inductive Lex (r : α → α → Prop) (s : β → β → Prop) : Sum α β → Sum α β → Prop
  | protected inl {a₁ a₂} (h : r a₁ a₂) : Lex r s (inl a₁) (inl a₂)
  | protected inr {b₁ b₂} (h : s b₁ b₂) : Lex r s (inr b₁) (inr b₂)
  | sep (a b) : Lex r s (inl a) (inr b)
#align sum.lex.inl Sum.Lex.inl
#align sum.lex.inr Sum.Lex.inr
#align sum.lex.sep Sum.Lex.sep
#align sum.lex Sum.Lex

attribute [simp] Lex.sep

variable {r r₁ r₂ : α → α → Prop} {s s₁ s₂ : β → β → Prop} {a a₁ a₂ : α} {b b₁ b₂ : β}
  {x y : Sum α β}

@[simp]
theorem lex_inl_inl : Lex r s (inl a₁) (inl a₂) ↔ r a₁ a₂ :=
  ⟨fun h ↦ by
    cases h
    assumption, Lex.inl⟩
#align sum.lex_inl_inl Sum.lex_inl_inl

@[simp]
theorem lex_inr_inr : Lex r s (inr b₁) (inr b₂) ↔ s b₁ b₂ :=
  ⟨fun h ↦ by
    cases h
    assumption, Lex.inr⟩
#align sum.lex_inr_inr Sum.lex_inr_inr

@[simp]
theorem lex_inr_inl : ¬Lex r s (inr b) (inl a) :=
  fun.
#align sum.lex_inr_inl Sum.lex_inr_inl

instance instDecidableRelSumLex [DecidableRel r] [DecidableRel s] : DecidableRel (Lex r s)
  | inl _, inl _ => decidable_of_iff' _ lex_inl_inl
  | inl _, inr _ => Decidable.isTrue (Lex.sep _ _)
  | inr _, inl _ => Decidable.isFalse lex_inr_inl
  | inr _, inr _ => decidable_of_iff' _ lex_inr_inr

protected theorem LiftRel.lex {a b : Sum α β} (h : LiftRel r s a b) : Lex r s a b := by
  cases h
  · exact Lex.inl ‹_›
  · exact Lex.inr ‹_›
#align sum.lift_rel.lex Sum.LiftRel.lex

theorem liftRel_subrelation_lex : Subrelation (LiftRel r s) (Lex r s) := LiftRel.lex
#align sum.lift_rel_subrelation_lex Sum.liftRel_subrelation_lex

theorem Lex.mono (hr : ∀ a b, r₁ a b → r₂ a b) (hs : ∀ a b, s₁ a b → s₂ a b) (h : Lex r₁ s₁ x y) :
    Lex r₂ s₂ x y := by
  cases h
  · exact Lex.inl (hr _ _ ‹_›)
  · exact Lex.inr (hs _ _ ‹_›)
  · exact Lex.sep _ _
#align sum.lex.mono Sum.Lex.mono

theorem Lex.mono_left (hr : ∀ a b, r₁ a b → r₂ a b) (h : Lex r₁ s x y) : Lex r₂ s x y :=
  (h.mono hr) fun _ _ ↦ id
#align sum.lex.mono_left Sum.Lex.mono_left

theorem Lex.mono_right (hs : ∀ a b, s₁ a b → s₂ a b) (h : Lex r s₁ x y) : Lex r s₂ x y :=
  h.mono (fun _ _ ↦ id) hs
#align sum.lex.mono_right Sum.Lex.mono_right

theorem lex_acc_inl {a} (aca : Acc r a) : Acc (Lex r s) (inl a) := by
  induction' aca with a _ IH
  constructor
  intro y h
  cases' h with a' _ h'
  exact IH _ h'
#align sum.lex_acc_inl Sum.lex_acc_inl

theorem lex_acc_inr (aca : ∀ a, Acc (Lex r s) (inl a)) {b} (acb : Acc s b) :
    Acc (Lex r s) (inr b) := by
  induction' acb with b _ IH
  constructor
  intro y h
  cases' h with _ _ _ b' _ h' a
  · exact IH _ h'
  · exact aca _
#align sum.lex_acc_inr Sum.lex_acc_inr

theorem lex_wf (ha : WellFounded r) (hb : WellFounded s) : WellFounded (Lex r s) :=
  have aca : ∀ a, Acc (Lex r s) (inl a) := fun a ↦ lex_acc_inl (ha.apply a)
  ⟨fun x ↦ Sum.recOn x aca fun b ↦ lex_acc_inr aca (hb.apply b)⟩
#align sum.lex_wf Sum.lex_wf

end Lex

end Sum

open Sum

namespace Function

theorem Injective.sum_elim {f : α → γ} {g : β → γ} (hf : Injective f) (hg : Injective g)
    (hfg : ∀ a b, f a ≠ g b) : Injective (Sum.elim f g)
  | inl _, inl _, h => congr_arg inl <| hf h
  | inl _, inr _, h => (hfg _ _ h).elim
  | inr _, inl _, h => (hfg _ _ h.symm).elim
  | inr _, inr _, h => congr_arg inr <| hg h
#align function.injective.sum_elim Function.Injective.sum_elim

theorem Injective.sum_map {f : α → β} {g : α' → β'} (hf : Injective f) (hg : Injective g) :
    Injective (Sum.map f g)
  | inl _, inl _, h => congr_arg inl <| hf <| inl.inj h
  | inr _, inr _, h => congr_arg inr <| hg <| inr.inj h
#align function.injective.sum_map Function.Injective.sum_map

theorem Surjective.sum_map {f : α → β} {g : α' → β'} (hf : Surjective f) (hg : Surjective g) :
    Surjective (Sum.map f g)
  | inl y =>
    let ⟨x, hx⟩ := hf y
    ⟨inl x, congr_arg inl hx⟩
  | inr y =>
    let ⟨x, hx⟩ := hg y
    ⟨inr x, congr_arg inr hx⟩
#align function.surjective.sum_map Function.Surjective.sum_map

theorem Bijective.sum_map {f : α → β} {g : α' → β'} (hf : Bijective f) (hg : Bijective g) :
    Bijective (Sum.map f g) :=
  ⟨hf.injective.sum_map hg.injective, hf.surjective.sum_map hg.surjective⟩
#align function.bijective.sum_map Function.Bijective.sum_map

end Function

namespace Sum

open Function

@[simp]
theorem map_injective {f : α → γ} {g : β → δ} :
    Injective (Sum.map f g) ↔ Injective f ∧ Injective g :=
  ⟨fun h =>
    ⟨fun a₁ a₂ ha => inl_injective <| @h (inl a₁) (inl a₂) (congr_arg inl ha : _), fun b₁ b₂ hb =>
      inr_injective <| @h (inr b₁) (inr b₂) (congr_arg inr hb : _)⟩,
    fun h => h.1.sum_map h.2⟩
#align sum.map_injective Sum.map_injective

@[simp]
theorem map_surjective {f : α → γ} {g : β → δ} :
    Surjective (Sum.map f g) ↔ Surjective f ∧ Surjective g :=
  ⟨ fun h => ⟨
      (fun c => by
        obtain ⟨a | b, h⟩ := h (inl c)
        · exact ⟨a, inl_injective h⟩
        · cases h),
      (fun d => by
        obtain ⟨a | b, h⟩ := h (inr d)
        · cases h
        · exact ⟨b, inr_injective h⟩)⟩,
    fun h => h.1.sum_map h.2⟩
#align sum.map_surjective Sum.map_surjective

@[simp]
theorem map_bijective {f : α → γ} {g : β → δ} :
    Bijective (Sum.map f g) ↔ Bijective f ∧ Bijective g :=
  (map_injective.and map_surjective).trans <| and_and_and_comm
#align sum.map_bijective Sum.map_bijective

theorem elim_const_const (c : γ) :
    Sum.elim (const _ c : α → γ) (const _ c : β → γ) = const _ c := by
  ext x
  cases x <;> rfl
#align sum.elim_const_const Sum.elim_const_const

@[simp]
theorem elim_lam_const_lam_const (c : γ) :
    (Sum.elim (fun _ : α ↦ c) fun _ : β ↦ c) = fun _ ↦ c :=
  Sum.elim_const_const c
#align sum.elim_lam_const_lam_const Sum.elim_lam_const_lam_const

theorem elim_update_left [DecidableEq α] [DecidableEq β] (f : α → γ) (g : β → γ) (i : α) (c : γ) :
    Sum.elim (Function.update f i c) g = Function.update (Sum.elim f g) (inl i) c := by
  ext x
  rcases x with x | x
  · by_cases h : x = i
    · subst h
      simp
    · simp [h]
  · simp
#align sum.elim_update_left Sum.elim_update_left

theorem elim_update_right [DecidableEq α] [DecidableEq β] (f : α → γ) (g : β → γ) (i : β) (c : γ) :
    Sum.elim f (Function.update g i c) = Function.update (Sum.elim f g) (inr i) c := by
  ext x
  rcases x with x | x
  · simp
  · by_cases h : x = i
    · subst h
      simp
    · simp [h]
#align sum.elim_update_right Sum.elim_update_right

end Sum

/-!
### Ternary sum

Abbreviations for the maps from the summands to `α ⊕ β ⊕ γ`. This is useful for pattern-matching.
-/

namespace Sum3

/-- The map from the first summand into a ternary sum. -/
@[match_pattern, simp, reducible]
def in₀ (a : α) : Sum α (Sum β γ) :=
  inl a
#align sum3.in₀ Sum3.in₀

/-- The map from the second summand into a ternary sum. -/
@[match_pattern, simp, reducible]
def in₁ (b : β) : Sum α (Sum β γ) :=
  inr <| inl b
#align sum3.in₁ Sum3.in₁

/-- The map from the third summand into a ternary sum. -/
@[match_pattern, simp, reducible]
def in₂ (c : γ) : Sum α (Sum β γ) :=
  inr <| inr c
#align sum3.in₂ Sum3.in₂

end Sum3<|MERGE_RESOLUTION|>--- conflicted
+++ resolved
@@ -59,11 +59,7 @@
     | Or.inr ⟨b, h⟩ => ⟨inr b, h⟩⟩
 #align sum.exists Sum.exists
 
-<<<<<<< HEAD
-theorem forall_sum_pi {α β : Type*} (p : α ⊕ β → Sort*)
-=======
 theorem forall_sum_pi (p : α ⊕ β → Sort*)
->>>>>>> 43411c0f
     (q : (∀ a, p a) → Prop) :
     (∀ a, q a) ↔ (∀ a b, q (Sum.rec a b)) :=
   ⟨fun h a b => h _, fun h a => by
@@ -71,11 +67,7 @@
       ext b; cases b <;> rfl
     rw [h1]; exact h _ _⟩
 
-<<<<<<< HEAD
-theorem exists_sum_pi {α β : Type*} (p : α ⊕ β → Sort*)
-=======
 theorem exists_sum_pi (p : α ⊕ β → Sort*)
->>>>>>> 43411c0f
     (q : (∀ a, p a) → Prop) :
     (∃ a, q a) ↔ (∃ a b, q (Sum.rec a b)) := by
   rw [← not_forall_not, forall_sum_pi]
