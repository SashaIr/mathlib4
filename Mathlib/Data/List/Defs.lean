--- conflicted
+++ resolved
@@ -227,13 +227,8 @@
   | [], is => H0 is
   | t :: ts, is =>
       H1 t ts is (permutationsAux.rec H0 H1 ts (t :: is)) (permutationsAux.rec H0 H1 is [])
-<<<<<<< HEAD
   termination_by ts is => (length ts + length is, length ts)
-  decreasing_by all_goals (simp_wf; simp [Nat.succ_add]; decreasing_tactic)
-=======
-  termination_by _ ts is => (length ts + length is, length ts)
-  decreasing_by simp_wf; omega
->>>>>>> 8c01465a
+  decreasing_by all_goals (simp_wf; omega)
 #align list.permutations_aux.rec List.permutationsAux.rec
 
 /-- An auxiliary function for defining `permutations`. `permutationsAux ts is` is the set of all
