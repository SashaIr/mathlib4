--- conflicted
+++ resolved
@@ -2,23 +2,14 @@
 Copyright (c) 2022 by the authors listed in the file AUTHORS and their
 institutional affiliations. All rights reserved.
 Released under Apache 2.0 license as described in the file LICENSE.
-<<<<<<< HEAD
+
 Authors: Harun Khan
-=======
-Authors: Simon Hudon
->>>>>>> 6220e1d0
 -/
 
 import Mathlib.Data.Bitvec.Defs
 
-<<<<<<< HEAD
 open BitVec Nat
-=======
-#align_import data.bitvec.basic from "leanprover-community/mathlib"@"008af8bb14b3ebef7e04ec3b0d63b947dee4d26a"
 
-/-!
-# Basic Theorems About Bitvectors
->>>>>>> 6220e1d0
 
 lemma testBit_eq_ofNat {x: BitVec w} :
   Bool.toNat (testBit (x.val) k) = (BitVec.ofNat 1 (x.val >>> k)).val:= by
