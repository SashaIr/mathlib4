/-
Copyright (c) 2018 Chris Hughes. All rights reserved.
Released under Apache 2.0 license as described in the file LICENSE.
Authors: Chris Hughes
-/
import Mathlib.Data.List.Prime
import Mathlib.Data.Polynomial.FieldDivision
import Mathlib.Data.Polynomial.Lifts

#align_import data.polynomial.splits from "leanprover-community/mathlib"@"f694c7dead66f5d4c80f446c796a5aad14707f0e"

/-!
# Split polynomials

A polynomial `f : K[X]` splits over a field extension `L` of `K` if it is zero or all of its
irreducible factors over `L` have degree `1`.

## Main definitions

* `Polynomial.Splits i f`: A predicate on a homomorphism `i : K →+* L` from a commutative ring to a
  field and a polynomial `f` saying that `f.map i` is zero or all of its irreducible factors over
  `L` have degree `1`.

-/


noncomputable section

open BigOperators Polynomial

universe u v w

variable {R : Type*} {F : Type u} {K : Type v} {L : Type w}

namespace Polynomial

open Polynomial

section Splits

section CommRing

variable [CommRing K] [Field L] [Field F]

variable (i : K →+* L)

/-- A polynomial `Splits` iff it is zero or all of its irreducible factors have `degree` 1. -/
def Splits (f : K[X]) : Prop :=
  f.map i = 0 ∨ ∀ {g : L[X]}, Irreducible g → g ∣ f.map i → degree g = 1
#align polynomial.splits Polynomial.Splits

@[simp]
theorem splits_zero : Splits i (0 : K[X]) :=
  Or.inl (Polynomial.map_zero i)
#align polynomial.splits_zero Polynomial.splits_zero

theorem splits_of_map_eq_C {f : K[X]} {a : L} (h : f.map i = C a) : Splits i f :=
  letI := Classical.decEq L
  if ha : a = 0 then Or.inl (h.trans (ha.symm ▸ C_0))
  else
    Or.inr fun hg ⟨p, hp⟩ =>
      absurd hg.1 <|
        Classical.not_not.2 <|
          isUnit_iff_degree_eq_zero.2 <| by
            have := congr_arg degree hp
            rw [h, degree_C ha, degree_mul, @eq_comm (WithBot ℕ) 0,
                Nat.WithBot.add_eq_zero_iff] at this
            exact this.1
set_option linter.uppercaseLean3 false in
#align polynomial.splits_of_map_eq_C Polynomial.splits_of_map_eq_C

@[simp]
theorem splits_C (a : K) : Splits i (C a) :=
  splits_of_map_eq_C i (map_C i)
set_option linter.uppercaseLean3 false in
#align polynomial.splits_C Polynomial.splits_C

theorem splits_of_map_degree_eq_one {f : K[X]} (hf : degree (f.map i) = 1) : Splits i f :=
  Or.inr fun hg ⟨p, hp⟩ => by
    have := congr_arg degree hp
    simp [Nat.WithBot.add_eq_one_iff, hf, @eq_comm (WithBot ℕ) 1,
        mt isUnit_iff_degree_eq_zero.2 hg.1] at this
    tauto
#align polynomial.splits_of_map_degree_eq_one Polynomial.splits_of_map_degree_eq_one

theorem splits_of_degree_le_one {f : K[X]} (hf : degree f ≤ 1) : Splits i f :=
  if hif : degree (f.map i) ≤ 0 then splits_of_map_eq_C i (degree_le_zero_iff.mp hif)
  else by
    push_neg at hif
    rw [← Order.succ_le_iff, ← WithBot.coe_zero, WithBot.succ_coe, Nat.succ_eq_succ] at hif
    exact splits_of_map_degree_eq_one i (le_antisymm ((degree_map_le i _).trans hf) hif)
#align polynomial.splits_of_degree_le_one Polynomial.splits_of_degree_le_one

theorem splits_of_degree_eq_one {f : K[X]} (hf : degree f = 1) : Splits i f :=
  splits_of_degree_le_one i hf.le
#align polynomial.splits_of_degree_eq_one Polynomial.splits_of_degree_eq_one

theorem splits_of_natDegree_le_one {f : K[X]} (hf : natDegree f ≤ 1) : Splits i f :=
  splits_of_degree_le_one i (degree_le_of_natDegree_le hf)
#align polynomial.splits_of_nat_degree_le_one Polynomial.splits_of_natDegree_le_one

theorem splits_of_natDegree_eq_one {f : K[X]} (hf : natDegree f = 1) : Splits i f :=
  splits_of_natDegree_le_one i (le_of_eq hf)
#align polynomial.splits_of_nat_degree_eq_one Polynomial.splits_of_natDegree_eq_one

theorem splits_mul {f g : K[X]} (hf : Splits i f) (hg : Splits i g) : Splits i (f * g) :=
  letI := Classical.decEq L
  if h : (f * g).map i = 0 then Or.inl h
  else
    Or.inr @fun p hp hpf =>
      ((PrincipalIdealRing.irreducible_iff_prime.1 hp).2.2 _ _
            (show p ∣ map i f * map i g by convert hpf; rw [Polynomial.map_mul])).elim
        (hf.resolve_left (fun hf => by simp [hf] at h) hp)
        (hg.resolve_left (fun hg => by simp [hg] at h) hp)
#align polynomial.splits_mul Polynomial.splits_mul

theorem splits_of_splits_mul' {f g : K[X]} (hfg : (f * g).map i ≠ 0) (h : Splits i (f * g)) :
    Splits i f ∧ Splits i g :=
  ⟨Or.inr @fun g hgi hg =>
      Or.resolve_left h hfg hgi (by rw [Polynomial.map_mul]; exact hg.trans (dvd_mul_right _ _)),
    Or.inr @fun g hgi hg =>
      Or.resolve_left h hfg hgi (by rw [Polynomial.map_mul]; exact hg.trans (dvd_mul_left _ _))⟩
#align polynomial.splits_of_splits_mul' Polynomial.splits_of_splits_mul'

theorem splits_map_iff (j : L →+* F) {f : K[X]} : Splits j (f.map i) ↔ Splits (j.comp i) f := by
  simp [Splits, Polynomial.map_map]
#align polynomial.splits_map_iff Polynomial.splits_map_iff

theorem splits_one : Splits i 1 :=
  splits_C i 1
#align polynomial.splits_one Polynomial.splits_one

theorem splits_of_isUnit [IsDomain K] {u : K[X]} (hu : IsUnit u) : u.Splits i :=
  (isUnit_iff.mp hu).choose_spec.2 ▸ splits_C _ _
#align polynomial.splits_of_is_unit Polynomial.splits_of_isUnit

theorem splits_X_sub_C {x : K} : (X - C x).Splits i :=
  splits_of_degree_le_one _ <| degree_X_sub_C_le _
set_option linter.uppercaseLean3 false in
#align polynomial.splits_X_sub_C Polynomial.splits_X_sub_C

theorem splits_X : X.Splits i :=
  splits_of_degree_le_one _ degree_X_le
set_option linter.uppercaseLean3 false in
#align polynomial.splits_X Polynomial.splits_X

theorem splits_prod {ι : Type u} {s : ι → K[X]} {t : Finset ι} :
    (∀ j ∈ t, (s j).Splits i) → (∏ x in t, s x).Splits i := by
  classical
  refine' Finset.induction_on t (fun _ => splits_one i) fun a t hat ih ht => _
  rw [Finset.forall_mem_insert] at ht; rw [Finset.prod_insert hat]
  exact splits_mul i ht.1 (ih ht.2)
#align polynomial.splits_prod Polynomial.splits_prod

theorem splits_pow {f : K[X]} (hf : f.Splits i) (n : ℕ) : (f ^ n).Splits i := by
  rw [← Finset.card_range n, ← Finset.prod_const]
  exact splits_prod i fun j _ => hf
#align polynomial.splits_pow Polynomial.splits_pow

theorem splits_X_pow (n : ℕ) : (X ^ n).Splits i :=
  splits_pow i (splits_X i) n
set_option linter.uppercaseLean3 false in
#align polynomial.splits_X_pow Polynomial.splits_X_pow

theorem splits_id_iff_splits {f : K[X]} : (f.map i).Splits (RingHom.id L) ↔ f.Splits i := by
  rw [splits_map_iff, RingHom.id_comp]
#align polynomial.splits_id_iff_splits Polynomial.splits_id_iff_splits

theorem exists_root_of_splits' {f : K[X]} (hs : Splits i f) (hf0 : degree (f.map i) ≠ 0) :
    ∃ x, eval₂ i x f = 0 :=
  letI := Classical.decEq L
  if hf0' : f.map i = 0 then by simp [eval₂_eq_eval_map, hf0']
  else
    let ⟨g, hg⟩ :=
      WfDvdMonoid.exists_irreducible_factor
        (show ¬IsUnit (f.map i) from mt isUnit_iff_degree_eq_zero.1 hf0) hf0'
    let ⟨x, hx⟩ := exists_root_of_degree_eq_one (hs.resolve_left hf0' hg.1 hg.2)
    let ⟨i, hi⟩ := hg.2
    ⟨x, by rw [← eval_map, hi, eval_mul, show _ = _ from hx, zero_mul]⟩
#align polynomial.exists_root_of_splits' Polynomial.exists_root_of_splits'

theorem roots_ne_zero_of_splits' {f : K[X]} (hs : Splits i f) (hf0 : natDegree (f.map i) ≠ 0) :
    (f.map i).roots ≠ 0 :=
  let ⟨x, hx⟩ := exists_root_of_splits' i hs fun h => hf0 <| natDegree_eq_of_degree_eq_some h
  fun h => by
  rw [← eval_map] at hx
  have : f.map i ≠ 0 := by intro; simp_all
  cases h.subst ((mem_roots this).2 hx)
#align polynomial.roots_ne_zero_of_splits' Polynomial.roots_ne_zero_of_splits'

/-- Pick a root of a polynomial that splits. See `rootOfSplits` for polynomials over a field
which has simpler assumptions. -/
def rootOfSplits' {f : K[X]} (hf : f.Splits i) (hfd : (f.map i).degree ≠ 0) : L :=
  Classical.choose <| exists_root_of_splits' i hf hfd
#align polynomial.root_of_splits' Polynomial.rootOfSplits'

theorem map_rootOfSplits' {f : K[X]} (hf : f.Splits i) (hfd) :
    f.eval₂ i (rootOfSplits' i hf hfd) = 0 :=
  Classical.choose_spec <| exists_root_of_splits' i hf hfd
#align polynomial.map_root_of_splits' Polynomial.map_rootOfSplits'

theorem natDegree_eq_card_roots' {p : K[X]} {i : K →+* L} (hsplit : Splits i p) :
    (p.map i).natDegree = Multiset.card (p.map i).roots := by
  by_cases hp : p.map i = 0
  · rw [hp, natDegree_zero, roots_zero, Multiset.card_zero]
  obtain ⟨q, he, hd, hr⟩ := exists_prod_multiset_X_sub_C_mul (p.map i)
  rw [← splits_id_iff_splits, ← he] at hsplit
  rw [← he] at hp
  have hq : q ≠ 0 := fun h => hp (by rw [h, mul_zero])
  rw [← hd, add_right_eq_self]
  by_contra h
  have h' : (map (RingHom.id L) q).natDegree ≠ 0 := by simp [h]
  have := roots_ne_zero_of_splits' (RingHom.id L) (splits_of_splits_mul' _ ?_ hsplit).2 h'
  · rw [map_id] at this
    exact this hr
  · rw [map_id]
    exact mul_ne_zero monic_prod_multiset_X_sub_C.ne_zero hq
#align polynomial.nat_degree_eq_card_roots' Polynomial.natDegree_eq_card_roots'

theorem degree_eq_card_roots' {p : K[X]} {i : K →+* L} (p_ne_zero : p.map i ≠ 0)
    (hsplit : Splits i p) : (p.map i).degree = Multiset.card (p.map i).roots := by
  simp [degree_eq_natDegree p_ne_zero, natDegree_eq_card_roots' hsplit]
#align polynomial.degree_eq_card_roots' Polynomial.degree_eq_card_roots'

end CommRing

variable [CommRing R] [Field K] [Field L] [Field F]

variable (i : K →+* L)

/-- This lemma is for polynomials over a field. -/
theorem splits_iff (f : K[X]) :
    Splits i f ↔ f = 0 ∨ ∀ {g : L[X]}, Irreducible g → g ∣ f.map i → degree g = 1 := by
  rw [Splits, map_eq_zero]
#align polynomial.splits_iff Polynomial.splits_iff

/-- This lemma is for polynomials over a field. -/
theorem Splits.def {i : K →+* L} {f : K[X]} (h : Splits i f) :
    f = 0 ∨ ∀ {g : L[X]}, Irreducible g → g ∣ f.map i → degree g = 1 :=
  (splits_iff i f).mp h
#align polynomial.splits.def Polynomial.Splits.def

theorem splits_of_splits_mul {f g : K[X]} (hfg : f * g ≠ 0) (h : Splits i (f * g)) :
    Splits i f ∧ Splits i g :=
  splits_of_splits_mul' i (map_ne_zero hfg) h
#align polynomial.splits_of_splits_mul Polynomial.splits_of_splits_mul

theorem splits_of_splits_of_dvd {f g : K[X]} (hf0 : f ≠ 0) (hf : Splits i f) (hgf : g ∣ f) :
    Splits i g := by
  obtain ⟨f, rfl⟩ := hgf
  exact (splits_of_splits_mul i hf0 hf).1
#align polynomial.splits_of_splits_of_dvd Polynomial.splits_of_splits_of_dvd

theorem splits_of_splits_gcd_left [DecidableEq K] {f g : K[X]} (hf0 : f ≠ 0) (hf : Splits i f) :
    Splits i (EuclideanDomain.gcd f g) :=
  Polynomial.splits_of_splits_of_dvd i hf0 hf (EuclideanDomain.gcd_dvd_left f g)
#align polynomial.splits_of_splits_gcd_left Polynomial.splits_of_splits_gcd_left

theorem splits_of_splits_gcd_right [DecidableEq K] {f g : K[X]} (hg0 : g ≠ 0) (hg : Splits i g) :
    Splits i (EuclideanDomain.gcd f g) :=
  Polynomial.splits_of_splits_of_dvd i hg0 hg (EuclideanDomain.gcd_dvd_right f g)
#align polynomial.splits_of_splits_gcd_right Polynomial.splits_of_splits_gcd_right

theorem splits_mul_iff {f g : K[X]} (hf : f ≠ 0) (hg : g ≠ 0) :
    (f * g).Splits i ↔ f.Splits i ∧ g.Splits i :=
  ⟨splits_of_splits_mul i (mul_ne_zero hf hg), fun ⟨hfs, hgs⟩ => splits_mul i hfs hgs⟩
#align polynomial.splits_mul_iff Polynomial.splits_mul_iff

theorem splits_prod_iff {ι : Type u} {s : ι → K[X]} {t : Finset ι} :
    (∀ j ∈ t, s j ≠ 0) → ((∏ x in t, s x).Splits i ↔ ∀ j ∈ t, (s j).Splits i) := by
  classical
  refine'
    Finset.induction_on t (fun _ =>
        ⟨fun _ _ h => by simp only [Finset.not_mem_empty] at h, fun _ => splits_one i⟩)
      fun a t hat ih ht => _
  rw [Finset.forall_mem_insert] at ht ⊢
  rw [Finset.prod_insert hat, splits_mul_iff i ht.1 (Finset.prod_ne_zero_iff.2 ht.2), ih ht.2]
#align polynomial.splits_prod_iff Polynomial.splits_prod_iff

theorem degree_eq_one_of_irreducible_of_splits {p : K[X]} (hp : Irreducible p)
    (hp_splits : Splits (RingHom.id K) p) : p.degree = 1 := by
  rcases hp_splits with ⟨⟩ | hp_splits
  · exfalso
    simp_all
  · apply hp_splits hp
    simp
#align polynomial.degree_eq_one_of_irreducible_of_splits Polynomial.degree_eq_one_of_irreducible_of_splits

theorem exists_root_of_splits {f : K[X]} (hs : Splits i f) (hf0 : degree f ≠ 0) :
    ∃ x, eval₂ i x f = 0 :=
  exists_root_of_splits' i hs ((f.degree_map i).symm ▸ hf0)
#align polynomial.exists_root_of_splits Polynomial.exists_root_of_splits

theorem roots_ne_zero_of_splits {f : K[X]} (hs : Splits i f) (hf0 : natDegree f ≠ 0) :
    (f.map i).roots ≠ 0 :=
  roots_ne_zero_of_splits' i hs (ne_of_eq_of_ne (natDegree_map i) hf0)
#align polynomial.roots_ne_zero_of_splits Polynomial.roots_ne_zero_of_splits

/-- Pick a root of a polynomial that splits. This version is for polynomials over a field and has
simpler assumptions. -/
def rootOfSplits {f : K[X]} (hf : f.Splits i) (hfd : f.degree ≠ 0) : L :=
  rootOfSplits' i hf ((f.degree_map i).symm ▸ hfd)
#align polynomial.root_of_splits Polynomial.rootOfSplits

/-- `rootOfSplits'` is definitionally equal to `rootOfSplits`. -/
theorem rootOfSplits'_eq_rootOfSplits {f : K[X]} (hf : f.Splits i) (hfd) :
    rootOfSplits' i hf hfd = rootOfSplits i hf (f.degree_map i ▸ hfd) :=
  rfl
#align polynomial.root_of_splits'_eq_root_of_splits Polynomial.rootOfSplits'_eq_rootOfSplits

theorem map_rootOfSplits {f : K[X]} (hf : f.Splits i) (hfd) :
    f.eval₂ i (rootOfSplits i hf hfd) = 0 :=
  map_rootOfSplits' i hf (ne_of_eq_of_ne (degree_map f i) hfd)
#align polynomial.map_root_of_splits Polynomial.map_rootOfSplits

theorem natDegree_eq_card_roots {p : K[X]} {i : K →+* L} (hsplit : Splits i p) :
    p.natDegree = Multiset.card (p.map i).roots :=
  (natDegree_map i).symm.trans <| natDegree_eq_card_roots' hsplit
#align polynomial.nat_degree_eq_card_roots Polynomial.natDegree_eq_card_roots

theorem degree_eq_card_roots {p : K[X]} {i : K →+* L} (p_ne_zero : p ≠ 0) (hsplit : Splits i p) :
    p.degree = Multiset.card (p.map i).roots := by
  rw [degree_eq_natDegree p_ne_zero, natDegree_eq_card_roots hsplit]
#align polynomial.degree_eq_card_roots Polynomial.degree_eq_card_roots

theorem roots_map {f : K[X]} (hf : f.Splits <| RingHom.id K) : (f.map i).roots = f.roots.map i :=
  (roots_map_of_injective_of_card_eq_natDegree i.injective <| by
      convert (natDegree_eq_card_roots hf).symm
      rw [map_id]).symm
#align polynomial.roots_map Polynomial.roots_map

theorem image_rootSet [Algebra R K] [Algebra R L] {p : R[X]} (h : p.Splits (algebraMap R K))
    (f : K →ₐ[R] L) : f '' p.rootSet K = p.rootSet L := by
  classical
    rw [rootSet, ← Finset.coe_image, ← Multiset.toFinset_map, ← f.coe_toRingHom,
      ← roots_map _ ((splits_id_iff_splits (algebraMap R K)).mpr h), map_map, f.comp_algebraMap,
      ← rootSet]
#align polynomial.image_root_set Polynomial.image_rootSet

theorem adjoin_rootSet_eq_range [Algebra R K] [Algebra R L] {p : R[X]}
    (h : p.Splits (algebraMap R K)) (f : K →ₐ[R] L) :
    Algebra.adjoin R (p.rootSet L) = f.range ↔ Algebra.adjoin R (p.rootSet K) = ⊤ := by
  rw [← image_rootSet h f, Algebra.adjoin_image, ← Algebra.map_top]
  exact (Subalgebra.map_injective f.toRingHom.injective).eq_iff
#align polynomial.adjoin_root_set_eq_range Polynomial.adjoin_rootSet_eq_range

theorem eq_prod_roots_of_splits {p : K[X]} {i : K →+* L} (hsplit : Splits i p) :
    p.map i = C (i p.leadingCoeff) * ((p.map i).roots.map fun a => X - C a).prod := by
  rw [← leadingCoeff_map]; symm
  apply C_leadingCoeff_mul_prod_multiset_X_sub_C
  rw [natDegree_map]; exact (natDegree_eq_card_roots hsplit).symm
#align polynomial.eq_prod_roots_of_splits Polynomial.eq_prod_roots_of_splits

theorem eq_prod_roots_of_splits_id {p : K[X]} (hsplit : Splits (RingHom.id K) p) :
    p = C p.leadingCoeff * (p.roots.map fun a => X - C a).prod := by
  simpa using eq_prod_roots_of_splits hsplit
#align polynomial.eq_prod_roots_of_splits_id Polynomial.eq_prod_roots_of_splits_id

theorem eq_prod_roots_of_monic_of_splits_id {p : K[X]} (m : Monic p)
    (hsplit : Splits (RingHom.id K) p) : p = (p.roots.map fun a => X - C a).prod := by
  convert eq_prod_roots_of_splits_id hsplit
  simp [m]
#align polynomial.eq_prod_roots_of_monic_of_splits_id Polynomial.eq_prod_roots_of_monic_of_splits_id

theorem eq_X_sub_C_of_splits_of_single_root {x : K} {h : K[X]} (h_splits : Splits i h)
    (h_roots : (h.map i).roots = {i x}) : h = C h.leadingCoeff * (X - C x) := by
  apply Polynomial.map_injective _ i.injective
  rw [eq_prod_roots_of_splits h_splits, h_roots]
  simp
set_option linter.uppercaseLean3 false in
#align polynomial.eq_X_sub_C_of_splits_of_single_root Polynomial.eq_X_sub_C_of_splits_of_single_root

variable (R) in
theorem mem_lift_of_splits_of_roots_mem_range [Algebra R K] {f : K[X]}
    (hs : f.Splits (RingHom.id K)) (hm : f.Monic) (hr : ∀ a ∈ f.roots, a ∈ (algebraMap R K).range) :
    f ∈ Polynomial.lifts (algebraMap R K) := by
  rw [eq_prod_roots_of_monic_of_splits_id hm hs, lifts_iff_liftsRing]
  refine' Subring.multiset_prod_mem _ _ fun P hP => _
  obtain ⟨b, hb, rfl⟩ := Multiset.mem_map.1 hP
  exact Subring.sub_mem _ (X_mem_lifts _) (C'_mem_lifts (hr _ hb))
#align polynomial.mem_lift_of_splits_of_roots_mem_range Polynomial.mem_lift_of_splits_of_roots_mem_range

section UFD

attribute [local instance] PrincipalIdealRing.to_uniqueFactorizationMonoid

local infixl:50 " ~ᵤ " => Associated

open UniqueFactorizationMonoid Associates

theorem splits_of_exists_multiset {f : K[X]} {s : Multiset L}
    (hs : f.map i = C (i f.leadingCoeff) * (s.map fun a : L => X - C a).prod) : Splits i f :=
  letI := Classical.decEq K
  if hf0 : f = 0 then hf0.symm ▸ splits_zero i
  else
    Or.inr @fun p hp hdp => by
      rw [irreducible_iff_prime] at hp
      rw [hs, ← Multiset.prod_toList] at hdp
      obtain hd | hd := hp.2.2 _ _ hdp
      · refine' (hp.2.1 <| isUnit_of_dvd_unit hd _).elim
        exact isUnit_C.2 ((leadingCoeff_ne_zero.2 hf0).isUnit.map i)
      · obtain ⟨q, hq, hd⟩ := hp.dvd_prod_iff.1 hd
        obtain ⟨a, _, rfl⟩ := Multiset.mem_map.1 (Multiset.mem_toList.1 hq)
        rw [degree_eq_degree_of_associated ((hp.dvd_prime_iff_associated <| prime_X_sub_C a).1 hd)]
        exact degree_X_sub_C a
#align polynomial.splits_of_exists_multiset Polynomial.splits_of_exists_multiset

theorem splits_of_splits_id {f : K[X]} : Splits (RingHom.id K) f → Splits i f :=
  UniqueFactorizationMonoid.induction_on_prime f (fun _ => splits_zero _)
    (fun _ hu _ => splits_of_degree_le_one _ ((isUnit_iff_degree_eq_zero.1 hu).symm ▸ by decide))
    fun a p ha0 hp ih hfi =>
    splits_mul _
      (splits_of_degree_eq_one _
        ((splits_of_splits_mul _ (mul_ne_zero hp.1 ha0) hfi).1.def.resolve_left hp.1 hp.irreducible
          (by rw [map_id])))
      (ih (splits_of_splits_mul _ (mul_ne_zero hp.1 ha0) hfi).2)
#align polynomial.splits_of_splits_id Polynomial.splits_of_splits_id

end UFD

theorem splits_iff_exists_multiset {f : K[X]} :
    Splits i f ↔
      ∃ s : Multiset L, f.map i = C (i f.leadingCoeff) * (s.map fun a : L => X - C a).prod :=
  ⟨fun hf => ⟨(f.map i).roots, eq_prod_roots_of_splits hf⟩, fun ⟨_, hs⟩ =>
    splits_of_exists_multiset i hs⟩
#align polynomial.splits_iff_exists_multiset Polynomial.splits_iff_exists_multiset

theorem splits_of_comp (j : L →+* F) {f : K[X]} (h : Splits (j.comp i) f)
    (roots_mem_range : ∀ a ∈ (f.map (j.comp i)).roots, a ∈ j.range) : Splits i f := by
  choose lift lift_eq using roots_mem_range
  rw [splits_iff_exists_multiset]
  refine ⟨(f.map (j.comp i)).roots.pmap lift fun _ ↦ id, map_injective _ j.injective ?_⟩
  conv_lhs => rw [Polynomial.map_map, eq_prod_roots_of_splits h]
  simp_rw [Polynomial.map_mul, Polynomial.map_multiset_prod, Multiset.map_pmap, Polynomial.map_sub,
    map_C, map_X, lift_eq, Multiset.pmap_eq_map]
  rfl

theorem splits_id_of_splits {f : K[X]} (h : Splits i f)
    (roots_mem_range : ∀ a ∈ (f.map i).roots, a ∈ i.range) : Splits (RingHom.id K) f :=
  splits_of_comp (RingHom.id K) i h roots_mem_range

<<<<<<< HEAD
theorem splits_of_algHom {R L' : Type*} [CommRing R] [Field L'] [Algebra R L] [Algebra R L']
    {f : R[X]} (h : Polynomial.Splits (algebraMap R L) f) (e : L →ₐ[R] L') :
    Polynomial.Splits (algebraMap R L') f := by
  rw [← splits_id_iff_splits, ← AlgHom.comp_algebraMap_of_tower R e, ← map_map,
    splits_id_iff_splits]
  exact splits_of_splits_id e.toRingHom <| (splits_id_iff_splits _).mpr h

theorem splits_comp_of_splits (j : L →+* F) {f : K[X]} (h : Splits i f) : Splits (j.comp i) f := by
  -- Porting note: was
  -- change i with (RingHom.id _).comp i at h
  rw [← splits_map_iff]
  rw [← RingHom.id_comp i, ← splits_map_iff i] at h
  exact splits_of_splits_id _ h
=======
theorem splits_comp_of_splits (i : R →+* K) (j : K →+* L) {f : R[X]} (h : Splits i f) :
    Splits (j.comp i) f :=
  (splits_map_iff i j).mp (splits_of_splits_id _ <| (splits_map_iff i <| .id K).mpr h)
>>>>>>> d794a20c
#align polynomial.splits_comp_of_splits Polynomial.splits_comp_of_splits

variable [Algebra R K] [Algebra R L]

theorem splits_of_algHom {f : R[X]} (h : Splits (algebraMap R K) f) (e : K →ₐ[R] L) :
    Splits (algebraMap R L) f := by
  rw [← e.comp_algebraMap_of_tower R]; exact splits_comp_of_splits _ _ h

variable (L) in
theorem splits_of_isScalarTower {f : R[X]} [Algebra K L] [IsScalarTower R K L]
    (h : Splits (algebraMap R K) f) : Splits (algebraMap R L) f :=
  splits_of_algHom h (IsScalarTower.toAlgHom R K L)

/-- A polynomial splits if and only if it has as many roots as its degree. -/
theorem splits_iff_card_roots {p : K[X]} :
    Splits (RingHom.id K) p ↔ Multiset.card p.roots = p.natDegree := by
  constructor
  · intro H
    rw [natDegree_eq_card_roots H, map_id]
  · intro hroots
    rw [splits_iff_exists_multiset (RingHom.id K)]
    use p.roots
    simp only [RingHom.id_apply, map_id]
    exact (C_leadingCoeff_mul_prod_multiset_X_sub_C hroots).symm
#align polynomial.splits_iff_card_roots Polynomial.splits_iff_card_roots

theorem aeval_root_derivative_of_splits [Algebra K L] [DecidableEq L] {P : K[X]} (hmo : P.Monic)
    (hP : P.Splits (algebraMap K L)) {r : L} (hr : r ∈ P.aroots L) :
    aeval r (Polynomial.derivative P) =
    (((P.aroots L).erase r).map fun a => r - a).prod := by
  replace hmo := hmo.map (algebraMap K L)
  replace hP := (splits_id_iff_splits (algebraMap K L)).2 hP
  rw [aeval_def, ← eval_map, ← derivative_map]
  nth_rw 1 [eq_prod_roots_of_monic_of_splits_id hmo hP]
  rw [eval_multiset_prod_X_sub_C_derivative hr]
#align polynomial.aeval_root_derivative_of_splits Polynomial.aeval_root_derivative_of_splits

/-- If `P` is a monic polynomial that splits, then `coeff P 0` equals the product of the roots. -/
theorem prod_roots_eq_coeff_zero_of_monic_of_split {P : K[X]} (hmo : P.Monic)
    (hP : P.Splits (RingHom.id K)) : coeff P 0 = (-1) ^ P.natDegree * P.roots.prod := by
  nth_rw 1 [eq_prod_roots_of_monic_of_splits_id hmo hP]
  rw [coeff_zero_eq_eval_zero, eval_multiset_prod, Multiset.map_map]
  simp_rw [Function.comp_apply, eval_sub, eval_X, zero_sub, eval_C]
  conv_lhs =>
    congr
    congr
    ext
    rw [neg_eq_neg_one_mul]
  simp only [splits_iff_card_roots.1 hP, neg_mul, one_mul, Multiset.prod_map_neg]
#align polynomial.prod_roots_eq_coeff_zero_of_monic_of_split Polynomial.prod_roots_eq_coeff_zero_of_monic_of_split

/-- If `P` is a monic polynomial that splits, then `P.nextCoeff` equals the sum of the roots. -/
theorem sum_roots_eq_nextCoeff_of_monic_of_split {P : K[X]} (hmo : P.Monic)
    (hP : P.Splits (RingHom.id K)) : P.nextCoeff = -P.roots.sum := by
  nth_rw 1 [eq_prod_roots_of_monic_of_splits_id hmo hP]
  rw [Monic.nextCoeff_multiset_prod _ _ fun a ha => _]
  · simp_rw [nextCoeff_X_sub_C, Multiset.sum_map_neg']
  · simp only [monic_X_sub_C, implies_true]
#align polynomial.sum_roots_eq_next_coeff_of_monic_of_split Polynomial.sum_roots_eq_nextCoeff_of_monic_of_split

end Splits

end Polynomial<|MERGE_RESOLUTION|>--- conflicted
+++ resolved
@@ -439,25 +439,9 @@
     (roots_mem_range : ∀ a ∈ (f.map i).roots, a ∈ i.range) : Splits (RingHom.id K) f :=
   splits_of_comp (RingHom.id K) i h roots_mem_range
 
-<<<<<<< HEAD
-theorem splits_of_algHom {R L' : Type*} [CommRing R] [Field L'] [Algebra R L] [Algebra R L']
-    {f : R[X]} (h : Polynomial.Splits (algebraMap R L) f) (e : L →ₐ[R] L') :
-    Polynomial.Splits (algebraMap R L') f := by
-  rw [← splits_id_iff_splits, ← AlgHom.comp_algebraMap_of_tower R e, ← map_map,
-    splits_id_iff_splits]
-  exact splits_of_splits_id e.toRingHom <| (splits_id_iff_splits _).mpr h
-
-theorem splits_comp_of_splits (j : L →+* F) {f : K[X]} (h : Splits i f) : Splits (j.comp i) f := by
-  -- Porting note: was
-  -- change i with (RingHom.id _).comp i at h
-  rw [← splits_map_iff]
-  rw [← RingHom.id_comp i, ← splits_map_iff i] at h
-  exact splits_of_splits_id _ h
-=======
 theorem splits_comp_of_splits (i : R →+* K) (j : K →+* L) {f : R[X]} (h : Splits i f) :
     Splits (j.comp i) f :=
   (splits_map_iff i j).mp (splits_of_splits_id _ <| (splits_map_iff i <| .id K).mpr h)
->>>>>>> d794a20c
 #align polynomial.splits_comp_of_splits Polynomial.splits_comp_of_splits
 
 variable [Algebra R K] [Algebra R L]
