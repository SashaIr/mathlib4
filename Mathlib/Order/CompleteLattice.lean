--- conflicted
+++ resolved
@@ -346,26 +346,10 @@
   sInf_le := @CompleteLattice.le_sSup α _
   le_sInf := @CompleteLattice.sSup_le α _
 
-<<<<<<< HEAD
 instance instCompleteLinearOrder [CompleteLinearOrder α] : CompleteLinearOrder αᵒᵈ where
   __ := instCompleteLattice
   __ := instBiheytingAlgebra
   __ := instLinearOrder α
-=======
-instance completeLattice [CompleteLattice α] : CompleteLattice αᵒᵈ where
-  __ := OrderDual.lattice α
-  __ := OrderDual.supSet α
-  __ := OrderDual.infSet α
-  __ := OrderDual.boundedOrder α
-  le_sSup := @CompleteLattice.sInf_le α _
-  sSup_le := @CompleteLattice.le_sInf α _
-  sInf_le := @CompleteLattice.le_sSup α _
-  le_sInf := @CompleteLattice.sSup_le α _
-
-instance [CompleteLinearOrder α] : CompleteLinearOrder αᵒᵈ where
-  __ := OrderDual.completeLattice α
-  __ := OrderDual.instLinearOrder α
->>>>>>> 4b36afcf
 
 end OrderDual
 
@@ -1719,14 +1703,8 @@
   le_sInf _ _ h p b hb := h b hb p
 #align Prop.complete_lattice Prop.completeLattice
 
-<<<<<<< HEAD
 noncomputable instance Prop.completeLinearOrder : CompleteLinearOrder Prop :=
   { Prop.completeLattice, Prop.linearOrder, BooleanAlgebra.toBiheytingAlgebra with }
-=======
-noncomputable instance Prop.completeLinearOrder : CompleteLinearOrder Prop where
-  __ := Prop.completeLattice
-  __ := Prop.linearOrder
->>>>>>> 4b36afcf
 #align Prop.complete_linear_order Prop.completeLinearOrder
 
 @[simp]
@@ -1758,7 +1736,6 @@
   ⟨fun s i => ⨅ f : s, (f : ∀ i, β i) i⟩
 #align pi.has_Inf Pi.infSet
 
-<<<<<<< HEAD
 instance Pi.instCompleteLattice {α : Type*} {β : α → Type*} [∀ i, CompleteLattice (β i)] :
     CompleteLattice (∀ i, β i) where
   __ := Pi.boundedOrder
@@ -1767,16 +1744,6 @@
   sSup_le _ _ hf i := iSup_le fun g ↦ hf g g.2 i
   le_sInf _ _ hf i := le_iInf fun g ↦ hf g g.2 i
 #align pi.complete_lattice Pi.instCompleteLattice
-=======
-instance Pi.completeLattice {α : Type*} {β : α → Type*} [∀ i, CompleteLattice (β i)] :
-    CompleteLattice (∀ i, β i) where
-  __ := Pi.boundedOrder; __ := Pi.lattice
-  le_sSup s f hf := fun i => le_iSup (fun f : s => (f : ∀ i, β i) i) ⟨f, hf⟩
-  sInf_le s f hf := fun i => iInf_le (fun f : s => (f : ∀ i, β i) i) ⟨f, hf⟩
-  sSup_le _ _ hf := fun i => iSup_le fun g => hf g g.2 i
-  le_sInf _ _ hf := fun i => le_iInf fun g => hf g g.2 i
-#align pi.complete_lattice Pi.completeLattice
->>>>>>> 4b36afcf
 
 theorem sSup_apply {α : Type*} {β : α → Type*} [∀ i, SupSet (β i)] {s : Set (∀ a, β a)} {a : α} :
     (sSup s) a = ⨆ f : s, (f : ∀ a, β a) a :=
@@ -1911,7 +1878,6 @@
   congr_arg₂ Prod.mk (fst_iSup _) (snd_iSup _)
 #align prod.supr_mk Prod.iSup_mk
 
-<<<<<<< HEAD
 instance instCompleteLattice [CompleteLattice α] [CompleteLattice β] : CompleteLattice (α × β) where
   __ := boundedOrder α β
   le_sSup _ _ hab := ⟨le_sSup <| mem_image_of_mem _ hab, le_sSup <| mem_image_of_mem _ hab⟩
@@ -1920,23 +1886,6 @@
   sInf_le _ _ hab := ⟨sInf_le <| mem_image_of_mem _ hab, sInf_le <| mem_image_of_mem _ hab⟩
   le_sInf _ _ h := ⟨le_sInf <| ball_image_of_ball fun p hp => (h p hp).1,
     le_sInf <| ball_image_of_ball fun p hp => (h p hp).2⟩
-=======
-variable (α β)
-
-instance completeLattice [CompleteLattice α] [CompleteLattice β] : CompleteLattice (α × β) where
-  __ := Prod.lattice α β
-  __ := Prod.boundedOrder α β
-  __ := Prod.supSet α β
-  __ := Prod.infSet α β
-  le_sSup _ _ hab := ⟨le_sSup <| mem_image_of_mem _ hab, le_sSup <| mem_image_of_mem _ hab⟩
-  sSup_le _ _ h :=
-    ⟨sSup_le <| ball_image_of_ball fun p hp => (h p hp).1,
-      sSup_le <| ball_image_of_ball fun p hp => (h p hp).2⟩
-  sInf_le _ _ hab := ⟨sInf_le <| mem_image_of_mem _ hab, sInf_le <| mem_image_of_mem _ hab⟩
-  le_sInf _ _ h :=
-    ⟨le_sInf <| ball_image_of_ball fun p hp => (h p hp).1,
-      le_sInf <| ball_image_of_ball fun p hp => (h p hp).2⟩
->>>>>>> 4b36afcf
 
 end Prod
 
