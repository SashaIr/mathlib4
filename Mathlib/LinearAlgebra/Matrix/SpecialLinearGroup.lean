/-
Copyright (c) 2020 Anne Baanen. All rights reserved.
Released under Apache 2.0 license as described in the file LICENSE.
Authors: Anne Baanen, Wen Yang
-/
import Mathlib.LinearAlgebra.GeneralLinearGroup
<<<<<<< HEAD
=======
import Mathlib.LinearAlgebra.Matrix.Adjugate
>>>>>>> 152789e0
import Mathlib.LinearAlgebra.Matrix.Transvection
import Mathlib.RingTheory.RootsOfUnity.Basic

#align_import linear_algebra.matrix.special_linear_group from "leanprover-community/mathlib"@"f06058e64b7e8397234455038f3f8aec83aaba5a"

/-!
# The Special Linear group $SL(n, R)$

This file defines the elements of the Special Linear group `SpecialLinearGroup n R`, consisting
of all square `R`-matrices with determinant `1` on the fintype `n` by `n`.  In addition, we define
the group structure on `SpecialLinearGroup n R` and the embedding into the general linear group
`GeneralLinearGroup R (n → R)`.

## Main definitions

 * `Matrix.SpecialLinearGroup` is the type of matrices with determinant 1
 * `Matrix.SpecialLinearGroup.group` gives the group structure (under multiplication)
 * `Matrix.SpecialLinearGroup.toGL` is the embedding `SLₙ(R) → GLₙ(R)`

## Notation

For `m : ℕ`, we introduce the notation `SL(m,R)` for the special linear group on the fintype
`n = Fin m`, in the locale `MatrixGroups`.

## Implementation notes
The inverse operation in the `SpecialLinearGroup` is defined to be the adjugate
matrix, so that `SpecialLinearGroup n R` has a group structure for all `CommRing R`.

We define the elements of `SpecialLinearGroup` to be matrices, since we need to
compute their determinant. This is in contrast with `GeneralLinearGroup R M`,
which consists of invertible `R`-linear maps on `M`.

We provide `Matrix.SpecialLinearGroup.hasCoeToFun` for convenience, but do not state any
lemmas about it, and use `Matrix.SpecialLinearGroup.coeFn_eq_coe` to eliminate it `⇑` in favor
of a regular `↑` coercion.

## References

 * https://en.wikipedia.org/wiki/Special_linear_group

## Tags

matrix group, group, matrix inverse
-/


namespace Matrix

universe u v

open Matrix

open LinearMap

section

variable (n : Type u) [DecidableEq n] [Fintype n] (R : Type v) [CommRing R]

/-- `SpecialLinearGroup n R` is the group of `n` by `n` `R`-matrices with determinant equal to 1.
-/
def SpecialLinearGroup :=
  { A : Matrix n n R // A.det = 1 }
#align matrix.special_linear_group Matrix.SpecialLinearGroup

end

@[inherit_doc]
scoped[MatrixGroups] notation "SL(" n ", " R ")" => Matrix.SpecialLinearGroup (Fin n) R

namespace SpecialLinearGroup

variable {n : Type u} [DecidableEq n] [Fintype n] {R : Type v} [CommRing R]

instance hasCoeToMatrix : Coe (SpecialLinearGroup n R) (Matrix n n R) :=
  ⟨fun A => A.val⟩
#align matrix.special_linear_group.has_coe_to_matrix Matrix.SpecialLinearGroup.hasCoeToMatrix

/-- In this file, Lean often has a hard time working out the values of `n` and `R` for an expression
like `det ↑A`. Rather than writing `(A : Matrix n n R)` everywhere in this file which is annoyingly
verbose, or `A.val` which is not the simp-normal form for subtypes, we create a local notation
`↑ₘA`. This notation references the local `n` and `R` variables, so is not valid as a global
notation. -/
local notation:1024 "↑ₘ" A:1024 => ((A : SpecialLinearGroup n R) : Matrix n n R)

-- Porting note: moved this section upwards because it used to be not simp-normal.
-- Now it is, since coercion arrows are unfolded.
section CoeFnInstance

/-- This instance is here for convenience, but is literally the same as the coercion from
`hasCoeToMatrix`. -/
instance instCoeFun : CoeFun (SpecialLinearGroup n R) fun _ => n → n → R where coe A := ↑ₘA

end CoeFnInstance

theorem ext_iff (A B : SpecialLinearGroup n R) : A = B ↔ ∀ i j, ↑ₘA i j = ↑ₘB i j :=
  Subtype.ext_iff.trans Matrix.ext_iff.symm
#align matrix.special_linear_group.ext_iff Matrix.SpecialLinearGroup.ext_iff

@[ext]
theorem ext (A B : SpecialLinearGroup n R) : (∀ i j, ↑ₘA i j = ↑ₘB i j) → A = B :=
  (SpecialLinearGroup.ext_iff A B).mpr
#align matrix.special_linear_group.ext Matrix.SpecialLinearGroup.ext

instance hasInv : Inv (SpecialLinearGroup n R) :=
  ⟨fun A => ⟨adjugate A, by rw [det_adjugate, A.prop, one_pow]⟩⟩
#align matrix.special_linear_group.has_inv Matrix.SpecialLinearGroup.hasInv

instance hasMul : Mul (SpecialLinearGroup n R) :=
  ⟨fun A B => ⟨↑ₘA * ↑ₘB, by rw [det_mul, A.prop, B.prop, one_mul]⟩⟩
#align matrix.special_linear_group.has_mul Matrix.SpecialLinearGroup.hasMul

instance hasOne : One (SpecialLinearGroup n R) :=
  ⟨⟨1, det_one⟩⟩
#align matrix.special_linear_group.has_one Matrix.SpecialLinearGroup.hasOne

instance : Pow (SpecialLinearGroup n R) ℕ where
  pow x n := ⟨↑ₘx ^ n, (det_pow _ _).trans <| x.prop.symm ▸ one_pow _⟩

instance : Inhabited (SpecialLinearGroup n R) :=
  ⟨1⟩

/-- The transpose of a matrix in `SL(n, R)` -/
def transpose (A : SpecialLinearGroup n R) : SpecialLinearGroup n R :=
  ⟨A.1.transpose, A.1.det_transpose ▸ A.2⟩

@[inherit_doc]
scoped postfix:1024 "ᵀ" => SpecialLinearGroup.transpose

section CoeLemmas

variable (A B : SpecialLinearGroup n R)

-- Porting note: shouldn't be `@[simp]` because cast+mk gets reduced anyway
theorem coe_mk (A : Matrix n n R) (h : det A = 1) : ↑(⟨A, h⟩ : SpecialLinearGroup n R) = A :=
  rfl
#align matrix.special_linear_group.coe_mk Matrix.SpecialLinearGroup.coe_mk

@[simp]
theorem coe_inv : ↑ₘA⁻¹ = adjugate A :=
  rfl
#align matrix.special_linear_group.coe_inv Matrix.SpecialLinearGroup.coe_inv

@[simp]
theorem coe_mul : ↑ₘ(A * B) = ↑ₘA * ↑ₘB :=
  rfl
#align matrix.special_linear_group.coe_mul Matrix.SpecialLinearGroup.coe_mul

@[simp]
theorem coe_one : ↑ₘ(1 : SpecialLinearGroup n R) = (1 : Matrix n n R) :=
  rfl
#align matrix.special_linear_group.coe_one Matrix.SpecialLinearGroup.coe_one

@[simp]
theorem det_coe : det ↑ₘA = 1 :=
  A.2
#align matrix.special_linear_group.det_coe Matrix.SpecialLinearGroup.det_coe

@[simp]
theorem coe_pow (m : ℕ) : ↑ₘ(A ^ m) = ↑ₘA ^ m :=
  rfl
#align matrix.special_linear_group.coe_pow Matrix.SpecialLinearGroup.coe_pow

@[simp]
lemma coe_transpose (A : SpecialLinearGroup n R) : ↑ₘAᵀ = (↑ₘA)ᵀ :=
  rfl

theorem det_ne_zero [Nontrivial R] (g : SpecialLinearGroup n R) : det ↑ₘg ≠ 0 := by
  rw [g.det_coe]
  norm_num
#align matrix.special_linear_group.det_ne_zero Matrix.SpecialLinearGroup.det_ne_zero

theorem row_ne_zero [Nontrivial R] (g : SpecialLinearGroup n R) (i : n) : ↑ₘg i ≠ 0 := fun h =>
  g.det_ne_zero <| det_eq_zero_of_row_eq_zero i <| by simp [h]
#align matrix.special_linear_group.row_ne_zero Matrix.SpecialLinearGroup.row_ne_zero

end CoeLemmas

instance monoid : Monoid (SpecialLinearGroup n R) :=
  Function.Injective.monoid (↑) Subtype.coe_injective coe_one coe_mul coe_pow

instance : Group (SpecialLinearGroup n R) :=
  { SpecialLinearGroup.monoid, SpecialLinearGroup.hasInv with
    mul_left_inv := fun A => by
      ext1
      simp [adjugate_mul] }

/-- A version of `Matrix.toLin' A` that produces linear equivalences. -/
def toLin' : SpecialLinearGroup n R →* (n → R) ≃ₗ[R] n → R where
  toFun A :=
    LinearEquiv.ofLinear (Matrix.toLin' ↑ₘA) (Matrix.toLin' ↑ₘA⁻¹)
      (by rw [← toLin'_mul, ← coe_mul, mul_right_inv, coe_one, toLin'_one])
      (by rw [← toLin'_mul, ← coe_mul, mul_left_inv, coe_one, toLin'_one])
  map_one' := LinearEquiv.toLinearMap_injective Matrix.toLin'_one
  map_mul' A B := LinearEquiv.toLinearMap_injective <| Matrix.toLin'_mul ↑ₘA ↑ₘB
#align matrix.special_linear_group.to_lin' Matrix.SpecialLinearGroup.toLin'

theorem toLin'_apply (A : SpecialLinearGroup n R) (v : n → R) :
    SpecialLinearGroup.toLin' A v = Matrix.toLin' (↑ₘA) v :=
  rfl
#align matrix.special_linear_group.to_lin'_apply Matrix.SpecialLinearGroup.toLin'_apply

theorem toLin'_to_linearMap (A : SpecialLinearGroup n R) :
    ↑(SpecialLinearGroup.toLin' A) = Matrix.toLin' ↑ₘA :=
  rfl
#align matrix.special_linear_group.to_lin'_to_linear_map Matrix.SpecialLinearGroup.toLin'_to_linearMap

theorem toLin'_symm_apply (A : SpecialLinearGroup n R) (v : n → R) :
    A.toLin'.symm v = Matrix.toLin' (↑ₘA⁻¹) v :=
  rfl
#align matrix.special_linear_group.to_lin'_symm_apply Matrix.SpecialLinearGroup.toLin'_symm_apply

theorem toLin'_symm_to_linearMap (A : SpecialLinearGroup n R) :
    ↑A.toLin'.symm = Matrix.toLin' ↑ₘA⁻¹ :=
  rfl
#align matrix.special_linear_group.to_lin'_symm_to_linear_map Matrix.SpecialLinearGroup.toLin'_symm_to_linearMap

theorem toLin'_injective :
    Function.Injective ↑(toLin' : SpecialLinearGroup n R →* (n → R) ≃ₗ[R] n → R) := fun _ _ h =>
  Subtype.coe_injective <| Matrix.toLin'.injective <| LinearEquiv.toLinearMap_injective.eq_iff.mpr h
#align matrix.special_linear_group.to_lin'_injective Matrix.SpecialLinearGroup.toLin'_injective

/-- `toGL` is the map from the special linear group to the general linear group -/
def toGL : SpecialLinearGroup n R →* GeneralLinearGroup R (n → R) :=
  (GeneralLinearGroup.generalLinearEquiv _ _).symm.toMonoidHom.comp toLin'
set_option linter.uppercaseLean3 false in
#align matrix.special_linear_group.to_GL Matrix.SpecialLinearGroup.toGL

-- Porting note: broken dot notation
theorem coe_toGL (A : SpecialLinearGroup n R) : SpecialLinearGroup.toGL A = A.toLin'.toLinearMap :=
  rfl
set_option linter.uppercaseLean3 false in
#align matrix.special_linear_group.coe_to_GL Matrix.SpecialLinearGroup.coe_toGL

variable {S : Type*} [CommRing S]

/-- A ring homomorphism from `R` to `S` induces a group homomorphism from
`SpecialLinearGroup n R` to `SpecialLinearGroup n S`. -/
@[simps]
def map (f : R →+* S) : SpecialLinearGroup n R →* SpecialLinearGroup n S where
  toFun g :=
    ⟨f.mapMatrix ↑ₘg, by
      rw [← f.map_det]
      simp [g.prop]⟩
  map_one' := Subtype.ext <| f.mapMatrix.map_one
  map_mul' x y := Subtype.ext <| f.mapMatrix.map_mul ↑ₘx ↑ₘy
#align matrix.special_linear_group.map Matrix.SpecialLinearGroup.map

section center

<<<<<<< HEAD
variable [Inhabited n]

theorem center_scalar (A : Subgroup.center (SpecialLinearGroup n R)) :
    A = A.val default default • (1 : Matrix n n R) := by
  have hA := Subgroup.mem_center_iff.mp A.property
  replace hA (t : TransvectionStruct n R) := hA ⟨t.toMatrix, by simp⟩
  conv at hA =>
    intro t
    rw [Subtype.ext_iff]
  exact TransvectionStruct.comm_all_TransvectionStruct hA
=======
theorem center_scalar (A : Subgroup.center (SpecialLinearGroup n R)) (i : n) :
    A = A.val i i • (1 : Matrix n n R) := by
  obtain ⟨r, hr⟩ := mem_range_scalar_of_commute_transvectionStruct fun t =>
    Subtype.ext_iff.mp $ Subgroup.mem_center_iff.mp A.property ⟨t.toMatrix, by simp⟩
  have : A.val i i = r := by rw [← hr]; simp
  simp [this, ← hr, @smul_one_eq_diagonal]
>>>>>>> 152789e0

/-- The center of a special linear group of degree `n` is a subgroup composed of scalar matrices,
in which the scalars are the `n`-th roots of `1`.-/
theorem mem_center_iff {A : SpecialLinearGroup n R} :
    A ∈ Subgroup.center (SpecialLinearGroup n R) ↔
<<<<<<< HEAD
    A.val default default ^ (Fintype.card n) = 1 ∧
    A = A.val default default • (1 : Matrix n n R) := by
  constructor
  · intro hA
    have hA2 := center_scalar ⟨A, hA⟩
    refine (and_iff_left hA2).mpr ?_
    have hA1 : det A.val = (1 : R) := det_coe A
    rw [hA2, det_smul_of_tower] at hA1
    revert hA1
    simp
  · intro ⟨_, hA⟩ _
    rw [ext_iff]
    simp only [coe_mul]
    rw [hA]
    simp

/-- The center of a special linear group of degree `n` is a subgroup composed of scalar matrices,
in which the scalars are the `n`-th roots of `1`.-/
def center_iso_RootsOfUnity :
    Subgroup.center (SpecialLinearGroup n R) ≃* rootsOfUnity (Fintype.card n).toPNat' R
    where
  toFun A := rootsOfUnity.mkOfPowEq (A.val default default) <| by
    simp [mem_center_iff.mp A.property |>.1]
  invFun a := ⟨⟨a.val • (1 : Matrix n n R), by aesop⟩, by
      intro _
      aesop⟩
  left_inv A := by
    refine SetCoe.ext <| SetCoe.ext ?_
    conv_rhs => rw [center_scalar A]
  right_inv _ := by
    refine SetCoe.ext <| Units.eq_iff.mp ?_
    simp [instHSMul, SMul.smul]
  map_mul' A B := by
    simp only
    have hAB : (A * B).val.val = A.val.val * B.val.val := by simp
    conv_lhs =>
      arg 1
      rw [hAB, center_scalar]
    refine SetCoe.ext <| Units.eq_iff.mp ?_
    have := mul_comm (B.val default default) (A.val default default)
    simp [this]
=======
    ∀ i, A.val i i ^ (Fintype.card n) = 1 ∧
    A = A.val i i • (1 : Matrix n n R) := by
  constructor
  · intro hA i
    have hA2 := center_scalar ⟨A, hA⟩ i
    refine (and_iff_left hA2).mpr ?_
    have hA1 : det A.val = (1 : R) := det_coe A
    rw [hA2, det_smul_of_tower] at hA1
    simpa using hA1
  · wlog hn : IsEmpty n
    · let i : n := @Classical.arbitrary n (not_isEmpty_iff.mp hn)
      rw [Subgroup.mem_center_iff]
      intro h _; obtain ⟨_, hA⟩ := h i
      rw [ext_iff, coe_mul, coe_mul, hA]
      simp
    · have hA : A = 1 := by rw [@ext_iff, @IsEmpty.forall_iff n, ← Bool.coe_true]
      aesop

/-- The center of a special linear group of degree `n` is a subgroup composed of scalar matrices,
in which the scalars are the `n`-th roots of `1`.-/
noncomputable def center_iso_RootsOfUnity :
    Subgroup.center (SpecialLinearGroup n R) ≃* rootsOfUnity (Fintype.card n).toPNat' R := by
  by_cases hn : IsEmpty n
  · have h (A : Subgroup.center (SpecialLinearGroup n R)) : A.val = 1 := by
      rw [@ext_iff, @IsEmpty.forall_iff n, ← Bool.coe_true]
    replace hn' : Nat.toPNat' 0 = 1 := rfl
    rw [Fintype.card_eq_zero, hn']
    exact {
      toFun := fun _ => 1
      invFun := fun _ => 1
      left_inv := fun A => SetCoe.ext (h A).symm
      right_inv := fun x => by
        refine SetCoe.ext ?_
        have := mem_rootsOfUnity 1 x.val |>.mp x.property
        simpa using this.symm
      map_mul' := by simp
    }
  · haveI : Nonempty n := not_isEmpty_iff.mp hn
    have i := Classical.arbitrary n
    exact {
      toFun := fun A => rootsOfUnity.mkOfPowEq (A.val i i) <| by
        simp [mem_center_iff.mp A.property i |>.1]
      invFun := fun a => ⟨⟨a.val • (1 : Matrix n n R), by aesop⟩, by
        rw [Subgroup.mem_center_iff]; aesop⟩
      left_inv := fun A => by refine SetCoe.ext $ SetCoe.ext ?_; conv_rhs => rw [center_scalar A i]
      right_inv := fun a => by refine SetCoe.ext $ Units.eq_iff.mp ?_; simp [instHSMul, SMul.smul]
      map_mul' := fun A B => by
        simp only
        have hAB : (A * B).val.val = A.val.val * B.val.val := by simp
        conv_lhs => arg 1; rw [hAB, center_scalar _ i]
        refine SetCoe.ext <| Units.eq_iff.mp ?_
        simp [mul_comm (B.val i i) (A.val i i)]
    }
>>>>>>> 152789e0

end center

section cast

/-- Coercion of SL `n` `ℤ` to SL `n` `R` for a commutative ring `R`. -/
instance : Coe (SpecialLinearGroup n ℤ) (SpecialLinearGroup n R) :=
  ⟨fun x => map (Int.castRingHom R) x⟩

@[simp]
theorem coe_matrix_coe (g : SpecialLinearGroup n ℤ) :
    ↑(g : SpecialLinearGroup n R) = (↑g : Matrix n n ℤ).map (Int.castRingHom R) :=
  map_apply_coe (Int.castRingHom R) g
#align matrix.special_linear_group.coe_matrix_coe Matrix.SpecialLinearGroup.coe_matrix_coe

end cast

section Neg

variable [Fact (Even (Fintype.card n))]

/-- Formal operation of negation on special linear group on even cardinality `n` given by negating
each element. -/
instance instNeg : Neg (SpecialLinearGroup n R) :=
  ⟨fun g => ⟨-g, by
    simpa [(@Fact.out <| Even <| Fintype.card n).neg_one_pow, g.det_coe] using det_smul (↑ₘg) (-1)⟩⟩

@[simp]
theorem coe_neg (g : SpecialLinearGroup n R) : ↑(-g) = -(g : Matrix n n R) :=
  rfl
#align matrix.special_linear_group.coe_neg Matrix.SpecialLinearGroup.coe_neg

instance : HasDistribNeg (SpecialLinearGroup n R) :=
  Function.Injective.hasDistribNeg _ Subtype.coe_injective coe_neg coe_mul

@[simp]
theorem coe_int_neg (g : SpecialLinearGroup n ℤ) : ↑(-g) = (-↑g : SpecialLinearGroup n R) :=
  Subtype.ext <| (@RingHom.mapMatrix n _ _ _ _ _ _ (Int.castRingHom R)).map_neg ↑g
#align matrix.special_linear_group.coe_int_neg Matrix.SpecialLinearGroup.coe_int_neg

end Neg

section SpecialCases

open scoped MatrixGroups

theorem SL2_inv_expl_det (A : SL(2, R)) :
    det ![![A.1 1 1, -A.1 0 1], ![-A.1 1 0, A.1 0 0]] = 1 := by
  rw [Matrix.det_fin_two, mul_comm]
  simp only [cons_val_zero, cons_val_one, head_cons, mul_neg, neg_mul, neg_neg]
  have := A.2
  rw [Matrix.det_fin_two] at this
  convert this
set_option linter.uppercaseLean3 false in
#align matrix.special_linear_group.SL2_inv_expl_det Matrix.SpecialLinearGroup.SL2_inv_expl_det

theorem SL2_inv_expl (A : SL(2, R)) :
    A⁻¹ = ⟨![![A.1 1 1, -A.1 0 1], ![-A.1 1 0, A.1 0 0]], SL2_inv_expl_det A⟩ := by
  ext
  have := Matrix.adjugate_fin_two A.1
  rw [coe_inv, this]
  rfl
set_option linter.uppercaseLean3 false in
#align matrix.special_linear_group.SL2_inv_expl Matrix.SpecialLinearGroup.SL2_inv_expl

theorem fin_two_induction (P : SL(2, R) → Prop)
    (h : ∀ (a b c d : R) (hdet : a * d - b * c = 1), P ⟨!![a, b; c, d], by rwa [det_fin_two_of]⟩)
    (g : SL(2, R)) : P g := by
  obtain ⟨m, hm⟩ := g
  convert h (m 0 0) (m 0 1) (m 1 0) (m 1 1) (by rwa [det_fin_two] at hm)
  ext i j; fin_cases i <;> fin_cases j <;> rfl
#align matrix.special_linear_group.fin_two_induction Matrix.SpecialLinearGroup.fin_two_induction

theorem fin_two_exists_eq_mk_of_apply_zero_one_eq_zero {R : Type*} [Field R] (g : SL(2, R))
    (hg : (g : Matrix (Fin 2) (Fin 2) R) 1 0 = 0) :
    ∃ (a b : R) (h : a ≠ 0), g = (⟨!![a, b; 0, a⁻¹], by simp [h]⟩ : SL(2, R)) := by
  induction' g using Matrix.SpecialLinearGroup.fin_two_induction with a b c d h_det
  replace hg : c = 0 := by simpa using hg
  have had : a * d = 1 := by rwa [hg, mul_zero, sub_zero] at h_det
  refine' ⟨a, b, left_ne_zero_of_mul_eq_one had, _⟩
  simp_rw [eq_inv_of_mul_eq_one_right had, hg]
#align matrix.special_linear_group.fin_two_exists_eq_mk_of_apply_zero_one_eq_zero Matrix.SpecialLinearGroup.fin_two_exists_eq_mk_of_apply_zero_one_eq_zero

lemma isCoprime_row (A : SL(2, R)) (i : Fin 2): IsCoprime (A i 0) (A i 1) := by
  refine match i with
  | 0 => ⟨A 1 1, -(A 1 0), ?_⟩
  | 1 => ⟨-(A 0 1), A 0 0, ?_⟩ <;>
  · simp_rw [det_coe A ▸ det_fin_two A.1]
    ring

lemma isCoprime_col (A : SL(2, R)) (j : Fin 2): IsCoprime (A 0 j) (A 1 j) := by
  refine match j with
  | 0 => ⟨A 1 1, -(A 0 1), ?_⟩
  | 1 => ⟨-(A 1 0), A 0 0, ?_⟩ <;>
  · simp_rw [det_coe A ▸ det_fin_two A.1]
    ring

end SpecialCases

end SpecialLinearGroup

end Matrix

namespace IsCoprime

open Matrix MatrixGroups SpecialLinearGroup

variable {R : Type*} [CommRing R]

/-- Given any pair of coprime elements of `R`, there exists a matrix in `SL(2, R)` having those
entries as its left or right column. -/
lemma exists_SL2_col {a b : R} (hab : IsCoprime a b) (j : Fin 2):
    ∃ g : SL(2, R), g 0 j = a ∧ g 1 j = b := by
  obtain ⟨u, v, h⟩ := hab
  refine match j with
  | 0 => ⟨⟨!![a, -v; b, u], ?_⟩, rfl, rfl⟩
  | 1 => ⟨⟨!![v, a; -u, b], ?_⟩, rfl, rfl⟩ <;>
  · rw [Matrix.det_fin_two_of, ← h]
    ring

/-- Given any pair of coprime elements of `R`, there exists a matrix in `SL(2, R)` having those
entries as its top or bottom row. -/
lemma exists_SL2_row {a b : R} (hab : IsCoprime a b) (i : Fin 2):
    ∃ g : SL(2, R), g i 0 = a ∧ g i 1 = b := by
  obtain ⟨u, v, h⟩ := hab
  refine match i with
  | 0 => ⟨⟨!![a, b; -v, u], ?_⟩, rfl, rfl⟩
  | 1 => ⟨⟨!![v, -u; a, b], ?_⟩, rfl, rfl⟩ <;>
  · rw [Matrix.det_fin_two_of, ← h]
    ring

/-- A vector with coprime entries, right-multiplied by a matrix in `SL(2, R)`, has
coprime entries. -/
lemma vecMulSL {v : Fin 2 → R} (hab : IsCoprime (v 0) (v 1)) (A : SL(2, R)) :
    IsCoprime ((v ᵥ* A.1) 0) ((v ᵥ* A.1) 1) := by
  obtain ⟨g, hg⟩ := hab.exists_SL2_row 0
  have : v = g 0 := funext fun t ↦ by { fin_cases t <;> tauto }
  simpa only [this] using isCoprime_row (g * A) 0

/-- A vector with coprime entries, left-multiplied by a matrix in `SL(2, R)`, has
coprime entries. -/
lemma mulVecSL {v : Fin 2 → R} (hab : IsCoprime (v 0) (v 1)) (A : SL(2, R)) :
    IsCoprime ((A.1 *ᵥ v) 0) ((A.1 *ᵥ v) 1) := by
  simpa only [← vecMul_transpose] using hab.vecMulSL A.transpose

end IsCoprime

namespace ModularGroup

open MatrixGroups

open Matrix Matrix.SpecialLinearGroup

local notation:1024 "↑ₘ" A:1024 => ((A : SL(2, ℤ)) : Matrix (Fin 2) (Fin 2) ℤ)

set_option linter.uppercaseLean3 false

/-- The matrix `S = [[0, -1], [1, 0]]` as an element of `SL(2, ℤ)`.

This element acts naturally on the Euclidean plane as a rotation about the origin by `π / 2`.

This element also acts naturally on the hyperbolic plane as rotation about `i` by `π`. It
represents the Mobiüs transformation `z ↦ -1/z` and is an involutive elliptic isometry. -/
def S : SL(2, ℤ) :=
  ⟨!![0, -1; 1, 0], by norm_num [Matrix.det_fin_two_of]⟩
#align modular_group.S ModularGroup.S

/-- The matrix `T = [[1, 1], [0, 1]]` as an element of `SL(2, ℤ)` -/
def T : SL(2, ℤ) :=
  ⟨!![1, 1; 0, 1], by norm_num [Matrix.det_fin_two_of]⟩
#align modular_group.T ModularGroup.T

theorem coe_S : ↑ₘS = !![0, -1; 1, 0] :=
  rfl
#align modular_group.coe_S ModularGroup.coe_S

theorem coe_T : ↑ₘT = !![1, 1; 0, 1] :=
  rfl
#align modular_group.coe_T ModularGroup.coe_T

theorem coe_T_inv : ↑ₘT⁻¹ = !![1, -1; 0, 1] := by simp [coe_inv, coe_T, adjugate_fin_two]
#align modular_group.coe_T_inv ModularGroup.coe_T_inv

theorem coe_T_zpow (n : ℤ) : ↑ₘ(T ^ n) = !![1, n; 0, 1] := by
  induction' n using Int.induction_on with n h n h
  · rw [zpow_zero, coe_one, Matrix.one_fin_two]
  · simp_rw [zpow_add, zpow_one, coe_mul, h, coe_T, Matrix.mul_fin_two]
    congrm !![_, ?_; _, _]
    rw [mul_one, mul_one, add_comm]
  · simp_rw [zpow_sub, zpow_one, coe_mul, h, coe_T_inv, Matrix.mul_fin_two]
    congrm !![?_, ?_; _, _] <;> ring
#align modular_group.coe_T_zpow ModularGroup.coe_T_zpow

@[simp]
theorem T_pow_mul_apply_one (n : ℤ) (g : SL(2, ℤ)) : ↑ₘ(T ^ n * g) 1 = ↑ₘg 1 := by
  ext j
  simp [coe_T_zpow, Matrix.vecMul, Matrix.dotProduct, Fin.sum_univ_succ, vecTail]
#align modular_group.T_pow_mul_apply_one ModularGroup.T_pow_mul_apply_one

@[simp]
theorem T_mul_apply_one (g : SL(2, ℤ)) : ↑ₘ(T * g) 1 = ↑ₘg 1 := by
  simpa using T_pow_mul_apply_one 1 g
#align modular_group.T_mul_apply_one ModularGroup.T_mul_apply_one

@[simp]
theorem T_inv_mul_apply_one (g : SL(2, ℤ)) : ↑ₘ(T⁻¹ * g) 1 = ↑ₘg 1 := by
  simpa using T_pow_mul_apply_one (-1) g
#align modular_group.T_inv_mul_apply_one ModularGroup.T_inv_mul_apply_one

end ModularGroup<|MERGE_RESOLUTION|>--- conflicted
+++ resolved
@@ -4,10 +4,7 @@
 Authors: Anne Baanen, Wen Yang
 -/
 import Mathlib.LinearAlgebra.GeneralLinearGroup
-<<<<<<< HEAD
-=======
 import Mathlib.LinearAlgebra.Matrix.Adjugate
->>>>>>> 152789e0
 import Mathlib.LinearAlgebra.Matrix.Transvection
 import Mathlib.RingTheory.RootsOfUnity.Basic
 
@@ -257,73 +254,17 @@
 
 section center
 
-<<<<<<< HEAD
-variable [Inhabited n]
-
-theorem center_scalar (A : Subgroup.center (SpecialLinearGroup n R)) :
-    A = A.val default default • (1 : Matrix n n R) := by
-  have hA := Subgroup.mem_center_iff.mp A.property
-  replace hA (t : TransvectionStruct n R) := hA ⟨t.toMatrix, by simp⟩
-  conv at hA =>
-    intro t
-    rw [Subtype.ext_iff]
-  exact TransvectionStruct.comm_all_TransvectionStruct hA
-=======
 theorem center_scalar (A : Subgroup.center (SpecialLinearGroup n R)) (i : n) :
     A = A.val i i • (1 : Matrix n n R) := by
   obtain ⟨r, hr⟩ := mem_range_scalar_of_commute_transvectionStruct fun t =>
     Subtype.ext_iff.mp $ Subgroup.mem_center_iff.mp A.property ⟨t.toMatrix, by simp⟩
   have : A.val i i = r := by rw [← hr]; simp
   simp [this, ← hr, @smul_one_eq_diagonal]
->>>>>>> 152789e0
 
 /-- The center of a special linear group of degree `n` is a subgroup composed of scalar matrices,
 in which the scalars are the `n`-th roots of `1`.-/
 theorem mem_center_iff {A : SpecialLinearGroup n R} :
     A ∈ Subgroup.center (SpecialLinearGroup n R) ↔
-<<<<<<< HEAD
-    A.val default default ^ (Fintype.card n) = 1 ∧
-    A = A.val default default • (1 : Matrix n n R) := by
-  constructor
-  · intro hA
-    have hA2 := center_scalar ⟨A, hA⟩
-    refine (and_iff_left hA2).mpr ?_
-    have hA1 : det A.val = (1 : R) := det_coe A
-    rw [hA2, det_smul_of_tower] at hA1
-    revert hA1
-    simp
-  · intro ⟨_, hA⟩ _
-    rw [ext_iff]
-    simp only [coe_mul]
-    rw [hA]
-    simp
-
-/-- The center of a special linear group of degree `n` is a subgroup composed of scalar matrices,
-in which the scalars are the `n`-th roots of `1`.-/
-def center_iso_RootsOfUnity :
-    Subgroup.center (SpecialLinearGroup n R) ≃* rootsOfUnity (Fintype.card n).toPNat' R
-    where
-  toFun A := rootsOfUnity.mkOfPowEq (A.val default default) <| by
-    simp [mem_center_iff.mp A.property |>.1]
-  invFun a := ⟨⟨a.val • (1 : Matrix n n R), by aesop⟩, by
-      intro _
-      aesop⟩
-  left_inv A := by
-    refine SetCoe.ext <| SetCoe.ext ?_
-    conv_rhs => rw [center_scalar A]
-  right_inv _ := by
-    refine SetCoe.ext <| Units.eq_iff.mp ?_
-    simp [instHSMul, SMul.smul]
-  map_mul' A B := by
-    simp only
-    have hAB : (A * B).val.val = A.val.val * B.val.val := by simp
-    conv_lhs =>
-      arg 1
-      rw [hAB, center_scalar]
-    refine SetCoe.ext <| Units.eq_iff.mp ?_
-    have := mul_comm (B.val default default) (A.val default default)
-    simp [this]
-=======
     ∀ i, A.val i i ^ (Fintype.card n) = 1 ∧
     A = A.val i i • (1 : Matrix n n R) := by
   constructor
@@ -377,7 +318,6 @@
         refine SetCoe.ext <| Units.eq_iff.mp ?_
         simp [mul_comm (B.val i i) (A.val i i)]
     }
->>>>>>> 152789e0
 
 end center
 
