--- conflicted
+++ resolved
@@ -35,15 +35,10 @@
 
 -/
 
-<<<<<<< HEAD
+set_option autoImplicit true
+
 /-- A monad transformer to generate random objects using the generic generator type `g` -/
 abbrev RandG (g : Type) := StateT (ULift g)
-=======
-set_option autoImplicit true
-
-/-- A monad to generate random objects using the generic generator type `g` -/
-abbrev RandG (g : Type) := StateM (ULift g)
->>>>>>> e368f2a5
 
 /-- A monad transformer to generate random objects using the generator type `Rng`.
 `Rand m α` should be thought of a random value in `m α`. -/
@@ -108,22 +103,12 @@
 def randBool [RandomGen g] : RandG g m Bool :=
   return (← rand (Fin 2)) == 1
 
-instance {α : Type u} [Random α] : Random (ULift.{v} α) where
-  random {g} := ULiftable.up (random : RandG g Id α)
 
 instance : Random Bool where
   random := randBool
 
-<<<<<<< HEAD
-instance {α : Type u} [Preorder α] [BoundedRandom α] : BoundedRandom (ULift.{v} α) where
-  randomR {g} lo hi h := do
-    let v ← (ULiftable.up (BoundedRandom.randomR lo.down hi.down h : RandG g Id _) :
-      RandG g Id (ULift.{v} _))
-    pure ⟨ULift.up v.down.val, v.down.prop⟩
-=======
 instance {α : Type u} [Random α] : Random (ULift.{v} α) where
-  random {g} := ULiftable.up (random : RandG g α)
->>>>>>> e368f2a5
+  random {g} := ULiftable.up (random : RandG g Id α)
 
 instance : BoundedRandom Nat where
   randomR := λ lo hi h _ => do
@@ -150,8 +135,8 @@
 
 instance {α : Type u} [Preorder α] [BoundedRandom α] : BoundedRandom (ULift.{v} α) where
   randomR {g} lo hi h := do
-    let ⟨v⟩
-      ← (ULiftable.up (BoundedRandom.randomR lo.down hi.down h : RandG g _) : RandG g (ULift.{v} _))
+    let (⟨v⟩ : ULift.{v} _)
+      ← (ULiftable.up (BoundedRandom.randomR lo.down hi.down h : RandG g _ _) : RandG g _ _)
     pure ⟨ULift.up v.val, v.prop⟩
 
 end Random
