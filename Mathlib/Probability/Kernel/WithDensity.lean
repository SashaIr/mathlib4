--- conflicted
+++ resolved
@@ -72,8 +72,6 @@
   rw [kernel.withDensity_apply κ hf, withDensity_apply' _ s]
 #align probability_theory.kernel.with_density_apply' ProbabilityTheory.kernel.withDensity_apply'
 
-<<<<<<< HEAD
-=======
 nonrec lemma withDensity_congr_ae (κ : kernel α β) [IsSFiniteKernel κ] {f g : α → β → ℝ≥0∞}
   (hf : Measurable (Function.uncurry f)) (hg : Measurable (Function.uncurry g))
     (hfg : ∀ a, f a =ᵐ[κ a] g a) :
@@ -81,7 +79,6 @@
   ext a
   rw [kernel.withDensity_apply _ hf,kernel.withDensity_apply _ hg, withDensity_congr_ae (hfg a)]
 
->>>>>>> 0b0b32be
 nonrec lemma withDensity_absolutelyContinuous [IsSFiniteKernel κ]
     (f : α → β → ℝ≥0∞) (a : α) :
     kernel.withDensity κ f a ≪ κ a := by
@@ -89,20 +86,12 @@
   · rw [kernel.withDensity_apply _ hf]
     exact withDensity_absolutelyContinuous _ _
   · rw [withDensity_of_not_measurable _ hf]
-<<<<<<< HEAD
-    simp
-=======
     simp [Measure.AbsolutelyContinuous.zero]
->>>>>>> 0b0b32be
 
 @[simp]
 lemma withDensity_one (κ : kernel α β) [IsSFiniteKernel κ] :
     kernel.withDensity κ 1 = κ := by
-<<<<<<< HEAD
-  ext a; rw [kernel.withDensity_apply _ measurable_const]; simp
-=======
   ext; rw [kernel.withDensity_apply _ measurable_const]; simp
->>>>>>> 0b0b32be
 
 @[simp]
 lemma withDensity_one' (κ : kernel α β) [IsSFiniteKernel κ] :
@@ -111,11 +100,7 @@
 @[simp]
 lemma withDensity_zero (κ : kernel α β) [IsSFiniteKernel κ] :
     kernel.withDensity κ 0 = 0 := by
-<<<<<<< HEAD
-  ext a; rw [kernel.withDensity_apply _ measurable_const]; simp
-=======
   ext; rw [kernel.withDensity_apply _ measurable_const]; simp
->>>>>>> 0b0b32be
 
 @[simp]
 lemma withDensity_zero' (κ : kernel α β) [IsSFiniteKernel κ] :
@@ -316,22 +301,12 @@
 nonrec lemma withDensity_mul [IsSFiniteKernel κ] {f : α → β → ℝ≥0} {g : α → β → ℝ≥0∞}
     (hf : Measurable (Function.uncurry f)) (hg : Measurable (Function.uncurry g)) :
     withDensity κ (fun a x ↦ f a x * g a x)
-<<<<<<< HEAD
-      = withDensity (withDensity κ fun a x ↦ f a x) fun a x ↦ g a x := by
-  ext a : 1
-  rw [kernel.withDensity_apply]
-  swap; · exact (measurable_coe_nnreal_ennreal.comp hf).mul hg
-  suffices (Measure.withDensity (κ a) ((fun x ↦ (f a x : ℝ≥0∞)) * (fun x ↦ (g a x : ℝ≥0∞)))) =
-      (withDensity (withDensity κ fun a x ↦ f a x) fun a x ↦ g a x) a by
-    convert this
-=======
       = withDensity (withDensity κ fun a x ↦ f a x) g := by
   ext a : 1
   rw [kernel.withDensity_apply]
   swap; · exact (measurable_coe_nnreal_ennreal.comp hf).mul hg
   change (Measure.withDensity (κ a) ((fun x ↦ (f a x : ℝ≥0∞)) * (fun x ↦ (g a x : ℝ≥0∞)))) =
       (withDensity (withDensity κ fun a x ↦ f a x) g) a
->>>>>>> 0b0b32be
   rw [withDensity_mul]
   · rw [kernel.withDensity_apply _ hg, kernel.withDensity_apply]
     exact measurable_coe_nnreal_ennreal.comp hf
