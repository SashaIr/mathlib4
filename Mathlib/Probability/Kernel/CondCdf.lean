--- conflicted
+++ resolved
@@ -49,42 +49,6 @@
 section AuxLemmasToBeMoved
 
 variable {α β ι : Type*}
-
-<<<<<<< HEAD
--- todo after the port: move to order/filter/at_top_bot
-theorem atBot_le_nhds_bot {α : Type*} [TopologicalSpace α] [LinearOrder α] [OrderBot α]
-    [OrderTopology α] : (atBot : Filter α) ≤ 𝓝 ⊥ := by
-  cases subsingleton_or_nontrivial α
-  · simp only [nhds_discrete, le_pure_iff, mem_atBot_sets, mem_singleton_iff,
-      eq_iff_true_of_subsingleton, imp_true_iff, exists_const]
-  have h : atBot.HasBasis (fun _ : α => True) Iic := @atBot_basis α _ _
-  have h_nhds : (𝓝 ⊥).HasBasis (fun a : α => ⊥ < a) fun a => Iio a := @nhds_bot_basis α _ _ _ _ _
-  intro s
-  rw [h.mem_iff, h_nhds.mem_iff]
-  rintro ⟨a, ha_bot_lt, h_Iio_a_subset_s⟩
-  refine' ⟨⊥, trivial, _root_.trans _ h_Iio_a_subset_s⟩
-  simpa only [Iic_bot, singleton_subset_iff, mem_Iio]
-#align at_bot_le_nhds_bot atBot_le_nhds_bot
-
--- todo after the port: move to order/filter/at_top_bot
-theorem atTop_le_nhds_top {α : Type*} [TopologicalSpace α] [LinearOrder α] [OrderTop α]
-    [OrderTopology α] : (atTop : Filter α) ≤ 𝓝 ⊤ :=
-  @atBot_le_nhds_bot αᵒᵈ _ _ _ _
-#align at_top_le_nhds_top atTop_le_nhds_top
-=======
-theorem Real.iUnion_Iic_rat : ⋃ r : ℚ, Iic (r : ℝ) = univ := by
-  ext1 x
-  simp only [mem_iUnion, mem_Iic, mem_univ, iff_true_iff]
-  obtain ⟨r, hr⟩ := exists_rat_gt x
-  exact ⟨r, hr.le⟩
-#align real.Union_Iic_rat Real.iUnion_Iic_rat
-
-theorem Real.iInter_Iic_rat : ⋂ r : ℚ, Iic (r : ℝ) = ∅ := by
-  ext1 x
-  simp only [mem_iInter, mem_Iic, mem_empty_iff_false, iff_false_iff, not_forall, not_le]
-  exact exists_rat_lt x
-#align real.Inter_Iic_rat Real.iInter_Iic_rat
->>>>>>> 9c4bc63f
 
 end AuxLemmasToBeMoved
 
