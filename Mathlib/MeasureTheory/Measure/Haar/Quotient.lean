/-
Copyright (c) 2022 Alex Kontorovich and Heather Macbeth. All rights reserved.
Released under Apache 2.0 license as described in the file LICENSE.
Authors: Alex Kontorovich, Heather Macbeth
-/
import Mathlib.MeasureTheory.Measure.Haar.Basic
import Mathlib.MeasureTheory.Group.FundamentalDomain
import Mathlib.Algebra.Group.Opposite

#align_import measure_theory.measure.haar.quotient from "leanprover-community/mathlib"@"3b52265189f3fb43aa631edffce5d060fafaf82f"

/-!
# Haar quotient measure

In this file, we consider properties of fundamental domains and measures for the action of a
subgroup of a group `G` on `G` itself.

## Main results

* `MeasureTheory.IsFundamentalDomain.smulInvariantMeasure_map`: given a subgroup `Γ` of a
  topological group `G`, the pushforward to the coset space `G ⧸ Γ` of the restriction of a both
  left- and right-invariant measure on `G` to a fundamental domain `𝓕` is a `G`-invariant measure
  on `G ⧸ Γ`.

* `MeasureTheory.IsFundamentalDomain.isMulLeftInvariant_map`: given a normal subgroup `Γ` of
  a topological group `G`, the pushforward to the quotient group `G ⧸ Γ` of the restriction of
  a both left- and right-invariant measure on `G` to a fundamental domain `𝓕` is a left-invariant
  measure on `G ⧸ Γ`.

Note that a group `G` with Haar measure that is both left and right invariant is called
**unimodular**.
-/


open Set MeasureTheory TopologicalSpace MeasureTheory.Measure

open scoped Pointwise NNReal ENNReal

variable {G : Type*} [Group G] [MeasurableSpace G] [TopologicalSpace G] [TopologicalGroup G]
  [BorelSpace G] {μ : Measure G} {Γ : Subgroup G}

/-- Measurability of the action of the topological group `G` on the left-coset space `G/Γ`. -/
@[to_additive "Measurability of the action of the additive topological group `G` on the left-coset
  space `G/Γ`."]
instance QuotientGroup.measurableSMul [MeasurableSpace (G ⧸ Γ)] [BorelSpace (G ⧸ Γ)] :
    MeasurableSMul G (G ⧸ Γ) where
  measurable_const_smul g := (continuous_const_smul g).measurable
  measurable_smul_const x := (QuotientGroup.continuous_smul₁ x).measurable
#align quotient_group.has_measurable_smul QuotientGroup.measurableSMul
#align quotient_add_group.has_measurable_vadd QuotientAddGroup.measurableVAdd

variable {𝓕 : Set G} (h𝓕 : IsFundamentalDomain Γ.op 𝓕 μ)

variable [Countable Γ] [MeasurableSpace (G ⧸ Γ)] [BorelSpace (G ⧸ Γ)]

/-- The pushforward to the coset space `G ⧸ Γ` of the restriction of a both left- and right-
  invariant measure on `G` to a fundamental domain `𝓕` is a `G`-invariant measure on `G ⧸ Γ`. -/
@[to_additive "The pushforward to the coset space `G ⧸ Γ` of the restriction of a both left- and
  right-invariant measure on an additive topological group `G` to a fundamental domain `𝓕` is a
  `G`-invariant measure on `G ⧸ Γ`."]
theorem MeasureTheory.IsFundamentalDomain.smulInvariantMeasure_map [μ.IsMulLeftInvariant]
    [μ.IsMulRightInvariant] :
    SMulInvariantMeasure G (G ⧸ Γ) (Measure.map QuotientGroup.mk (μ.restrict 𝓕)) where
  measure_preimage_smul g A hA := by
    let π : G → G ⧸ Γ := QuotientGroup.mk
    have meas_π : Measurable π := continuous_quotient_mk'.measurable
    have 𝓕meas : NullMeasurableSet 𝓕 μ := h𝓕.nullMeasurableSet
    have meas_πA : MeasurableSet (π ⁻¹' A) := measurableSet_preimage meas_π hA
    rw [Measure.map_apply meas_π hA,
      Measure.map_apply meas_π (measurableSet_preimage (measurable_const_smul g) hA),
      Measure.restrict_apply₀' 𝓕meas, Measure.restrict_apply₀' 𝓕meas]
    set π_preA := π ⁻¹' A
    have : π ⁻¹' ((fun x : G ⧸ Γ => g • x) ⁻¹' A) = (g * ·) ⁻¹' π_preA := by
      ext1; simp
    rw [this]
    have : μ ((g * ·) ⁻¹' π_preA ∩ 𝓕) = μ (π_preA ∩ (g⁻¹ * ·) ⁻¹' 𝓕) := by
      trans μ ((g * ·) ⁻¹' (π_preA ∩ (g⁻¹ * ·) ⁻¹' 𝓕))
      · rw [preimage_inter]
        congr 2
        simp [Set.preimage]
      rw [measure_preimage_mul]
    rw [this]
    have h𝓕_translate_fundom : IsFundamentalDomain Γ.op (g • 𝓕) μ :=
      h𝓕.smul_of_comm g
    rw [h𝓕.measure_set_eq h𝓕_translate_fundom meas_πA, ← preimage_smul_inv]; rfl
    rintro ⟨γ, γ_in_Γ⟩
    ext x
    have : π (x * MulOpposite.unop γ) = π x := by simpa [QuotientGroup.eq'] using γ_in_Γ
    simp only [(· • ·), ← this, mem_preimage]
    rfl
#align measure_theory.is_fundamental_domain.smul_invariant_measure_map MeasureTheory.IsFundamentalDomain.smulInvariantMeasure_map
#align measure_theory.is_add_fundamental_domain.vadd_invariant_measure_map MeasureTheory.IsAddFundamentalDomain.vaddInvariantMeasure_map

/-- Assuming `Γ` is a normal subgroup of a topological group `G`, the pushforward to the quotient
  group `G ⧸ Γ` of the restriction of a both left- and right-invariant measure on `G` to a
  fundamental domain `𝓕` is a left-invariant measure on `G ⧸ Γ`. -/
@[to_additive "Assuming `Γ` is a normal subgroup of an additive topological group `G`, the
  pushforward to the quotient group `G ⧸ Γ` of the restriction of a both left- and right-invariant
  measure on `G` to a fundamental domain `𝓕` is a left-invariant measure on `G ⧸ Γ`."]
theorem MeasureTheory.IsFundamentalDomain.isMulLeftInvariant_map [Subgroup.Normal Γ]
    [μ.IsMulLeftInvariant] [μ.IsMulRightInvariant] :
    (Measure.map (QuotientGroup.mk' Γ) (μ.restrict 𝓕)).IsMulLeftInvariant where
  map_mul_left_eq_self x := by
    apply Measure.ext
    intro A hA
    obtain ⟨x₁, h⟩ := @Quotient.exists_rep _ (QuotientGroup.leftRel Γ) x
    haveI := h𝓕.smulInvariantMeasure_map
    convert measure_preimage_smul x₁ ((Measure.map QuotientGroup.mk) (μ.restrict 𝓕)) A using 1
    rw [← h, Measure.map_apply]
    · rfl
    · exact measurable_const_mul _
    · exact hA
#align measure_theory.is_fundamental_domain.is_mul_left_invariant_map MeasureTheory.IsFundamentalDomain.isMulLeftInvariant_map
#align measure_theory.is_add_fundamental_domain.is_add_left_invariant_map MeasureTheory.IsAddFundamentalDomain.isAddLeftInvariant_map

/-- Given a normal subgroup `Γ` of a topological group `G` with Haar measure `μ`, which is also
  right-invariant, and a finite volume fundamental domain `𝓕`, the pushforward to the quotient
  group `G ⧸ Γ` of the restriction of `μ` to `𝓕` is a multiple of Haar measure on `G ⧸ Γ`. -/
@[to_additive "Given a normal subgroup `Γ` of an additive topological group `G` with Haar measure
  `μ`, which is also right-invariant, and a finite volume fundamental domain `𝓕`, the pushforward
  to the quotient group `G ⧸ Γ` of the restriction of `μ` to `𝓕` is a multiple of Haar measure on
  `G ⧸ Γ`."]
theorem MeasureTheory.IsFundamentalDomain.map_restrict_quotient  [T2Space (G ⧸ Γ)]
    [SecondCountableTopology (G ⧸ Γ)] (K : PositiveCompacts (G ⧸ Γ)) [Subgroup.Normal Γ]
    [MeasureTheory.Measure.IsHaarMeasure μ] [μ.IsMulRightInvariant] (h𝓕_finite : μ 𝓕 < ⊤) :
    Measure.map (QuotientGroup.mk' Γ) (μ.restrict 𝓕) =
      μ (𝓕 ∩ QuotientGroup.mk' Γ ⁻¹' K) • MeasureTheory.Measure.haarMeasure K := by
  let π : G →* G ⧸ Γ := QuotientGroup.mk' Γ
  have meas_π : Measurable π := continuous_quotient_mk'.measurable
  have 𝓕meas : NullMeasurableSet 𝓕 μ := h𝓕.nullMeasurableSet
  haveI := Fact.mk h𝓕_finite
  -- the measure is left-invariant, so by the uniqueness of Haar measure it's enough to show that
  -- it has the stated size on the reference compact set `K`.
  haveI : (Measure.map (QuotientGroup.mk' Γ) (μ.restrict 𝓕)).IsMulLeftInvariant :=
    h𝓕.isMulLeftInvariant_map
  rw [Measure.haarMeasure_unique (Measure.map (QuotientGroup.mk' Γ) (μ.restrict 𝓕)) K,
    Measure.map_apply meas_π, Measure.restrict_apply₀' 𝓕meas, inter_comm]
  exact K.isCompact.measurableSet
#align measure_theory.is_fundamental_domain.map_restrict_quotient MeasureTheory.IsFundamentalDomain.map_restrict_quotient
#align measure_theory.is_add_fundamental_domain.map_restrict_quotient MeasureTheory.IsAddFundamentalDomain.map_restrict_quotient

/-- Given a normal subgroup `Γ` of a topological group `G` with Haar measure `μ`, which is also
  right-invariant, and a finite volume fundamental domain `𝓕`, the quotient map to `G ⧸ Γ` is
  measure-preserving between appropriate multiples of Haar measure on `G` and `G ⧸ Γ`. -/
@[to_additive MeasurePreservingQuotientAddGroup.mk' "Given a normal subgroup `Γ` of an additive
  topological group `G` with Haar measure `μ`, which is also right-invariant, and a finite volume
  fundamental domain `𝓕`, the quotient map to `G ⧸ Γ` is measure-preserving between appropriate
  multiples of Haar measure on `G` and `G ⧸ Γ`."]
theorem MeasurePreservingQuotientGroup.mk' [T2Space (G ⧸ Γ)] [SecondCountableTopology (G ⧸ Γ)]
    (K : PositiveCompacts (G ⧸ Γ)) [Subgroup.Normal Γ] [μ.IsHaarMeasure]
    [μ.IsMulRightInvariant] (h𝓕_finite : μ 𝓕 < ⊤) (c : ℝ≥0)
    (h : μ (𝓕 ∩ QuotientGroup.mk' Γ ⁻¹' K) = c) :
    MeasurePreserving (QuotientGroup.mk' Γ) (μ.restrict 𝓕)
      (c • MeasureTheory.Measure.haarMeasure K) where
  measurable := continuous_quotient_mk'.measurable
  map_eq := by rw [h𝓕.map_restrict_quotient K h𝓕_finite, h]; rfl
#align measure_preserving_quotient_group.mk' MeasurePreservingQuotientGroup.mk'
#align measure_preserving_quotient_add_group.mk' MeasurePreservingQuotientAddGroup.mk'

section

local notation "μ_𝓕" => Measure.map (@QuotientGroup.mk G _ Γ) (μ.restrict 𝓕)

/-- The `essSup` of a function `g` on the quotient space `G ⧸ Γ` with respect to the pushforward
  of the restriction, `μ_𝓕`, of a right-invariant measure `μ` to a fundamental domain `𝓕`, is the
  same as the `essSup` of `g`'s lift to the universal cover `G` with respect to `μ`. -/
@[to_additive "The `essSup` of a function `g` on the additive quotient space `G ⧸ Γ` with respect
  to the pushforward of the restriction, `μ_𝓕`, of a right-invariant measure `μ` to a fundamental
  domain `𝓕`, is the same as the `essSup` of `g`'s lift to the universal cover `G` with respect
  to `μ`."]
lemma essSup_comp_quotientGroup_mk [μ.IsMulRightInvariant] {g : G ⧸ Γ → ℝ≥0∞}
    (g_ae_measurable : AEMeasurable g μ_𝓕) : essSup g μ_𝓕 = essSup (fun (x : G) ↦ g x) μ := by
  have hπ : Measurable (QuotientGroup.mk : G → G ⧸ Γ) := continuous_quotient_mk'.measurable
  rw [essSup_map_measure g_ae_measurable hπ.aemeasurable]
  refine h𝓕.essSup_measure_restrict ?_
  intro ⟨γ, hγ⟩ x
  dsimp
  congr 1
  exact QuotientGroup.mk_mul_of_mem x hγ

/-- Given a quotient space `G ⧸ Γ` where `Γ` is `Countable`, and the restriction,
  `μ_𝓕`, of a right-invariant measure `μ` on `G` to a fundamental domain `𝓕`, a set
  in the quotient which has `μ_𝓕`-measure zero, also has measure zero under the
  folding of `μ` under the quotient. Note that, if `Γ` is infinite, then the folded map
  will take the value `∞` on any open set in the quotient! -/
@[to_additive "Given an additive quotient space `G ⧸ Γ` where `Γ` is `Countable`, and the
  restriction, `μ_𝓕`, of a right-invariant measure `μ` on `G` to a fundamental domain `𝓕`, a set
  in the quotient which has `μ_𝓕`-measure zero, also has measure zero under the
  folding of `μ` under the quotient. Note that, if `Γ` is infinite, then the folded map
  will take the value `∞` on any open set in the quotient!"]
lemma _root_.MeasureTheory.IsFundamentalDomain.absolutelyContinuous_map
    [μ.IsMulRightInvariant] :
    map (QuotientGroup.mk : G → G ⧸ Γ) μ ≪ map (QuotientGroup.mk : G → G ⧸ Γ) (μ.restrict 𝓕) := by
  set π : G → G ⧸ Γ := QuotientGroup.mk
  have meas_π : Measurable π := continuous_quotient_mk'.measurable
  apply AbsolutelyContinuous.mk
  intro s s_meas hs
  rw [map_apply meas_π s_meas] at hs ⊢
  rw [Measure.restrict_apply] at hs
  apply h𝓕.measure_zero_of_invariant _ _ hs
  · intro γ
    ext g
    rw [Set.mem_smul_set_iff_inv_smul_mem, mem_preimage, mem_preimage]
    congr! 1
    convert QuotientGroup.mk_mul_of_mem g (γ⁻¹).2 using 1
  exact MeasurableSet.preimage s_meas meas_π

attribute [-instance] Quotient.instMeasurableSpace

/-- This is a simple version of the **Unfolding Trick**: Given a subgroup `Γ` of a group `G`, the
  integral of a function `f` on `G` with respect to a right-invariant measure `μ` is equal to the
  integral over the quotient `G ⧸ Γ` of the automorphization of `f`. -/
@[to_additive "This is a simple version of the **Unfolding Trick**: Given a subgroup `Γ` of an
  additive  group `G`, the integral of a function `f` on `G` with respect to a right-invariant
  measure `μ` is equal to the integral over the quotient `G ⧸ Γ` of the automorphization of `f`."]
lemma QuotientGroup.integral_eq_integral_automorphize {E : Type*} [NormedAddCommGroup E]
    [NormedSpace ℝ E] [μ.IsMulRightInvariant] {f : G → E}
    (hf₁ : Integrable f μ) (hf₂ : AEStronglyMeasurable (automorphize f) μ_𝓕) :
    ∫ x : G, f x ∂μ = ∫ x : G ⧸ Γ, automorphize f x ∂μ_𝓕 := by
  calc ∫ x : G, f x ∂μ = ∑' γ : Γ.op, ∫ x in 𝓕, f (γ • x) ∂μ :=
    h𝓕.integral_eq_tsum'' f hf₁
    _ = ∫ x in 𝓕, ∑' γ : Γ.op, f (γ • x) ∂μ := ?_
    _ = ∫ x : G ⧸ Γ, automorphize f x ∂μ_𝓕 :=
      (integral_map continuous_quotient_mk'.aemeasurable hf₂).symm
  rw [integral_tsum]
  · exact fun i ↦ (hf₁.1.comp_quasiMeasurePreserving
      (measurePreserving_smul i μ).quasiMeasurePreserving).restrict
  · rw [← h𝓕.lintegral_eq_tsum'' (fun x ↦ ‖f x‖₊)]
    exact ne_of_lt hf₁.2

/-- This is the **Unfolding Trick**: Given a subgroup `Γ` of a group `G`, the integral of a
  function `f` on `G` times the lift to `G` of a function `g` on the quotient `G ⧸ Γ` with respect
  to a right-invariant measure `μ` on `G`, is equal to the integral over the quotient of the
  automorphization of `f` times `g`. -/
lemma QuotientGroup.integral_mul_eq_integral_automorphize_mul {K : Type*} [NormedField K]
    [NormedSpace ℝ K] [μ.IsMulRightInvariant] {f : G → K}
    (f_ℒ_1 : Integrable f μ) {g : G ⧸ Γ → K} (hg : AEStronglyMeasurable g μ_𝓕)
    (g_ℒ_infinity : essSup (fun x ↦ ↑‖g x‖₊) μ_𝓕 ≠ ∞)
    (F_ae_measurable : AEStronglyMeasurable (QuotientGroup.automorphize f) μ_𝓕) :
    ∫ x : G, g (x : G ⧸ Γ) * (f x) ∂μ
      = ∫ x : G ⧸ Γ, g x * (QuotientGroup.automorphize f x) ∂μ_𝓕 := by
  let π : G → G ⧸ Γ := QuotientGroup.mk
  have meas_π : Measurable π := continuous_quotient_mk'.measurable
  have H₀ : QuotientGroup.automorphize ((g ∘ π) * f) = g * (QuotientGroup.automorphize f) := by
    exact QuotientGroup.automorphize_smul_left f g
  calc ∫ (x : G), g (π x) * (f x) ∂μ =
        ∫ (x : G ⧸ Γ), QuotientGroup.automorphize ((g ∘ π) * f) x ∂μ_𝓕 := ?_
    _ = ∫ (x : G ⧸ Γ), g x * (QuotientGroup.automorphize f x) ∂μ_𝓕 := by simp [H₀]
<<<<<<< HEAD
  have H₁ : Integrable ((g ∘ π) * f) μ
  · have : AEStronglyMeasurable (fun (x : G) ↦ g (x : (G ⧸ Γ))) μ
    · refine (hg.mono_ac  ?_).comp_measurable meas_π
      exact h𝓕.absolutelyContinuous_map
=======
  have H₁ : Integrable ((g ∘ π) * f) μ := by
    have : AEStronglyMeasurable (fun (x : G) ↦ g (x : (G ⧸ Γ))) μ :=
      (hg.mono_ac h𝓕.absolutelyContinuous_map).comp_measurable meas_π
>>>>>>> 9a04ccc4
    refine Integrable.essSup_smul f_ℒ_1 this ?_
    have hg' : AEStronglyMeasurable (fun x ↦ (‖g x‖₊ : ℝ≥0∞)) μ_𝓕 :=
      (ENNReal.continuous_coe.comp continuous_nnnorm).comp_aestronglyMeasurable hg
    rw [← essSup_comp_quotientGroup_mk h𝓕 hg'.aemeasurable]
    exact g_ℒ_infinity
  have H₂ : AEStronglyMeasurable (QuotientGroup.automorphize ((g ∘ π) * f)) μ_𝓕 := by
    simp_rw [H₀]
    exact hg.mul F_ae_measurable
  apply QuotientGroup.integral_eq_integral_automorphize h𝓕 H₁ H₂

end

section

variable {G' : Type*} [AddGroup G'] [MeasurableSpace G'] [TopologicalSpace G']
  [TopologicalAddGroup G'] [BorelSpace G']
  {μ' : Measure G'}
  {Γ' : AddSubgroup G'}
  [Countable Γ'] [MeasurableSpace (G' ⧸ Γ')] [BorelSpace (G' ⧸ Γ')]
  {𝓕' : Set G'}

local notation "μ_𝓕" => Measure.map (@QuotientAddGroup.mk G' _ Γ') (μ'.restrict 𝓕')

/-- This is the **Unfolding Trick**: Given an additive subgroup `Γ'` of an additive group `G'`, the
  integral of a function `f` on `G'` times the lift to `G'` of a function `g` on the quotient
  `G' ⧸ Γ'` with respect to a right-invariant measure `μ` on `G'`, is equal to the integral over
  the quotient of the automorphization of `f` times `g`. -/
lemma QuotientAddGroup.integral_mul_eq_integral_automorphize_mul {K : Type*} [NormedField K]
    [NormedSpace ℝ K] [μ'.IsAddRightInvariant] {f : G' → K}
    (f_ℒ_1 : Integrable f μ') {g : G' ⧸ Γ' → K} (hg : AEStronglyMeasurable g μ_𝓕)
    (g_ℒ_infinity : essSup (fun x ↦ (‖g x‖₊ : ℝ≥0∞)) μ_𝓕 ≠ ∞)
    (F_ae_measurable : AEStronglyMeasurable (QuotientAddGroup.automorphize f) μ_𝓕)
    (h𝓕 : IsAddFundamentalDomain Γ'.op 𝓕' μ') :
    ∫ x : G', g (x : G' ⧸ Γ') * (f x) ∂μ'
      = ∫ x : G' ⧸ Γ', g x * (QuotientAddGroup.automorphize f x) ∂μ_𝓕 := by
  let π : G' → G' ⧸ Γ' := QuotientAddGroup.mk
  have meas_π : Measurable π := continuous_quotient_mk'.measurable
  have H₀ : QuotientAddGroup.automorphize ((g ∘ π) * f) = g * (QuotientAddGroup.automorphize f) :=
    by exact QuotientAddGroup.automorphize_smul_left f g
  calc ∫ (x : G'), g (π x) * f x ∂μ' =
    ∫ (x : G' ⧸ Γ'), QuotientAddGroup.automorphize ((g ∘ π) * f) x ∂μ_𝓕 := ?_
    _ = ∫ (x : G' ⧸ Γ'), g x * (QuotientAddGroup.automorphize f x) ∂μ_𝓕 := by simp [H₀]
<<<<<<< HEAD
  have H₁ : Integrable ((g ∘ π) * f) μ'
  · have : AEStronglyMeasurable (fun (x : G') ↦ g (x : (G' ⧸ Γ'))) μ'
    · refine (hg.mono_ac ?_).comp_measurable meas_π
      exact h𝓕.absolutelyContinuous_map
=======
  have H₁ : Integrable ((g ∘ π) * f) μ' := by
    have : AEStronglyMeasurable (fun (x : G') ↦ g (x : (G' ⧸ Γ'))) μ' :=
      (hg.mono_ac h𝓕.absolutelyContinuous_map).comp_measurable meas_π
>>>>>>> 9a04ccc4
    refine Integrable.essSup_smul f_ℒ_1 this ?_
    have hg' : AEStronglyMeasurable (fun x ↦ (‖g x‖₊ : ℝ≥0∞)) μ_𝓕 :=
      (ENNReal.continuous_coe.comp continuous_nnnorm).comp_aestronglyMeasurable hg
    rw [← essSup_comp_quotientAddGroup_mk h𝓕 hg'.aemeasurable]
    exact g_ℒ_infinity
  have H₂ : AEStronglyMeasurable (QuotientAddGroup.automorphize ((g ∘ π) * f)) μ_𝓕 := by
    simp_rw [H₀]
    exact hg.mul F_ae_measurable
  apply QuotientAddGroup.integral_eq_integral_automorphize h𝓕 H₁ H₂

end

attribute [to_additive existing QuotientGroup.integral_mul_eq_integral_automorphize_mul]
  QuotientAddGroup.integral_mul_eq_integral_automorphize_mul<|MERGE_RESOLUTION|>--- conflicted
+++ resolved
@@ -246,16 +246,9 @@
   calc ∫ (x : G), g (π x) * (f x) ∂μ =
         ∫ (x : G ⧸ Γ), QuotientGroup.automorphize ((g ∘ π) * f) x ∂μ_𝓕 := ?_
     _ = ∫ (x : G ⧸ Γ), g x * (QuotientGroup.automorphize f x) ∂μ_𝓕 := by simp [H₀]
-<<<<<<< HEAD
-  have H₁ : Integrable ((g ∘ π) * f) μ
-  · have : AEStronglyMeasurable (fun (x : G) ↦ g (x : (G ⧸ Γ))) μ
-    · refine (hg.mono_ac  ?_).comp_measurable meas_π
-      exact h𝓕.absolutelyContinuous_map
-=======
   have H₁ : Integrable ((g ∘ π) * f) μ := by
     have : AEStronglyMeasurable (fun (x : G) ↦ g (x : (G ⧸ Γ))) μ :=
       (hg.mono_ac h𝓕.absolutelyContinuous_map).comp_measurable meas_π
->>>>>>> 9a04ccc4
     refine Integrable.essSup_smul f_ℒ_1 this ?_
     have hg' : AEStronglyMeasurable (fun x ↦ (‖g x‖₊ : ℝ≥0∞)) μ_𝓕 :=
       (ENNReal.continuous_coe.comp continuous_nnnorm).comp_aestronglyMeasurable hg
@@ -298,16 +291,9 @@
   calc ∫ (x : G'), g (π x) * f x ∂μ' =
     ∫ (x : G' ⧸ Γ'), QuotientAddGroup.automorphize ((g ∘ π) * f) x ∂μ_𝓕 := ?_
     _ = ∫ (x : G' ⧸ Γ'), g x * (QuotientAddGroup.automorphize f x) ∂μ_𝓕 := by simp [H₀]
-<<<<<<< HEAD
-  have H₁ : Integrable ((g ∘ π) * f) μ'
-  · have : AEStronglyMeasurable (fun (x : G') ↦ g (x : (G' ⧸ Γ'))) μ'
-    · refine (hg.mono_ac ?_).comp_measurable meas_π
-      exact h𝓕.absolutelyContinuous_map
-=======
   have H₁ : Integrable ((g ∘ π) * f) μ' := by
     have : AEStronglyMeasurable (fun (x : G') ↦ g (x : (G' ⧸ Γ'))) μ' :=
       (hg.mono_ac h𝓕.absolutelyContinuous_map).comp_measurable meas_π
->>>>>>> 9a04ccc4
     refine Integrable.essSup_smul f_ℒ_1 this ?_
     have hg' : AEStronglyMeasurable (fun x ↦ (‖g x‖₊ : ℝ≥0∞)) μ_𝓕 :=
       (ENNReal.continuous_coe.comp continuous_nnnorm).comp_aestronglyMeasurable hg
