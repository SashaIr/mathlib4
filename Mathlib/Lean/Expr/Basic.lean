/-
Copyright (c) 2019 Robert Y. Lewis. All rights reserved.
Released under Apache 2.0 license as described in the file LICENSE.
Authors: Mario Carneiro, Simon Hudon, Scott Morrison, Keeley Hoek, Robert Y. Lewis,
Floris van Doorn, E.W.Ayers, Arthur Paulino
-/
import Lean
import Std.Lean.Expr
import Std.Data.List.Basic

/-!
# Additional operations on Expr and related types

This file defines basic operations on the types expr, name, declaration, level, environment.

This file is mostly for non-tactics.
-/

set_option autoImplicit true

namespace Lean

namespace BinderInfo

/-! ### Declarations about `BinderInfo` -/

/-- The brackets corresponding to a given `BinderInfo`. -/
def brackets : BinderInfo → String × String
  | BinderInfo.implicit => ("{", "}")
  | BinderInfo.strictImplicit => ("{{", "}}")
  | BinderInfo.instImplicit => ("[", "]")
  | _ => ("(", ")")

end BinderInfo

namespace Name

/-! ### Declarations about `name` -/

/-- Find the largest prefix `n` of a `Name` such that `f n != none`, then replace this prefix
with the value of `f n`. -/
def mapPrefix (f : Name → Option Name) (n : Name) : Name := Id.run do
  if let some n' := f n then return n'
  match n with
  | anonymous => anonymous
  | str n' s => mkStr (mapPrefix f n') s
  | num n' i => mkNum (mapPrefix f n') i

/-- Build a name from components. For example ``from_components [`foo, `bar]`` becomes
  ``` `foo.bar```.
  It is the inverse of `Name.components` on list of names that have single components. -/
def fromComponents : List Name → Name := go .anonymous where
  /-- Auxiliary for `Name.fromComponents` -/
  go : Name → List Name → Name
  | n, []        => n
  | n, s :: rest => go (s.updatePrefix n) rest

/-- Update the last component of a name. -/
def updateLast (f : String → String) : Name → Name
  | .str n s => .str n (f s)
  | n        => n

/-- Get the last field of a name as a string.
Doesn't raise an error when the last component is a numeric field. -/
def getString : Name → String
  | .str _ s => s
  | .num _ n => toString n
  | .anonymous => ""

/-- `nm.splitAt n` splits a name `nm` in two parts, such that the *second* part has depth `n`, i.e.
  `(nm.splitAt n).2.getNumParts = n` (assuming `nm.getNumParts ≥ n`).
  Example: ``splitAt `foo.bar.baz.back.bat 1 = (`foo.bar.baz.back, `bat)``. -/
def splitAt (nm : Name) (n : Nat) : Name × Name :=
  let (nm2, nm1) := (nm.componentsRev.splitAt n)
  (.fromComponents <| nm1.reverse, .fromComponents <| nm2.reverse)

/-- `isPrefixOf? pre nm` returns `some post` if `nm = pre ++ post`.
  Note that this includes the case where `nm` has multiple more namespaces.
  If `pre` is not a prefix of `nm`, it returns `none`. -/
def isPrefixOf? (pre nm : Name) : Option Name :=
  if pre == nm then
    some anonymous
  else match nm with
  | anonymous => none
  | num p' a => (isPrefixOf? pre p').map (·.num a)
  | str p' s => (isPrefixOf? pre p').map (·.str s)

/-- Lean 4 makes declarations which are technically not internal
(that is, head string does not start with `_`) but which sometimes should
be treated as such. For example, the `to_additive` attribute needs to
transform `proof_1` constants generated by `Lean.Meta.mkAuxDefinitionFor`.
This might be better fixed in core, but until then, this method can act
as a polyfill. This method only looks at the name to decide whether it is probably internal.
Note: this declaration also occurs as `shouldIgnore` in the Lean 4 file `test/lean/run/printDecls`.
-/
def isInternal' (declName : Name) : Bool :=
  declName.isInternal ||
  match declName with
  | .str _ s => "match_".isPrefixOf s || "proof_".isPrefixOf s
  | _        => true


open Meta

-- from Lean.Server.Completion
def isBlackListed {m} [Monad m] [MonadEnv m] (declName : Name) : m Bool := do
  if declName == ``sorryAx then return true
  if declName matches .str _ "inj" then return true
  if declName matches .str _ "noConfusionType" then return true
  let env ← getEnv
  pure $ declName.isInternal'
   || isAuxRecursor env declName
   || isNoConfusion env declName
  <||> isRec declName <||> isMatcher declName

end Name

namespace ConstantInfo

/-- Checks whether this `ConstantInfo` is a definition, -/
def isDef : ConstantInfo → Bool
  | defnInfo _ => true
  | _          => false

/-- Checks whether this `ConstantInfo` is a theorem, -/
def isThm : ConstantInfo → Bool
  | thmInfo _ => true
  | _          => false

/-- Update `ConstantVal` (the data common to all constructors of `ConstantInfo`)
in a `ConstantInfo`. -/
def updateConstantVal : ConstantInfo → ConstantVal → ConstantInfo
  | defnInfo   info, v => defnInfo   {info with toConstantVal := v}
  | axiomInfo  info, v => axiomInfo  {info with toConstantVal := v}
  | thmInfo    info, v => thmInfo    {info with toConstantVal := v}
  | opaqueInfo info, v => opaqueInfo {info with toConstantVal := v}
  | quotInfo   info, v => quotInfo   {info with toConstantVal := v}
  | inductInfo info, v => inductInfo {info with toConstantVal := v}
  | ctorInfo   info, v => ctorInfo   {info with toConstantVal := v}
  | recInfo    info, v => recInfo    {info with toConstantVal := v}

/-- Update the name of a `ConstantInfo`. -/
def updateName (c : ConstantInfo) (name : Name) : ConstantInfo :=
  c.updateConstantVal {c.toConstantVal with name}

/-- Update the type of a `ConstantInfo`. -/
def updateType (c : ConstantInfo) (type : Expr) : ConstantInfo :=
  c.updateConstantVal {c.toConstantVal with type}

/-- Update the level parameters of a `ConstantInfo`. -/
def updateLevelParams (c : ConstantInfo) (levelParams : List Name) :
    ConstantInfo :=
  c.updateConstantVal {c.toConstantVal with levelParams}

/-- Update the value of a `ConstantInfo`, if it has one. -/
def updateValue : ConstantInfo → Expr → ConstantInfo
  | defnInfo   info, v => defnInfo   {info with value := v}
  | thmInfo    info, v => thmInfo    {info with value := v}
  | opaqueInfo info, v => opaqueInfo {info with value := v}
  | d, _ => d

/-- Turn a `ConstantInfo` into a declaration. -/
def toDeclaration! : ConstantInfo → Declaration
  | defnInfo   info => Declaration.defnDecl info
  | thmInfo    info => Declaration.thmDecl     info
  | axiomInfo  info => Declaration.axiomDecl   info
  | opaqueInfo info => Declaration.opaqueDecl  info
  | quotInfo   _ => panic! "toDeclaration for quotInfo not implemented"
  | inductInfo _ => panic! "toDeclaration for inductInfo not implemented"
  | ctorInfo   _ => panic! "toDeclaration for ctorInfo not implemented"
  | recInfo    _ => panic! "toDeclaration for recInfo not implemented"

end ConstantInfo

open Meta

/-- Same as `mkConst`, but with fresh level metavariables. -/
def mkConst' (constName : Name) : MetaM Expr := do
  return mkConst constName (← (← getConstInfo constName).levelParams.mapM fun _ => mkFreshLevelMVar)

namespace Expr

/-! ### Declarations about `Expr` -/

/-- If the expression is a constant, return that name. Otherwise return `Name.anonymous`. -/
def constName (e : Expr) : Name :=
  e.constName?.getD Name.anonymous

def bvarIdx? : Expr → Option Nat
  | bvar idx => some idx
  | _        => none

/-- Return the function (name) and arguments of an application. -/
def getAppFnArgs (e : Expr) : Name × Array Expr :=
  withApp e λ e a => (e.constName, a)

<<<<<<< HEAD
private def getAppAppsAux : Expr → Array Expr → Nat → Array Expr
  | .app f a, as, i => getAppAppsAux f (as.set! i (.app f a)) (i-1)
  | _,       as, _ => as

/-- Given `f a b c`, return `#[f a, f a b, f a b c]`.
    Remark: this procedure is very similar to `getAppArgs`. -/
@[inline]
def getAppApps (e : Expr) : Array Expr :=
  let dummy := mkSort levelZero
  let nargs := e.getAppNumArgs
  getAppAppsAux e (mkArray nargs dummy) (nargs-1)

/-- Like `Expr.getUsedConstants`, but produce a `NameSet`. -/
def getUsedConstants' (e : Expr) : NameSet :=
  e.foldConsts {} fun c cs => cs.insert c

=======
>>>>>>> e5d58e85
/-- Turn an expression that is a natural number literal into a natural number. -/
def natLit! : Expr → Nat
  | lit (Literal.natVal v) => v
  | _                      => panic! "nat literal expected"

/-- Turn an expression that is a constructor of `Int` applied to a natural number literal
into an integer. -/
def intLit! (e : Expr) : Int :=
  if e.isAppOfArity ``Int.ofNat 1 then
    e.appArg!.natLit!
  else if e.isAppOfArity ``Int.negOfNat 1 then
    .negOfNat e.appArg!.natLit!
  else
    panic! "not a raw integer literal"

/--
Check if an expression is a "natural number in normal form",
i.e. of the form `OfNat n`, where `n` matches `.lit (.natVal lit)` for some `lit`.
and if so returns `lit`.
-/
-- Note that an `Expr.lit (.natVal n)` is not considered in normal form!
def nat? (e : Expr) : Option Nat := do
  guard <| e.isAppOfArity ``OfNat.ofNat 3
  let lit (.natVal n) := e.appFn!.appArg! | none
  n


/--
Check if an expression is an "integer in normal form",
i.e. either a natural number in normal form, or the negation of one,
and if so returns the integer.
-/
def int? (e : Expr) : Option Int :=
  if e.isAppOfArity ``Neg.neg 3 then
    (- ·) <$> e.appArg!.nat?
  else
    e.nat?

/--
Check if an expression is a "rational in normal form",
i.e. either an integer number in normal form,
or `n / d` where `n` is an integer in normal form, `d` is a natural number in normal form,
`d ≠ 1`, and `n` and `d` are coprime (in particular, we check that `(mkRat n d).den = d`).
If so returns the rational number.
-/
def rat? (e : Expr) : Option Rat := do
  if e.isAppOfArity ``Div.div 4 then
    let d ← e.appArg!.nat?
    guard (d ≠ 1)
    let n ← e.appFn!.appArg!.int?
    let q := mkRat n d
    guard (q.den = d)
    pure q
  else
    e.int?

/--
Test if an expression represents an explicit number written in normal form:
* A "natural number in normal form" is an expression `OfNat.ofNat n`, even if it is not of type `ℕ`,
  as long as `n` is a literal.
* An "integer in normal form" is an expression which is either a natural number in number form,
  or `-n`, where `n` is a natural number in normal form.
* A "rational in normal form" is an expressions which is either an integer in normal form,
  or `n / d` where `n` is an integer in normal form, `d` is a natural number in normal form,
  `d ≠ 1`, and `n` and `d` are coprime (in particular, we check that `(mkRat n d).den = d`).
-/
def isExplicitNumber : Expr → Bool
  | .lit _ => true
  | .mdata _ e => isExplicitNumber e
  | e => e.rat?.isSome

/-- If an `Expr` has form `.fvar n`, then returns `some n`, otherwise `none`. -/
def fvarId? : Expr → Option FVarId
  | .fvar n => n
  | _ => none

/-- `isConstantApplication e` checks whether `e` is syntactically an application of the form
  `(fun x₁ ⋯ xₙ => H) y₁ ⋯ yₙ` where `H` does not contain the variable `xₙ`. In other words,
  it does a syntactic check that the expression does not depend on `yₙ`. -/
def isConstantApplication (e : Expr) :=
  e.isApp && aux e.getAppNumArgs'.pred e.getAppFn' e.getAppNumArgs'
  where
    /-- `aux depth e n` checks whether the body of the `n`-th lambda of `e` has loose bvar
      `depth - 1`. -/
    aux (depth : Nat) : Expr → Nat → Bool
    | .lam _ _ b _, n + 1  => aux depth b n
    | e, 0  => !e.hasLooseBVar (depth - 1)
    | _, _ => false

/-- Counts the immediate depth of a nested `let` expression. -/
def letDepth : Expr → Nat
  | .letE _ _ _ b _ => b.letDepth + 1
  | _ => 0

open Meta

/-- Check that an expression contains no metavariables (after instantiation). -/
-- There is a `TacticM` level version of this, but it's useful to have in `MetaM`.
def ensureHasNoMVars (e : Expr) : MetaM Unit := do
  let e ← instantiateMVars e
  if e.hasExprMVar then
    throwError "tactic failed, resulting expression contains metavariables{indentExpr e}"

/-- Construct the term of type `α` for a given natural number
(doing typeclass search for the `OfNat` instance required). -/
def ofNat (α : Expr) (n : Nat) : MetaM Expr := do
  mkAppOptM ``OfNat.ofNat #[α, mkRawNatLit n, none]

/-- Construct the term of type `α` for a given integer
(doing typeclass search for the `OfNat` and `Neg` instances required). -/
def ofInt (α : Expr) : Int → MetaM Expr
  | Int.ofNat n => Expr.ofNat α n
  | Int.negSucc n => do mkAppM ``Neg.neg #[← Expr.ofNat α (n+1)]

section recognizers

/--
  Return `some n` if `e` is one of the following
  - A nat literal (numeral)
  - `Nat.zero`
  - `Nat.succ x` where `isNumeral x`
  - `OfNat.ofNat _ x _` where `isNumeral x` -/
partial def numeral? (e : Expr) : Option Nat :=
  if let some n := e.natLit? then n
  else
    let f := e.getAppFn
    if !f.isConst then none
    else
      let fName := f.constName!
      if fName == ``Nat.succ && e.getAppNumArgs == 1 then (numeral? e.appArg!).map Nat.succ
      else if fName == ``OfNat.ofNat && e.getAppNumArgs == 3 then numeral? (e.getArg! 1)
      else if fName == ``Nat.zero && e.getAppNumArgs == 0 then some 0
      else none

/-- Test if an expression is either `Nat.zero`, or `OfNat.ofNat 0`. -/
def zero? (e : Expr) : Bool :=
  match e.numeral? with
  | some 0 => true
  | _ => false

/-- Tests is if an expression matches either `x ≠ y` or `¬ (x = y)`.
If it matches, returns `some (type, x, y)`. -/
def ne?' (e : Expr) : Option (Expr × Expr × Expr) :=
  e.ne? <|> (e.not? >>= Expr.eq?)

/-- `Lean.Expr.le? e` takes `e : Expr` as input.
If `e` represents `a ≤ b`, then it returns `some (t, a, b)`, where `t` is the Type of `a`,
otherwise, it returns `none`. -/
@[inline] def le? (p : Expr) : Option (Expr × Expr × Expr) := do
  let (type, _, lhs, rhs) ← p.app4? ``LE.le
  return (type, lhs, rhs)

/-- Given a proposition `ty` that is an `Eq`, `Iff`, or `HEq`, returns `(tyLhs, lhs, tyRhs, rhs)`,
where `lhs : tyLhs` and `rhs : tyRhs`,
and where `lhs` is related to `rhs` by the respective relation.

See also `Lean.Expr.iff?`, `Lean.Expr.eq?`, and `Lean.Expr.heq?`. -/
def sides? (ty : Expr) : Option (Expr × Expr × Expr × Expr) :=
  if let some (lhs, rhs) := ty.iff? then
    some (.sort .zero, lhs, .sort .zero, rhs)
  else if let some (ty, lhs, rhs) := ty.eq? then
    some (ty, lhs, ty, rhs)
  else
    ty.heq?

end recognizers

def modifyAppArgM [Functor M] [Pure M] (modifier : Expr → M Expr) : Expr → M Expr
  | app f a => mkApp f <$> modifier a
  | e => pure e

def modifyAppArg (modifier : Expr → Expr) : Expr → Expr :=
  modifyAppArgM (M := Id) modifier

def modifyRevArg (modifier : Expr → Expr) : Nat → Expr → Expr
  | 0 => modifyAppArg modifier
  | (i+1) => modifyAppArg (modifyRevArg modifier i)

/-- Given `f a₀ a₁ ... aₙ₋₁`, runs `modifier` on the `i`th argument or
returns the original expression if out of bounds. -/
def modifyArg (modifier : Expr → Expr) (e : Expr) (i : Nat) (n := e.getAppNumArgs) : Expr :=
  modifyRevArg modifier (n - i - 1) e

def getRevArg? : Expr → Nat → Option Expr
  | app _ a, 0   => a
  | app f _, i+1 => getRevArg! f i
  | _,       _   => none

/-- Given `f a₀ a₁ ... aₙ₋₁`, returns the `i`th argument or none if out of bounds. -/
def getArg? (e : Expr) (i : Nat) (n := e.getAppNumArgs) : Option Expr :=
  getRevArg? e (n - i - 1)

/-- Given `f a₀ a₁ ... aₙ₋₁`, runs `modifier` on the `i`th argument.
An argument `n` may be provided which says how many arguments we are expecting `e` to have. -/
def modifyArgM [Monad M] (modifier : Expr → M Expr) (e : Expr) (i : Nat) (n := e.getAppNumArgs) :
    M Expr := do
  let some a := getArg? e i | return e
  let a ← modifier a
  return modifyArg (fun _ ↦ a) e i n

/-- Traverses an expression `e` and renames bound variables named `old` to `new`. -/
def renameBVar (e : Expr) (old new : Name) : Expr :=
  match e with
  | app fn arg => app (fn.renameBVar old new) (arg.renameBVar old new)
  | lam n ty bd bi =>
    lam (if n == old then new else n) (ty.renameBVar old new) (bd.renameBVar old new) bi
  | forallE n ty bd bi =>
    forallE (if n == old then new else n) (ty.renameBVar old new) (bd.renameBVar old new) bi
  | e => e

open Lean.Meta in
/-- `getBinderName e` returns `some n` if `e` is an expression of the form `∀ n, ...`
and `none` otherwise. -/
def getBinderName (e : Expr) : MetaM (Option Name) := do
  match ← withReducible (whnf e) with
  | .forallE (binderName := n) .. | .lam (binderName := n) .. => pure (some n)
  | _ => pure none

open Lean.Elab.Term
/-- Annotates a `binderIdent` with the binder information from an `fvar`. -/
def addLocalVarInfoForBinderIdent (fvar : Expr) (tk : TSyntax ``binderIdent) : MetaM Unit :=
  -- the only TermElabM thing we do in `addLocalVarInfo` is check inPattern,
  -- which we assume is always false for this function
  discard <| TermElabM.run do
    match tk with
    | `(binderIdent| $n:ident) => Elab.Term.addLocalVarInfo n fvar
    | tk => Elab.Term.addLocalVarInfo (Unhygienic.run `(_%$tk)) fvar

/-- If `e` has a structure as type with field `fieldName`, `mkDirectProjection e fieldName` creates
the projection expression `e.fieldName` -/
def mkDirectProjection (e : Expr) (fieldName : Name) : MetaM Expr := do
  let type ← whnf (← inferType e)
  let .const structName us := type.getAppFn | throwError "{e} doesn't have a structure as type"
  let some projName := getProjFnForField? (← getEnv) structName fieldName |
    throwError "{structName} doesn't have field {fieldName}"
  return mkAppN (.const projName us) (type.getAppArgs.push e)

/-- If `e` has a structure as type with field `fieldName` (either directly or in a parent
structure), `mkProjection e fieldName` creates the projection expression `e.fieldName` -/
def mkProjection (e : Expr) (fieldName : Name) : MetaM Expr := do
  let .const structName _ := (← whnf (←inferType e)).getAppFn |
    throwError "{e} doesn't have a structure as type"
  let some baseStruct := findField? (← getEnv) structName fieldName |
    throwError "No parent of {structName} has field {fieldName}"
  let mut e := e
  for projName in (getPathToBaseStructure? (← getEnv) baseStruct structName).get! do
    let type ← whnf (← inferType e)
    let .const _structName us := type.getAppFn | throwError "{e} doesn't have a structure as type"
    e := mkAppN (.const projName us) (type.getAppArgs.push e)
  mkDirectProjection e fieldName

/-- If `e` is the projection of the structure constructor, reduce it. -/
def reduceProjStruct? (e : Expr) : MetaM (Option Expr) :=
  e.withApp fun cfn args => do
    let some cname := cfn.constName? | return none
    let some pinfo ← getProjectionFnInfo? cname | return none
    if ha : args.size = pinfo.numParams + 1 then
      let sarg := args[pinfo.numParams]'(ha ▸ pinfo.numParams.lt_succ_self)
      sarg.withApp fun sc sfds => do
        unless sc.constName? = some pinfo.ctorName do
          return none
        let sidx := pinfo.numParams + pinfo.i
        if hs : sidx < sfds.size then
          return some (sfds[sidx]'hs)
        else
          throwError
            (m!"ill-formed expression, {sc} is the {pinfo.i}-th projection function" ++
              m!" but {sarg} has not enough arguments")
    else
      return none

/-- Returns true if `e` contains a name `n` where `p n` is true. -/
def containsConst (e : Expr) (p : Name → Bool) : Bool :=
  Option.isSome <| e.find? fun | .const n _ => p n | _ => false

/--
Rewrites `e` via some `eq`, producing a proof `e = e'` for some `e'`.

Rewrites with a fresh metavariable as the ambient goal.
Fails if the rewrite produces any subgoals.
-/
def rewrite (e eq : Expr) : MetaM Expr := do
  let ⟨_, eq', []⟩ ← (← mkFreshExprMVar none).mvarId!.rewrite e eq
    | throwError "Expr.rewrite may not produce subgoals."
  return eq'

/--
Rewrites the type of `e` via some `eq`, then moves `e` into the new type via `Eq.mp`.

Rewrites with a fresh metavariable as the ambient goal.
Fails if the rewrite produces any subgoals.
-/
def rewriteType (e eq : Expr) : MetaM Expr := do
  mkEqMP (← (← inferType e).rewrite eq) e

/-- Given `(hNotEx : Not (@Exists.{lvl} A p))`,
    return a `forall x, Not (p x)` and a proof for it.

    This function handles nested existentials. -/
partial def toForallNotAux (lvl : Level) (A p hNotEx : Expr) : MetaM (Expr × Expr) := do
  let xn ← mkFreshUserName `x
  withLocalDeclD xn A fun x => do
    let px := p.beta #[x]
    let notPx := mkNot px
    let hAllNotPx := mkApp3 (.const ``forall_not_of_not_exists [lvl]) A p hNotEx
    if let .app (.app (.const ``Exists [lvl']) A') p' := px then
      let hNotPxN ← mkFreshUserName `h
      withLocalDeclD hNotPxN notPx fun hNotPx => do
        let (qx, hQx) ← toForallNotAux lvl' A' p' hNotPx
        let allQx ← mkForallFVars #[x] qx
        let hNotPxImpQx ← mkLambdaFVars #[hNotPx] hQx
        let hAllQx ← mkLambdaFVars #[x] (.app hNotPxImpQx (.app hAllNotPx x))
        return (allQx, hAllQx)
    else
      let allNotPx ← mkForallFVars #[x] notPx
      return (allNotPx, hAllNotPx)

/-- Given `(hNotEx : Not ex)` where `ex` is of the form `Exists x, p x`,
    return a `forall x, Not (p x)` and a proof for it.

    This function handles nested existentials. -/
def toForallNot (ex hNotEx : Expr) : MetaM (Expr × Expr) := do
  let .app (.app (.const ``Exists [lvl]) A) p := ex | failure
  toForallNotAux lvl A p hNotEx

end Expr

/-- Get the projections that are projections to parent structures. Similar to `getParentStructures`,
  except that this returns the (last component of the) projection names instead of the parent names.
-/
def getFieldsToParents (env : Environment) (structName : Name) : Array Name :=
  getStructureFields env structName |>.filter fun fieldName =>
    isSubobjectField? env structName fieldName |>.isSome

/-- Return the name of the module in which a declaration was defined. -/
def Environment.getModuleFor? (env : Environment) (declName : Name) : Option Name :=
  match env.getModuleIdxFor? declName with
  | none =>
    if env.constants.map₂.contains declName then
      env.header.mainModule
    else
      none
  | some idx => env.header.moduleNames[idx.toNat]!

/--
Return the names of the modules in which constants used in the specified declaration were defined.

Note that this will *not* account for tactics and syntax used in the declaration,
so the results may not suffice as imports.
-/
def Name.requiredModules (n : Name) : CoreM NameSet := do
  let env ← getEnv
  let mut requiredModules : NameSet := {}
  let ci ← getConstInfo n
  for n in ci.getUsedConstantsAsSet do
    match env.getModuleFor? n with
    | some m =>
      if ¬ (`Init).isPrefixOf m then
        requiredModules := requiredModules.insert m
    | none => pure ()
  return requiredModules

/--
Return the names of the modules in which constants used in the current file were defined.

Note that this will *not* account for tactics and syntax used in the file,
so the results may not suffice as imports.
-/
def Environment.requiredModules (env : Environment) : NameSet := Id.run do
  let localConstantInfos := env.constants.map₂
  let mut requiredModules : NameSet := {}
  for (_, ci) in localConstantInfos do
    for n in ci.getUsedConstantsAsSet do
      match env.getModuleFor? n with
      | some m =>
        if ¬ (`Init).isPrefixOf m then
          requiredModules := requiredModules.insert m
      | none => pure ()
  return requiredModules

end Lean<|MERGE_RESOLUTION|>--- conflicted
+++ resolved
@@ -194,7 +194,6 @@
 def getAppFnArgs (e : Expr) : Name × Array Expr :=
   withApp e λ e a => (e.constName, a)
 
-<<<<<<< HEAD
 private def getAppAppsAux : Expr → Array Expr → Nat → Array Expr
   | .app f a, as, i => getAppAppsAux f (as.set! i (.app f a)) (i-1)
   | _,       as, _ => as
@@ -207,12 +206,6 @@
   let nargs := e.getAppNumArgs
   getAppAppsAux e (mkArray nargs dummy) (nargs-1)
 
-/-- Like `Expr.getUsedConstants`, but produce a `NameSet`. -/
-def getUsedConstants' (e : Expr) : NameSet :=
-  e.foldConsts {} fun c cs => cs.insert c
-
-=======
->>>>>>> e5d58e85
 /-- Turn an expression that is a natural number literal into a natural number. -/
 def natLit! : Expr → Nat
   | lit (Literal.natVal v) => v
