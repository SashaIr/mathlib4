/-
Copyright (c) 2022 Anatole Dedecker. All rights reserved.
Released under Apache 2.0 license as described in the file LICENSE.
Authors: Anatole Dedecker
-/
import Mathlib.Topology.Algebra.UniformConvergence

#align_import topology.algebra.module.strong_topology from "leanprover-community/mathlib"@"8905e5ed90859939681a725b00f6063e65096d95"

/-!
# Strong topologies on the space of continuous linear maps

In this file, we define the strong topologies on `E →L[𝕜] F` associated with a family
`𝔖 : Set (Set E)` to be the topology of uniform convergence on the elements of `𝔖` (also called
the topology of `𝔖`-convergence).

The lemma `UniformOnFun.continuousSMul_of_image_bounded` tells us that this is a
vector space topology if the continuous linear image of any element of `𝔖` is bounded (in the sense
of `Bornology.IsVonNBounded`).

We then declare an instance for the case where `𝔖` is exactly the set of all bounded subsets of
`E`, giving us the so-called "topology of uniform convergence on bounded sets" (or "topology of
bounded convergence"), which coincides with the operator norm topology in the case of
`NormedSpace`s.

Other useful examples include the weak-* topology (when `𝔖` is the set of finite sets or the set
of singletons) and the topology of compact convergence (when `𝔖` is the set of relatively compact
sets).

## Main definitions

* `ContinuousLinearMap.strongTopology` is the topology mentioned above for an arbitrary `𝔖`.
* `ContinuousLinearMap.topologicalSpace` is the topology of bounded convergence. This is
  declared as an instance.

## Main statements

* `ContinuousLinearMap.strongTopology.topologicalAddGroup` and
  `ContinuousLinearMap.strongTopology.continuousSMul` show that the strong topology
  makes `E →L[𝕜] F` a topological vector space, with the assumptions on `𝔖` mentioned above.
* `ContinuousLinearMap.topologicalAddGroup` and
  `ContinuousLinearMap.continuousSMul` register these facts as instances for the special
  case of bounded convergence.

## References

* [N. Bourbaki, *Topological Vector Spaces*][bourbaki1987]

## TODO

* add a type alias for continuous linear maps with the topology of `𝔖`-convergence?

## Tags

uniform convergence, bounded convergence
-/


open scoped Topology UniformConvergence

namespace ContinuousLinearMap

section General

variable {𝕜₁ 𝕜₂ : Type*} [NormedField 𝕜₁] [NormedField 𝕜₂] (σ : 𝕜₁ →+* 𝕜₂) {E E' F F' : Type*}
  [AddCommGroup E] [Module 𝕜₁ E] [AddCommGroup E'] [Module ℝ E'] [AddCommGroup F] [Module 𝕜₂ F]
  [AddCommGroup F'] [Module ℝ F'] [TopologicalSpace E] [TopologicalSpace E'] (F)

/-- Given `E` and `F` two topological vector spaces and `𝔖 : Set (Set E)`, then
`strongTopology σ F 𝔖` is the "topology of uniform convergence on the elements of `𝔖`" on
`E →L[𝕜] F`.

If the continuous linear image of any element of `𝔖` is bounded, this makes `E →L[𝕜] F` a
topological vector space. -/
def strongTopology [TopologicalSpace F] [TopologicalAddGroup F] (𝔖 : Set (Set E)) :
    TopologicalSpace (E →SL[σ] F) :=
  (@UniformOnFun.topologicalSpace E F (TopologicalAddGroup.toUniformSpace F) 𝔖).induced
    (FunLike.coe : (E →SL[σ] F) → (E →ᵤ[𝔖] F))
#align continuous_linear_map.strong_topology ContinuousLinearMap.strongTopology

/-- The uniform structure associated with `ContinuousLinearMap.strongTopology`. We make sure
that this has nice definitional properties. -/
def strongUniformity [UniformSpace F] [UniformAddGroup F] (𝔖 : Set (Set E)) :
    UniformSpace (E →SL[σ] F) :=
  @UniformSpace.replaceTopology _ (strongTopology σ F 𝔖)
    ((UniformOnFun.uniformSpace E F 𝔖).comap (FunLike.coe : (E →SL[σ] F) → (E →ᵤ[𝔖] F)))
    (by rw [strongTopology, UniformAddGroup.toUniformSpace_eq]; rfl)
#align continuous_linear_map.strong_uniformity ContinuousLinearMap.strongUniformity

@[simp]
theorem strongUniformity_topology_eq [UniformSpace F] [UniformAddGroup F] (𝔖 : Set (Set E)) :
    (strongUniformity σ F 𝔖).toTopologicalSpace = strongTopology σ F 𝔖 :=
  rfl
#align continuous_linear_map.strong_uniformity_topology_eq ContinuousLinearMap.strongUniformity_topology_eq

theorem strongUniformity.uniformEmbedding_coeFn [UniformSpace F] [UniformAddGroup F]
    (𝔖 : Set (Set E)) :
    @UniformEmbedding (E →SL[σ] F) (E →ᵤ[𝔖] F) (strongUniformity σ F 𝔖)
      (UniformOnFun.uniformSpace E F 𝔖) FunLike.coe :=
  letI : UniformSpace (E →SL[σ] F) := strongUniformity σ F 𝔖
  ⟨⟨rfl⟩, FunLike.coe_injective⟩
#align continuous_linear_map.strong_uniformity.uniform_embedding_coe_fn ContinuousLinearMap.strongUniformity.uniformEmbedding_coeFn

theorem strongTopology.embedding_coeFn [UniformSpace F] [UniformAddGroup F] (𝔖 : Set (Set E)) :
    @Embedding (E →SL[σ] F) (E →ᵤ[𝔖] F) (strongTopology σ F 𝔖)
    (UniformOnFun.topologicalSpace E F 𝔖) (UniformOnFun.ofFun 𝔖 ∘ FunLike.coe) :=
  @UniformEmbedding.embedding _ _ (_root_.id _) _ _ (strongUniformity.uniformEmbedding_coeFn _ _ _)
#align continuous_linear_map.strong_topology.embedding_coe_fn ContinuousLinearMap.strongTopology.embedding_coeFn

theorem strongUniformity.uniformAddGroup [UniformSpace F] [UniformAddGroup F] (𝔖 : Set (Set E)) :
    @UniformAddGroup (E →SL[σ] F) (strongUniformity σ F 𝔖) _ := by
  letI : UniformSpace (E →SL[σ] F) := strongUniformity σ F 𝔖
  let φ : (E →SL[σ] F) →+ E →ᵤ[𝔖] F :=
    ⟨⟨(FunLike.coe : (E →SL[σ] F) → E →ᵤ[𝔖] F), rfl⟩, fun _ _ => rfl⟩
  exact (strongUniformity.uniformEmbedding_coeFn _ _ _).uniformAddGroup φ
#align continuous_linear_map.strong_uniformity.uniform_add_group ContinuousLinearMap.strongUniformity.uniformAddGroup

theorem strongTopology.topologicalAddGroup [TopologicalSpace F] [TopologicalAddGroup F]
    (𝔖 : Set (Set E)) : @TopologicalAddGroup (E →SL[σ] F) (strongTopology σ F 𝔖) _ := by
  letI : UniformSpace F := TopologicalAddGroup.toUniformSpace F
  haveI : UniformAddGroup F := comm_topologicalAddGroup_is_uniform
  letI : UniformSpace (E →SL[σ] F) := strongUniformity σ F 𝔖
  haveI : UniformAddGroup (E →SL[σ] F) := strongUniformity.uniformAddGroup σ F 𝔖
  infer_instance
#align continuous_linear_map.strong_topology.topological_add_group ContinuousLinearMap.strongTopology.topologicalAddGroup

theorem strongTopology.t2Space [TopologicalSpace F] [TopologicalAddGroup F] [T2Space F]
    (𝔖 : Set (Set E)) (h𝔖 : ⋃₀ 𝔖 = Set.univ) : @T2Space (E →SL[σ] F) (strongTopology σ F 𝔖) := by
  letI : UniformSpace F := TopologicalAddGroup.toUniformSpace F
  haveI : UniformAddGroup F := comm_topologicalAddGroup_is_uniform
  letI : TopologicalSpace (E →SL[σ] F) := strongTopology σ F 𝔖
  haveI : T2Space (E →ᵤ[𝔖] F) := UniformOnFun.t2Space_of_covering h𝔖
  exact (strongTopology.embedding_coeFn σ F 𝔖).t2Space
#align continuous_linear_map.strong_topology.t2_space ContinuousLinearMap.strongTopology.t2Space

theorem strongTopology.continuousSMul [RingHomSurjective σ] [RingHomIsometric σ]
    [TopologicalSpace F] [TopologicalAddGroup F] [ContinuousSMul 𝕜₂ F] (𝔖 : Set (Set E))
    (h𝔖₁ : 𝔖.Nonempty) (h𝔖₂ : DirectedOn (· ⊆ ·) 𝔖)
    (h𝔖₃ : ∀ S ∈ 𝔖, Bornology.IsVonNBounded 𝕜₁ S) :
    @ContinuousSMul 𝕜₂ (E →SL[σ] F) _ _ (strongTopology σ F 𝔖) := by
  letI : UniformSpace F := TopologicalAddGroup.toUniformSpace F
  haveI : UniformAddGroup F := comm_topologicalAddGroup_is_uniform
  letI : TopologicalSpace (E →SL[σ] F) := strongTopology σ F 𝔖
  let φ : (E →SL[σ] F) →ₗ[𝕜₂] E →ᵤ[𝔖] F :=
    ⟨⟨(FunLike.coe : (E →SL[σ] F) → E → F), fun _ _ => rfl⟩, fun _ _ => rfl⟩
  exact
    UniformOnFun.continuousSMul_induced_of_image_bounded 𝕜₂ E F (E →SL[σ] F) h𝔖₁ h𝔖₂ φ ⟨rfl⟩
      fun u s hs => (h𝔖₃ s hs).image u
#align continuous_linear_map.strong_topology.has_continuous_smul ContinuousLinearMap.strongTopology.continuousSMul

theorem strongTopology.hasBasis_nhds_zero_of_basis [TopologicalSpace F] [TopologicalAddGroup F]
    {ι : Type*} (𝔖 : Set (Set E)) (h𝔖₁ : 𝔖.Nonempty) (h𝔖₂ : DirectedOn (· ⊆ ·) 𝔖) {p : ι → Prop}
    {b : ι → Set F} (h : (𝓝 0 : Filter F).HasBasis p b) :
    (@nhds (E →SL[σ] F) (strongTopology σ F 𝔖) 0).HasBasis
      (fun Si : Set E × ι => Si.1 ∈ 𝔖 ∧ p Si.2)
      fun Si => { f : E →SL[σ] F | ∀ x ∈ Si.1, f x ∈ b Si.2 } := by
  letI : UniformSpace F := TopologicalAddGroup.toUniformSpace F
  haveI : UniformAddGroup F := comm_topologicalAddGroup_is_uniform
  -- Porting note: replace `nhds_induced` by `Inducing.nhds_eq_comap` (which needs an additional
  -- `letI`) so that Lean doesn't try to use the product topology
  letI : TopologicalSpace (E →SL[σ] F) := strongTopology σ F 𝔖
  rw [(strongTopology.embedding_coeFn σ F 𝔖).toInducing.nhds_eq_comap]
  exact (UniformOnFun.hasBasis_nhds_zero_of_basis 𝔖 h𝔖₁ h𝔖₂ h).comap FunLike.coe
#align continuous_linear_map.strong_topology.has_basis_nhds_zero_of_basis ContinuousLinearMap.strongTopology.hasBasis_nhds_zero_of_basis

theorem strongTopology.hasBasis_nhds_zero [TopologicalSpace F] [TopologicalAddGroup F]
    (𝔖 : Set (Set E)) (h𝔖₁ : 𝔖.Nonempty) (h𝔖₂ : DirectedOn (· ⊆ ·) 𝔖) :
    (@nhds (E →SL[σ] F) (strongTopology σ F 𝔖) 0).HasBasis
      (fun SV : Set E × Set F => SV.1 ∈ 𝔖 ∧ SV.2 ∈ (𝓝 0 : Filter F)) fun SV =>
      { f : E →SL[σ] F | ∀ x ∈ SV.1, f x ∈ SV.2 } :=
  strongTopology.hasBasis_nhds_zero_of_basis σ F 𝔖 h𝔖₁ h𝔖₂ (𝓝 0).basis_sets
#align continuous_linear_map.strong_topology.has_basis_nhds_zero ContinuousLinearMap.strongTopology.hasBasis_nhds_zero

theorem strongTopology.uniformContinuousConstSMul (M : Type*)
    [Monoid M] [DistribMulAction M F] [SMulCommClass 𝕜₂ M F]
    [UniformSpace F] [UniformAddGroup F] [UniformContinuousConstSMul M F] (𝔖 : Set (Set E)) :
    @UniformContinuousConstSMul M (E →SL[σ] F) (strongUniformity σ F 𝔖) _ :=
<<<<<<< HEAD
  letI := strongUniformity σ F 𝔖
  (strongUniformity.uniformEmbedding_coeFn σ F 𝔖).toUniformInducing.uniformContinuousConstSMul
    fun (_ : M) _ ↦ rfl
=======
  let _ := strongUniformity σ F 𝔖
  (strongUniformity.uniformEmbedding_coeFn σ F 𝔖).toUniformInducing.uniformContinuousConstSMul
    fun _ _ ↦ rfl
>>>>>>> 3b81a542

theorem strongTopology.continuousConstSMul (M : Type*)
    [Monoid M] [DistribMulAction M F] [SMulCommClass 𝕜₂ M F]
    [TopologicalSpace F] [TopologicalAddGroup F] [ContinuousConstSMul M F] (𝔖 : Set (Set E)) :
<<<<<<< HEAD
    @ContinuousConstSMul M (E →SL[σ] F) (strongTopology σ F 𝔖) _ := by
  letI := TopologicalAddGroup.toUniformSpace F
  haveI : UniformAddGroup F := comm_topologicalAddGroup_is_uniform
  letI := strongUniformity σ F 𝔖
  haveI := uniformContinuousConstSMul_of_continuousConstSMul M F
  haveI := strongTopology.uniformContinuousConstSMul σ F M 𝔖
  infer_instance
=======
    @ContinuousConstSMul M (E →SL[σ] F) (strongTopology σ F 𝔖) _ :=
  let _ := TopologicalAddGroup.toUniformSpace F
  have _ : UniformAddGroup F := comm_topologicalAddGroup_is_uniform
  let _ := strongUniformity σ F 𝔖
  have _ := uniformContinuousConstSMul_of_continuousConstSMul M F
  have _ := strongTopology.uniformContinuousConstSMul σ F M 𝔖
  inferInstance
>>>>>>> 3b81a542

end General

section BoundedSets

variable {𝕜₁ 𝕜₂ 𝕜₃ : Type*} [NormedField 𝕜₁] [NormedField 𝕜₂] [NormedField 𝕜₃] {σ : 𝕜₁ →+* 𝕜₂}
  {τ : 𝕜₂ →+* 𝕜₃} {ρ : 𝕜₁ →+* 𝕜₃} [RingHomCompTriple σ τ ρ] {E E' F F' G : Type*} [AddCommGroup E]
  [Module 𝕜₁ E] [AddCommGroup E'] [Module ℝ E'] [AddCommGroup F] [Module 𝕜₂ F] [AddCommGroup F']
  [Module ℝ F'] [AddCommGroup G] [Module 𝕜₃ G] [TopologicalSpace E]

/-- The topology of bounded convergence on `E →L[𝕜] F`. This coincides with the topology induced by
the operator norm when `E` and `F` are normed spaces. -/
instance topologicalSpace [TopologicalSpace F] [TopologicalAddGroup F] :
    TopologicalSpace (E →SL[σ] F) :=
  strongTopology σ F { S | Bornology.IsVonNBounded 𝕜₁ S }

instance topologicalAddGroup [TopologicalSpace F] [TopologicalAddGroup F] :
    TopologicalAddGroup (E →SL[σ] F) :=
  strongTopology.topologicalAddGroup σ F _

instance continuousSMul [RingHomSurjective σ] [RingHomIsometric σ] [TopologicalSpace F]
    [TopologicalAddGroup F] [ContinuousSMul 𝕜₂ F] : ContinuousSMul 𝕜₂ (E →SL[σ] F) :=
  strongTopology.continuousSMul σ F { S | Bornology.IsVonNBounded 𝕜₁ S }
    ⟨∅, Bornology.isVonNBounded_empty 𝕜₁ E⟩
    (directedOn_of_sup_mem fun _ _ => Bornology.IsVonNBounded.union) fun _ hs => hs

instance uniformSpace [UniformSpace F] [UniformAddGroup F] : UniformSpace (E →SL[σ] F) :=
  strongUniformity σ F { S | Bornology.IsVonNBounded 𝕜₁ S }

instance uniformAddGroup [UniformSpace F] [UniformAddGroup F] : UniformAddGroup (E →SL[σ] F) :=
  strongUniformity.uniformAddGroup σ F _

instance [TopologicalSpace F] [TopologicalAddGroup F] [ContinuousSMul 𝕜₁ E] [T2Space F] :
    T2Space (E →SL[σ] F) :=
  strongTopology.t2Space σ F _
    (Set.eq_univ_of_forall fun x =>
      Set.mem_sUnion_of_mem (Set.mem_singleton x) (Bornology.isVonNBounded_singleton x))

protected theorem hasBasis_nhds_zero_of_basis [TopologicalSpace F] [TopologicalAddGroup F]
    {ι : Type*} {p : ι → Prop} {b : ι → Set F} (h : (𝓝 0 : Filter F).HasBasis p b) :
    (𝓝 (0 : E →SL[σ] F)).HasBasis (fun Si : Set E × ι => Bornology.IsVonNBounded 𝕜₁ Si.1 ∧ p Si.2)
      fun Si => { f : E →SL[σ] F | ∀ x ∈ Si.1, f x ∈ b Si.2 } :=
  strongTopology.hasBasis_nhds_zero_of_basis σ F { S | Bornology.IsVonNBounded 𝕜₁ S }
    ⟨∅, Bornology.isVonNBounded_empty 𝕜₁ E⟩
    (directedOn_of_sup_mem fun _ _ => Bornology.IsVonNBounded.union) h
#align continuous_linear_map.has_basis_nhds_zero_of_basis ContinuousLinearMap.hasBasis_nhds_zero_of_basis

protected theorem hasBasis_nhds_zero [TopologicalSpace F] [TopologicalAddGroup F] :
    (𝓝 (0 : E →SL[σ] F)).HasBasis
      (fun SV : Set E × Set F => Bornology.IsVonNBounded 𝕜₁ SV.1 ∧ SV.2 ∈ (𝓝 0 : Filter F))
      fun SV => { f : E →SL[σ] F | ∀ x ∈ SV.1, f x ∈ SV.2 } :=
  ContinuousLinearMap.hasBasis_nhds_zero_of_basis (𝓝 0).basis_sets
#align continuous_linear_map.has_basis_nhds_zero ContinuousLinearMap.hasBasis_nhds_zero

instance uniformContinuousConstSMul
    {M : Type*} [Monoid M] [DistribMulAction M F] [SMulCommClass 𝕜₂ M F]
    [UniformSpace F] [UniformAddGroup F] [UniformContinuousConstSMul M F] :
    UniformContinuousConstSMul M (E →SL[σ] F) :=
  strongTopology.uniformContinuousConstSMul σ F _ _

instance continuousConstSMul {M : Type*} [Monoid M] [DistribMulAction M F] [SMulCommClass 𝕜₂ M F]
    [TopologicalSpace F] [TopologicalAddGroup F] [ContinuousConstSMul M F] :
    ContinuousConstSMul M (E →SL[σ] F) :=
  strongTopology.continuousConstSMul σ F _ _

variable (G) [TopologicalSpace F] [TopologicalSpace G]

/-- Pre-composition by a *fixed* continuous linear map as a continuous linear map.
Note that in non-normed space it is not always true that composition is continuous
in both variables, so we have to fix one of them. -/
@[simps]
def precomp [TopologicalAddGroup G] [ContinuousConstSMul 𝕜₃ G] [RingHomSurjective σ]
    [RingHomIsometric σ] (L : E →SL[σ] F) : (F →SL[τ] G) →L[𝕜₃] E →SL[ρ] G
    where
  toFun f := f.comp L
  map_add' f g := add_comp f g L
  map_smul' a f := smul_comp a f L
  cont := by
    letI : UniformSpace G := TopologicalAddGroup.toUniformSpace G
    haveI : UniformAddGroup G := comm_topologicalAddGroup_is_uniform
    rw [(strongTopology.embedding_coeFn _ _ _).continuous_iff]
    -- Porting note: without this, the following doesn't work
    change Continuous ((λ f ↦ UniformOnFun.ofFun _ (f ∘ L)) ∘ FunLike.coe)
    exact (UniformOnFun.precomp_uniformContinuous fun S hS => hS.image L).continuous.comp
        (strongTopology.embedding_coeFn _ _ _).continuous
#align continuous_linear_map.precomp ContinuousLinearMap.precomp

variable (E) {G}

/-- Post-composition by a *fixed* continuous linear map as a continuous linear map.
Note that in non-normed space it is not always true that composition is continuous
in both variables, so we have to fix one of them. -/
@[simps]
def postcomp [TopologicalAddGroup F] [TopologicalAddGroup G] [ContinuousConstSMul 𝕜₃ G]
    [ContinuousConstSMul 𝕜₂ F] (L : F →SL[τ] G) : (E →SL[σ] F) →SL[τ] E →SL[ρ] G
    where
  toFun f := L.comp f
  map_add' := comp_add L
  map_smul' := comp_smulₛₗ L
  cont := by
    letI : UniformSpace G := TopologicalAddGroup.toUniformSpace G
    haveI : UniformAddGroup G := comm_topologicalAddGroup_is_uniform
    letI : UniformSpace F := TopologicalAddGroup.toUniformSpace F
    haveI : UniformAddGroup F := comm_topologicalAddGroup_is_uniform
    rw [(strongTopology.embedding_coeFn _ _ _).continuous_iff]
    exact
      (UniformOnFun.postcomp_uniformContinuous L.uniformContinuous).continuous.comp
        (strongTopology.embedding_coeFn _ _ _).continuous
#align continuous_linear_map.postcomp ContinuousLinearMap.postcomp

end BoundedSets

end ContinuousLinearMap

open ContinuousLinearMap

namespace ContinuousLinearEquiv

section Semilinear

variable {𝕜 : Type*} {𝕜₂ : Type*} {𝕜₃ : Type*} {𝕜₄ : Type*} {E : Type*} {F : Type*}
  {G : Type*} {H : Type*} [AddCommGroup E] [AddCommGroup F] [AddCommGroup G] [AddCommGroup H]
  [NontriviallyNormedField 𝕜] [NontriviallyNormedField 𝕜₂] [NontriviallyNormedField 𝕜₃]
  [NontriviallyNormedField 𝕜₄] [Module 𝕜 E] [Module 𝕜₂ F] [Module 𝕜₃ G] [Module 𝕜₄ H]
  [TopologicalSpace E] [TopologicalSpace F] [TopologicalSpace G] [TopologicalSpace H]
  [TopologicalAddGroup G] [TopologicalAddGroup H] [ContinuousConstSMul 𝕜₃ G]
  [ContinuousConstSMul 𝕜₄ H] {σ₁₂ : 𝕜 →+* 𝕜₂} {σ₂₁ : 𝕜₂ →+* 𝕜} {σ₂₃ : 𝕜₂ →+* 𝕜₃} {σ₁₃ : 𝕜 →+* 𝕜₃}
  {σ₃₄ : 𝕜₃ →+* 𝕜₄} {σ₄₃ : 𝕜₄ →+* 𝕜₃} {σ₂₄ : 𝕜₂ →+* 𝕜₄} {σ₁₄ : 𝕜 →+* 𝕜₄} [RingHomInvPair σ₁₂ σ₂₁]
  [RingHomInvPair σ₂₁ σ₁₂] [RingHomInvPair σ₃₄ σ₄₃] [RingHomInvPair σ₄₃ σ₃₄]
  [RingHomCompTriple σ₂₁ σ₁₄ σ₂₄] [RingHomCompTriple σ₂₄ σ₄₃ σ₂₃] [RingHomCompTriple σ₁₂ σ₂₃ σ₁₃]
  [RingHomCompTriple σ₁₃ σ₃₄ σ₁₄] [RingHomCompTriple σ₂₃ σ₃₄ σ₂₄] [RingHomCompTriple σ₁₂ σ₂₄ σ₁₄]
  [RingHomIsometric σ₁₂] [RingHomIsometric σ₂₁]

/-- A pair of continuous (semi)linear equivalences generates a (semi)linear equivalence between the
spaces of continuous (semi)linear maps. -/
@[simps]
def arrowCongrSL (e₁₂ : E ≃SL[σ₁₂] F) (e₄₃ : H ≃SL[σ₄₃] G) :
    (E →SL[σ₁₄] H) ≃SL[σ₄₃] F →SL[σ₂₃] G :=
{ e₁₂.arrowCongrEquiv e₄₃ with
    -- given explicitly to help `simps`
    toFun := fun L => (e₄₃ : H →SL[σ₄₃] G).comp (L.comp (e₁₂.symm : F →SL[σ₂₁] E))
    -- given explicitly to help `simps`
    invFun := fun L => (e₄₃.symm : G →SL[σ₃₄] H).comp (L.comp (e₁₂ : E →SL[σ₁₂] F))
    map_add' := fun f g => by simp only [add_comp, comp_add]
    map_smul' := fun t f => by simp only [smul_comp, comp_smulₛₗ]
    continuous_toFun := ((postcomp F e₄₃.toContinuousLinearMap).comp
      (precomp H e₁₂.symm.toContinuousLinearMap)).continuous
    continuous_invFun := ((precomp H e₁₂.toContinuousLinearMap).comp
      (postcomp F e₄₃.symm.toContinuousLinearMap)).continuous }
set_option linter.uppercaseLean3 false in
#align continuous_linear_equiv.arrow_congrSL ContinuousLinearEquiv.arrowCongrSL
set_option linter.uppercaseLean3 false in
#align continuous_linear_equiv.arrow_congrSL_apply ContinuousLinearEquiv.arrowCongrSL_apply
set_option linter.uppercaseLean3 false in
#align continuous_linear_equiv.arrow_congrSL_symm_apply ContinuousLinearEquiv.arrowCongrSL_symm_apply

-- Porting note: the following two lemmas were autogenerated by `simps` in Lean3, but this is
-- no longer the case. The first one can already be proven by `simp`, but the second can't.

theorem arrowCongrSL_toLinearEquiv_apply (e₁₂ : E ≃SL[σ₁₂] F) (e₄₃ : H ≃SL[σ₄₃] G)
    (L : E →SL[σ₁₄] H) : (e₁₂.arrowCongrSL e₄₃).toLinearEquiv L =
      (e₄₃ : H →SL[σ₄₃] G).comp (L.comp (e₁₂.symm : F →SL[σ₂₁] E)) :=
  rfl
set_option linter.uppercaseLean3 false in
#align continuous_linear_equiv.arrow_congrSL_to_linear_equiv_apply ContinuousLinearEquiv.arrowCongrSL_toLinearEquiv_apply

@[simp]
theorem arrowCongrSL_toLinearEquiv_symm_apply (e₁₂ : E ≃SL[σ₁₂] F) (e₄₃ : H ≃SL[σ₄₃] G)
    (L : F →SL[σ₂₃] G) : (e₁₂.arrowCongrSL e₄₃).toLinearEquiv.symm L =
      (e₄₃.symm : G →SL[σ₃₄] H).comp (L.comp (e₁₂ : E →SL[σ₁₂] F)) :=
  rfl
set_option linter.uppercaseLean3 false in
#align continuous_linear_equiv.arrow_congrSL_to_linear_equiv_symm_apply ContinuousLinearEquiv.arrowCongrSL_toLinearEquiv_symm_apply

end Semilinear

section Linear

variable {𝕜 : Type*} {E : Type*} {F : Type*} {G : Type*} {H : Type*} [AddCommGroup E]
  [AddCommGroup F] [AddCommGroup G] [AddCommGroup H] [NontriviallyNormedField 𝕜] [Module 𝕜 E]
  [Module 𝕜 F] [Module 𝕜 G] [Module 𝕜 H] [TopologicalSpace E] [TopologicalSpace F]
  [TopologicalSpace G] [TopologicalSpace H] [TopologicalAddGroup G] [TopologicalAddGroup H]
  [ContinuousConstSMul 𝕜 G] [ContinuousConstSMul 𝕜 H]

/-- A pair of continuous linear equivalences generates a continuous linear equivalence between
the spaces of continuous linear maps. -/
def arrowCongr (e₁ : E ≃L[𝕜] F) (e₂ : H ≃L[𝕜] G) : (E →L[𝕜] H) ≃L[𝕜] F →L[𝕜] G :=
  e₁.arrowCongrSL e₂
#align continuous_linear_equiv.arrow_congr ContinuousLinearEquiv.arrowCongr

end Linear

end ContinuousLinearEquiv<|MERGE_RESOLUTION|>--- conflicted
+++ resolved
@@ -175,28 +175,13 @@
     [Monoid M] [DistribMulAction M F] [SMulCommClass 𝕜₂ M F]
     [UniformSpace F] [UniformAddGroup F] [UniformContinuousConstSMul M F] (𝔖 : Set (Set E)) :
     @UniformContinuousConstSMul M (E →SL[σ] F) (strongUniformity σ F 𝔖) _ :=
-<<<<<<< HEAD
-  letI := strongUniformity σ F 𝔖
-  (strongUniformity.uniformEmbedding_coeFn σ F 𝔖).toUniformInducing.uniformContinuousConstSMul
-    fun (_ : M) _ ↦ rfl
-=======
   let _ := strongUniformity σ F 𝔖
   (strongUniformity.uniformEmbedding_coeFn σ F 𝔖).toUniformInducing.uniformContinuousConstSMul
     fun _ _ ↦ rfl
->>>>>>> 3b81a542
 
 theorem strongTopology.continuousConstSMul (M : Type*)
     [Monoid M] [DistribMulAction M F] [SMulCommClass 𝕜₂ M F]
     [TopologicalSpace F] [TopologicalAddGroup F] [ContinuousConstSMul M F] (𝔖 : Set (Set E)) :
-<<<<<<< HEAD
-    @ContinuousConstSMul M (E →SL[σ] F) (strongTopology σ F 𝔖) _ := by
-  letI := TopologicalAddGroup.toUniformSpace F
-  haveI : UniformAddGroup F := comm_topologicalAddGroup_is_uniform
-  letI := strongUniformity σ F 𝔖
-  haveI := uniformContinuousConstSMul_of_continuousConstSMul M F
-  haveI := strongTopology.uniformContinuousConstSMul σ F M 𝔖
-  infer_instance
-=======
     @ContinuousConstSMul M (E →SL[σ] F) (strongTopology σ F 𝔖) _ :=
   let _ := TopologicalAddGroup.toUniformSpace F
   have _ : UniformAddGroup F := comm_topologicalAddGroup_is_uniform
@@ -204,7 +189,6 @@
   have _ := uniformContinuousConstSMul_of_continuousConstSMul M F
   have _ := strongTopology.uniformContinuousConstSMul σ F M 𝔖
   inferInstance
->>>>>>> 3b81a542
 
 end General
 
