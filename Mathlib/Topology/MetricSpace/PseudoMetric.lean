/-
Copyright (c) 2015, 2017 Jeremy Avigad. All rights reserved.
Released under Apache 2.0 license as described in the file LICENSE.
Authors: Jeremy Avigad, Robert Y. Lewis, Johannes Hölzl, Mario Carneiro, Sébastien Gouëzel
-/
import Mathlib.Topology.EMetricSpace.Basic

/-!
## Pseudo-metric spaces

This file defines pseudo-metric spaces: these differ from metric spaces by not imposing the
condition `dist x y = 0 → x = y`.
Many definitions and theorems expected on (pseudo-)metric spaces are already introduced on uniform
spaces and topological spaces. For example: open and closed sets, compactness, completeness,
continuity and uniform continuity.

## Main definitions

* `Dist α`: Endows a space `α` with a function `dist a b`.
* `PseudoMetricSpace α`: A space endowed with a distance function, which can
  be zero even if the two elements are non-equal.
* `Metric.ball x ε`: The set of all points `y` with `dist y x < ε`.
* `Metric.Bounded s`: Whether a subset of a `PseudoMetricSpace` is bounded.
* `MetricSpace α`: A `PseudoMetricSpace` with the guarantee `dist x y = 0 → x = y`.

Additional useful definitions:

* `nndist a b`: `dist` as a function to the non-negative reals.
* `Metric.closedBall x ε`: The set of all points `y` with `dist y x ≤ ε`.
* `Metric.sphere x ε`: The set of all points `y` with `dist y x = ε`.

TODO (anyone): Add "Main results" section.

## Tags

pseudo_metric, dist
-/

open Set Filter TopologicalSpace Bornology
open scoped BigOperators ENNReal NNReal Uniformity Topology

universe u v w

variable {α : Type u} {β : Type v} {X ι : Type*}

/-- Construct a uniform structure from a distance function and metric space axioms -/
def UniformSpace.ofDist (dist : α → α → ℝ) (dist_self : ∀ x : α, dist x x = 0)
    (dist_comm : ∀ x y : α, dist x y = dist y x)
    (dist_triangle : ∀ x y z : α, dist x z ≤ dist x y + dist y z) : UniformSpace α :=
  .ofFun dist dist_self dist_comm dist_triangle fun ε ε0 =>
    ⟨ε / 2, half_pos ε0, fun _x hx _y hy => add_halves ε ▸ add_lt_add hx hy⟩
#align uniform_space_of_dist UniformSpace.ofDist

-- porting note: dropped the `dist_self` argument
/-- Construct a bornology from a distance function and metric space axioms. -/
@[reducible]
def Bornology.ofDist {α : Type*} (dist : α → α → ℝ) (dist_comm : ∀ x y, dist x y = dist y x)
    (dist_triangle : ∀ x y z, dist x z ≤ dist x y + dist y z) : Bornology α :=
  Bornology.ofBounded { s : Set α | ∃ C, ∀ ⦃x⦄, x ∈ s → ∀ ⦃y⦄, y ∈ s → dist x y ≤ C }
    ⟨0, fun x hx y => hx.elim⟩ (fun s ⟨c, hc⟩ t h => ⟨c, fun x hx y hy => hc (h hx) (h hy)⟩)
    (fun s hs t ht => by
      rcases s.eq_empty_or_nonempty with rfl | ⟨x, hx⟩
      · rwa [empty_union]
      rcases t.eq_empty_or_nonempty with rfl | ⟨y, hy⟩
      · rwa [union_empty]
      rsuffices ⟨C, hC⟩ : ∃ C, ∀ z ∈ s ∪ t, dist x z ≤ C
      · refine ⟨C + C, fun a ha b hb => (dist_triangle a x b).trans ?_⟩
        simpa only [dist_comm] using add_le_add (hC _ ha) (hC _ hb)
      rcases hs with ⟨Cs, hs⟩; rcases ht with ⟨Ct, ht⟩
      refine ⟨max Cs (dist x y + Ct), fun z hz => hz.elim
        (fun hz => (hs hx hz).trans (le_max_left _ _))
        (fun hz => (dist_triangle x y z).trans <|
          (add_le_add le_rfl (ht hy hz)).trans (le_max_right _ _))⟩)
    fun z => ⟨dist z z, forall_eq.2 <| forall_eq.2 le_rfl⟩
#align bornology.of_dist Bornology.ofDistₓ

/-- The distance function (given an ambient metric space on `α`), which returns
  a nonnegative real number `dist x y` given `x y : α`. -/
@[ext]
class Dist (α : Type*) where
  dist : α → α → ℝ
#align has_dist Dist

export Dist (dist)

-- the uniform structure and the emetric space structure are embedded in the metric space structure
-- to avoid instance diamond issues. See Note [forgetful inheritance].
/-- This is an internal lemma used inside the default of `PseudoMetricSpace.edist`. -/
private theorem dist_nonneg' {α} {x y : α} (dist : α → α → ℝ)
    (dist_self : ∀ x : α, dist x x = 0) (dist_comm : ∀ x y : α, dist x y = dist y x)
    (dist_triangle : ∀ x y z : α, dist x z ≤ dist x y + dist y z) : 0 ≤ dist x y :=
  have : 0 ≤ 2 * dist x y :=
    calc 0 = dist x x := (dist_self _).symm
    _ ≤ dist x y + dist y x := dist_triangle _ _ _
    _ = 2 * dist x y := by rw [two_mul, dist_comm]
  nonneg_of_mul_nonneg_right this two_pos

#noalign pseudo_metric_space.edist_dist_tac -- porting note: todo: restore

/-- Pseudo metric and Metric spaces

A pseudo metric space is endowed with a distance for which the requirement `d(x,y)=0 → x = y` might
not hold. A metric space is a pseudo metric space such that `d(x,y)=0 → x = y`.
Each pseudo metric space induces a canonical `UniformSpace` and hence a canonical
`TopologicalSpace` This is enforced in the type class definition, by extending the `UniformSpace`
structure. When instantiating a `PseudoMetricSpace` structure, the uniformity fields are not
necessary, they will be filled in by default. In the same way, each (pseudo) metric space induces a
(pseudo) emetric space structure. It is included in the structure, but filled in by default.
-/
class PseudoMetricSpace (α : Type u) extends Dist α : Type u where
  dist_self : ∀ x : α, dist x x = 0
  dist_comm : ∀ x y : α, dist x y = dist y x
  dist_triangle : ∀ x y z : α, dist x z ≤ dist x y + dist y z
  edist : α → α → ℝ≥0∞ := fun x y => ENNReal.ofNNReal ⟨dist x y, dist_nonneg' _ ‹_› ‹_› ‹_›⟩
  edist_dist : ∀ x y : α, edist x y = ENNReal.ofReal (dist x y) -- porting note: todo: add := by _
  toUniformSpace : UniformSpace α := .ofDist dist dist_self dist_comm dist_triangle
  uniformity_dist : 𝓤 α = ⨅ ε > 0, 𝓟 { p : α × α | dist p.1 p.2 < ε } := by intros; rfl
  toBornology : Bornology α := Bornology.ofDist dist dist_comm dist_triangle
  cobounded_sets : (Bornology.cobounded α).sets =
    { s | ∃ C : ℝ, ∀ x ∈ sᶜ, ∀ y ∈ sᶜ, dist x y ≤ C } := by intros; rfl
#align pseudo_metric_space PseudoMetricSpace

/-- Two pseudo metric space structures with the same distance function coincide. -/
@[ext]
theorem PseudoMetricSpace.ext {α : Type*} {m m' : PseudoMetricSpace α}
    (h : m.toDist = m'.toDist) : m = m' := by
  cases' m with d _ _ _ ed hed U hU B hB
  cases' m' with d' _ _ _ ed' hed' U' hU' B' hB'
  obtain rfl : d = d' := h
  congr
  · ext x y : 2
    rw [hed, hed']
  · exact UniformSpace.ext (hU.trans hU'.symm)
  · ext : 2
    rw [← Filter.mem_sets, ← Filter.mem_sets, hB, hB']
#align pseudo_metric_space.ext PseudoMetricSpace.ext

variable [PseudoMetricSpace α]

attribute [instance] PseudoMetricSpace.toUniformSpace PseudoMetricSpace.toBornology

-- see Note [lower instance priority]
instance (priority := 200) PseudoMetricSpace.toEDist : EDist α :=
  ⟨PseudoMetricSpace.edist⟩
#align pseudo_metric_space.to_has_edist PseudoMetricSpace.toEDist

/-- Construct a pseudo-metric space structure whose underlying topological space structure
(definitionally) agrees which a pre-existing topology which is compatible with a given distance
function. -/
def PseudoMetricSpace.ofDistTopology {α : Type u} [TopologicalSpace α] (dist : α → α → ℝ)
    (dist_self : ∀ x : α, dist x x = 0) (dist_comm : ∀ x y : α, dist x y = dist y x)
    (dist_triangle : ∀ x y z : α, dist x z ≤ dist x y + dist y z)
    (H : ∀ s : Set α, IsOpen s ↔ ∀ x ∈ s, ∃ ε > 0, ∀ y, dist x y < ε → y ∈ s) :
    PseudoMetricSpace α :=
  { dist := dist
    dist_self := dist_self
    dist_comm := dist_comm
    dist_triangle := dist_triangle
    edist_dist := fun x y => by exact ENNReal.coe_nnreal_eq _
    toUniformSpace :=
      { toCore := (UniformSpace.ofDist dist dist_self dist_comm dist_triangle).toCore
        isOpen_uniformity := fun s => (H s).trans <| forall₂_congr fun x _ =>
          ((UniformSpace.hasBasis_ofFun (exists_gt (0 : ℝ)) dist _ _ _ _).comap
            (Prod.mk x)).mem_iff.symm.trans mem_comap_prod_mk }
    uniformity_dist := rfl
    toBornology := Bornology.ofDist dist dist_comm dist_triangle
    cobounded_sets := rfl }
#align pseudo_metric_space.of_dist_topology PseudoMetricSpace.ofDistTopology

@[simp]
theorem dist_self (x : α) : dist x x = 0 :=
  PseudoMetricSpace.dist_self x
#align dist_self dist_self

theorem dist_comm (x y : α) : dist x y = dist y x :=
  PseudoMetricSpace.dist_comm x y
#align dist_comm dist_comm

theorem edist_dist (x y : α) : edist x y = ENNReal.ofReal (dist x y) :=
  PseudoMetricSpace.edist_dist x y
#align edist_dist edist_dist

theorem dist_triangle (x y z : α) : dist x z ≤ dist x y + dist y z :=
  PseudoMetricSpace.dist_triangle x y z
#align dist_triangle dist_triangle

theorem dist_triangle_left (x y z : α) : dist x y ≤ dist z x + dist z y := by
  rw [dist_comm z]; apply dist_triangle
#align dist_triangle_left dist_triangle_left

theorem dist_triangle_right (x y z : α) : dist x y ≤ dist x z + dist y z := by
  rw [dist_comm y]; apply dist_triangle
#align dist_triangle_right dist_triangle_right

theorem dist_triangle4 (x y z w : α) : dist x w ≤ dist x y + dist y z + dist z w :=
  calc
    dist x w ≤ dist x z + dist z w := dist_triangle x z w
    _ ≤ dist x y + dist y z + dist z w := add_le_add_right (dist_triangle x y z) _
#align dist_triangle4 dist_triangle4

theorem dist_triangle4_left (x₁ y₁ x₂ y₂ : α) :
    dist x₂ y₂ ≤ dist x₁ y₁ + (dist x₁ x₂ + dist y₁ y₂) := by
  rw [add_left_comm, dist_comm x₁, ← add_assoc]
  apply dist_triangle4
#align dist_triangle4_left dist_triangle4_left

theorem dist_triangle4_right (x₁ y₁ x₂ y₂ : α) :
    dist x₁ y₁ ≤ dist x₁ x₂ + dist y₁ y₂ + dist x₂ y₂ := by
  rw [add_right_comm, dist_comm y₁]
  apply dist_triangle4
#align dist_triangle4_right dist_triangle4_right

/-- The triangle (polygon) inequality for sequences of points; `Finset.Ico` version. -/
theorem dist_le_Ico_sum_dist (f : ℕ → α) {m n} (h : m ≤ n) :
    dist (f m) (f n) ≤ ∑ i in Finset.Ico m n, dist (f i) (f (i + 1)) := by
  induction n, h using Nat.le_induction with
  | base => rw [Finset.Ico_self, Finset.sum_empty, dist_self]
  | succ n hle ihn =>
    calc
      dist (f m) (f (n + 1)) ≤ dist (f m) (f n) + dist (f n) (f (n + 1)) := dist_triangle _ _ _
      _ ≤ (∑ i in Finset.Ico m n, _) + _ := add_le_add ihn le_rfl
      _ = ∑ i in Finset.Ico m (n + 1), _ := by
      { rw [Nat.Ico_succ_right_eq_insert_Ico hle, Finset.sum_insert, add_comm]; simp }
#align dist_le_Ico_sum_dist dist_le_Ico_sum_dist

/-- The triangle (polygon) inequality for sequences of points; `Finset.range` version. -/
theorem dist_le_range_sum_dist (f : ℕ → α) (n : ℕ) :
    dist (f 0) (f n) ≤ ∑ i in Finset.range n, dist (f i) (f (i + 1)) :=
  Nat.Ico_zero_eq_range ▸ dist_le_Ico_sum_dist f (Nat.zero_le n)
#align dist_le_range_sum_dist dist_le_range_sum_dist

/-- A version of `dist_le_Ico_sum_dist` with each intermediate distance replaced
with an upper estimate. -/
theorem dist_le_Ico_sum_of_dist_le {f : ℕ → α} {m n} (hmn : m ≤ n) {d : ℕ → ℝ}
    (hd : ∀ {k}, m ≤ k → k < n → dist (f k) (f (k + 1)) ≤ d k) :
    dist (f m) (f n) ≤ ∑ i in Finset.Ico m n, d i :=
  le_trans (dist_le_Ico_sum_dist f hmn) <|
    Finset.sum_le_sum fun _k hk => hd (Finset.mem_Ico.1 hk).1 (Finset.mem_Ico.1 hk).2
#align dist_le_Ico_sum_of_dist_le dist_le_Ico_sum_of_dist_le

/-- A version of `dist_le_range_sum_dist` with each intermediate distance replaced
with an upper estimate. -/
theorem dist_le_range_sum_of_dist_le {f : ℕ → α} (n : ℕ) {d : ℕ → ℝ}
    (hd : ∀ {k}, k < n → dist (f k) (f (k + 1)) ≤ d k) :
    dist (f 0) (f n) ≤ ∑ i in Finset.range n, d i :=
  Nat.Ico_zero_eq_range ▸ dist_le_Ico_sum_of_dist_le (zero_le n) fun _ => hd
#align dist_le_range_sum_of_dist_le dist_le_range_sum_of_dist_le

theorem swap_dist : Function.swap (@dist α _) = dist := by funext x y; exact dist_comm _ _
#align swap_dist swap_dist

theorem abs_dist_sub_le (x y z : α) : |dist x z - dist y z| ≤ dist x y :=
  abs_sub_le_iff.2
    ⟨sub_le_iff_le_add.2 (dist_triangle _ _ _), sub_le_iff_le_add.2 (dist_triangle_left _ _ _)⟩
#align abs_dist_sub_le abs_dist_sub_le

theorem dist_nonneg {x y : α} : 0 ≤ dist x y :=
  dist_nonneg' dist dist_self dist_comm dist_triangle
#align dist_nonneg dist_nonneg

namespace Mathlib.Meta.Positivity

open Lean Meta Qq Function

/-- Extension for the `positivity` tactic: distances are nonnegative. -/
@[positivity Dist.dist _ _]
def evalDist : PositivityExt where eval {_ _} _zα _pα e := do
  let .app (.app _ a) b ← whnfR e | throwError "not dist"
  let p ← mkAppOptM ``dist_nonneg #[none, none, a, b]
  pure (.nonnegative p)

end Mathlib.Meta.Positivity

example {x y : α} : 0 ≤ dist x y := by positivity

@[simp] theorem abs_dist {a b : α} : |dist a b| = dist a b := abs_of_nonneg dist_nonneg
#align abs_dist abs_dist

/-- A version of `Dist` that takes value in `ℝ≥0`. -/
class NNDist (α : Type*) where
  nndist : α → α → ℝ≥0
#align has_nndist NNDist

export NNDist (nndist)

-- see Note [lower instance priority]
/-- Distance as a nonnegative real number. -/
instance (priority := 100) PseudoMetricSpace.toNNDist : NNDist α :=
  ⟨fun a b => ⟨dist a b, dist_nonneg⟩⟩
#align pseudo_metric_space.to_has_nndist PseudoMetricSpace.toNNDist

/-- Express `dist` in terms of `nndist`-/
theorem dist_nndist (x y : α) : dist x y = nndist x y := rfl
#align dist_nndist dist_nndist

@[simp, norm_cast]
theorem coe_nndist (x y : α) : ↑(nndist x y) = dist x y := rfl
#align coe_nndist coe_nndist

/-- Express `edist` in terms of `nndist`-/
theorem edist_nndist (x y : α) : edist x y = nndist x y := by
  rw [edist_dist, dist_nndist, ENNReal.ofReal_coe_nnreal]
#align edist_nndist edist_nndist

/-- Express `nndist` in terms of `edist`-/
theorem nndist_edist (x y : α) : nndist x y = (edist x y).toNNReal := by
  simp [edist_nndist]
#align nndist_edist nndist_edist

@[simp, norm_cast]
theorem coe_nnreal_ennreal_nndist (x y : α) : ↑(nndist x y) = edist x y :=
  (edist_nndist x y).symm
#align coe_nnreal_ennreal_nndist coe_nnreal_ennreal_nndist

@[simp, norm_cast]
theorem edist_lt_coe {x y : α} {c : ℝ≥0} : edist x y < c ↔ nndist x y < c := by
  rw [edist_nndist, ENNReal.coe_lt_coe]
#align edist_lt_coe edist_lt_coe

@[simp, norm_cast]
theorem edist_le_coe {x y : α} {c : ℝ≥0} : edist x y ≤ c ↔ nndist x y ≤ c := by
  rw [edist_nndist, ENNReal.coe_le_coe]
#align edist_le_coe edist_le_coe

/-- In a pseudometric space, the extended distance is always finite-/
theorem edist_lt_top {α : Type*} [PseudoMetricSpace α] (x y : α) : edist x y < ⊤ :=
  (edist_dist x y).symm ▸ ENNReal.ofReal_lt_top
#align edist_lt_top edist_lt_top

/-- In a pseudometric space, the extended distance is always finite-/
theorem edist_ne_top (x y : α) : edist x y ≠ ⊤ :=
  (edist_lt_top x y).ne
#align edist_ne_top edist_ne_top

/-- `nndist x x` vanishes-/
@[simp]
theorem nndist_self (a : α) : nndist a a = 0 :=
  (NNReal.coe_eq_zero _).1 (dist_self a)
#align nndist_self nndist_self

-- porting note: `dist_nndist` and `coe_nndist` moved up

@[simp, norm_cast]
theorem dist_lt_coe {x y : α} {c : ℝ≥0} : dist x y < c ↔ nndist x y < c :=
  Iff.rfl
#align dist_lt_coe dist_lt_coe

@[simp, norm_cast]
theorem dist_le_coe {x y : α} {c : ℝ≥0} : dist x y ≤ c ↔ nndist x y ≤ c :=
  Iff.rfl
#align dist_le_coe dist_le_coe

@[simp]
theorem edist_lt_ofReal {x y : α} {r : ℝ} : edist x y < ENNReal.ofReal r ↔ dist x y < r := by
  rw [edist_dist, ENNReal.ofReal_lt_ofReal_iff_of_nonneg dist_nonneg]
#align edist_lt_of_real edist_lt_ofReal

@[simp]
theorem edist_le_ofReal {x y : α} {r : ℝ} (hr : 0 ≤ r) :
    edist x y ≤ ENNReal.ofReal r ↔ dist x y ≤ r := by
  rw [edist_dist, ENNReal.ofReal_le_ofReal_iff hr]
#align edist_le_of_real edist_le_ofReal

/-- Express `nndist` in terms of `dist`-/
theorem nndist_dist (x y : α) : nndist x y = Real.toNNReal (dist x y) := by
  rw [dist_nndist, Real.toNNReal_coe]
#align nndist_dist nndist_dist

theorem nndist_comm (x y : α) : nndist x y = nndist y x := NNReal.eq <| dist_comm x y
#align nndist_comm nndist_comm

/-- Triangle inequality for the nonnegative distance-/
theorem nndist_triangle (x y z : α) : nndist x z ≤ nndist x y + nndist y z :=
  dist_triangle _ _ _
#align nndist_triangle nndist_triangle

theorem nndist_triangle_left (x y z : α) : nndist x y ≤ nndist z x + nndist z y :=
  dist_triangle_left _ _ _
#align nndist_triangle_left nndist_triangle_left

theorem nndist_triangle_right (x y z : α) : nndist x y ≤ nndist x z + nndist y z :=
  dist_triangle_right _ _ _
#align nndist_triangle_right nndist_triangle_right

/-- Express `dist` in terms of `edist`-/
theorem dist_edist (x y : α) : dist x y = (edist x y).toReal := by
  rw [edist_dist, ENNReal.toReal_ofReal dist_nonneg]
#align dist_edist dist_edist

namespace Metric

-- instantiate pseudometric space as a topology
variable {x y z : α} {δ ε ε₁ ε₂ : ℝ} {s : Set α}

/-- `ball x ε` is the set of all points `y` with `dist y x < ε` -/
def ball (x : α) (ε : ℝ) : Set α :=
  { y | dist y x < ε }
#align metric.ball Metric.ball

@[simp]
theorem mem_ball : y ∈ ball x ε ↔ dist y x < ε :=
  Iff.rfl
#align metric.mem_ball Metric.mem_ball

theorem mem_ball' : y ∈ ball x ε ↔ dist x y < ε := by rw [dist_comm, mem_ball]
#align metric.mem_ball' Metric.mem_ball'

theorem pos_of_mem_ball (hy : y ∈ ball x ε) : 0 < ε :=
  dist_nonneg.trans_lt hy
#align metric.pos_of_mem_ball Metric.pos_of_mem_ball

theorem mem_ball_self (h : 0 < ε) : x ∈ ball x ε := by
  rwa [mem_ball, dist_self]
#align metric.mem_ball_self Metric.mem_ball_self

@[simp]
theorem nonempty_ball : (ball x ε).Nonempty ↔ 0 < ε :=
  ⟨fun ⟨_x, hx⟩ => pos_of_mem_ball hx, fun h => ⟨x, mem_ball_self h⟩⟩
#align metric.nonempty_ball Metric.nonempty_ball

@[simp]
theorem ball_eq_empty : ball x ε = ∅ ↔ ε ≤ 0 := by
  rw [← not_nonempty_iff_eq_empty, nonempty_ball, not_lt]
#align metric.ball_eq_empty Metric.ball_eq_empty

@[simp]
theorem ball_zero : ball x 0 = ∅ := by rw [ball_eq_empty]
#align metric.ball_zero Metric.ball_zero

/-- If a point belongs to an open ball, then there is a strictly smaller radius whose ball also
contains it.

See also `exists_lt_subset_ball`. -/
theorem exists_lt_mem_ball_of_mem_ball (h : x ∈ ball y ε) : ∃ ε' < ε, x ∈ ball y ε' := by
  simp only [mem_ball] at h ⊢
  exact ⟨(dist x y + ε) / 2, by linarith, by linarith⟩
#align metric.exists_lt_mem_ball_of_mem_ball Metric.exists_lt_mem_ball_of_mem_ball

theorem ball_eq_ball (ε : ℝ) (x : α) :
    UniformSpace.ball x { p | dist p.2 p.1 < ε } = Metric.ball x ε :=
  rfl
#align metric.ball_eq_ball Metric.ball_eq_ball

theorem ball_eq_ball' (ε : ℝ) (x : α) :
    UniformSpace.ball x { p | dist p.1 p.2 < ε } = Metric.ball x ε := by
  ext
  simp [dist_comm, UniformSpace.ball]
#align metric.ball_eq_ball' Metric.ball_eq_ball'

@[simp]
theorem iUnion_ball_nat (x : α) : ⋃ n : ℕ, ball x n = univ :=
  iUnion_eq_univ_iff.2 fun y => exists_nat_gt (dist y x)
#align metric.Union_ball_nat Metric.iUnion_ball_nat

@[simp]
theorem iUnion_ball_nat_succ (x : α) : ⋃ n : ℕ, ball x (n + 1) = univ :=
  iUnion_eq_univ_iff.2 fun y => (exists_nat_gt (dist y x)).imp fun _ h => h.trans (lt_add_one _)
#align metric.Union_ball_nat_succ Metric.iUnion_ball_nat_succ

/-- `closedBall x ε` is the set of all points `y` with `dist y x ≤ ε` -/
def closedBall (x : α) (ε : ℝ) :=
  { y | dist y x ≤ ε }
#align metric.closed_ball Metric.closedBall

@[simp] theorem mem_closedBall : y ∈ closedBall x ε ↔ dist y x ≤ ε := Iff.rfl
#align metric.mem_closed_ball Metric.mem_closedBall

theorem mem_closedBall' : y ∈ closedBall x ε ↔ dist x y ≤ ε := by rw [dist_comm, mem_closedBall]
#align metric.mem_closed_ball' Metric.mem_closedBall'

/-- `sphere x ε` is the set of all points `y` with `dist y x = ε` -/
def sphere (x : α) (ε : ℝ) := { y | dist y x = ε }
#align metric.sphere Metric.sphere

@[simp] theorem mem_sphere : y ∈ sphere x ε ↔ dist y x = ε := Iff.rfl
#align metric.mem_sphere Metric.mem_sphere

theorem mem_sphere' : y ∈ sphere x ε ↔ dist x y = ε := by rw [dist_comm, mem_sphere]
#align metric.mem_sphere' Metric.mem_sphere'

theorem ne_of_mem_sphere (h : y ∈ sphere x ε) (hε : ε ≠ 0) : y ≠ x :=
  ne_of_mem_of_not_mem h <| by simpa using hε.symm
#align metric.ne_of_mem_sphere Metric.ne_of_mem_sphere

theorem nonneg_of_mem_sphere (hy : y ∈ sphere x ε) : 0 ≤ ε :=
  dist_nonneg.trans_eq hy
#align metric.nonneg_of_mem_sphere Metric.nonneg_of_mem_sphere

@[simp]
theorem sphere_eq_empty_of_neg (hε : ε < 0) : sphere x ε = ∅ :=
  Set.eq_empty_iff_forall_not_mem.mpr fun _y hy => (nonneg_of_mem_sphere hy).not_lt hε
#align metric.sphere_eq_empty_of_neg Metric.sphere_eq_empty_of_neg

theorem sphere_eq_empty_of_subsingleton [Subsingleton α] (hε : ε ≠ 0) : sphere x ε = ∅ :=
  Set.eq_empty_iff_forall_not_mem.mpr fun _ h => ne_of_mem_sphere h hε (Subsingleton.elim _ _)
#align metric.sphere_eq_empty_of_subsingleton Metric.sphere_eq_empty_of_subsingleton

instance sphere_isEmpty_of_subsingleton [Subsingleton α] [NeZero ε] : IsEmpty (sphere x ε) := by
  rw [sphere_eq_empty_of_subsingleton (NeZero.ne ε)]; infer_instance
#align metric.sphere_is_empty_of_subsingleton Metric.sphere_isEmpty_of_subsingleton

theorem mem_closedBall_self (h : 0 ≤ ε) : x ∈ closedBall x ε := by
  rwa [mem_closedBall, dist_self]
#align metric.mem_closed_ball_self Metric.mem_closedBall_self

@[simp]
theorem nonempty_closedBall : (closedBall x ε).Nonempty ↔ 0 ≤ ε :=
  ⟨fun ⟨_x, hx⟩ => dist_nonneg.trans hx, fun h => ⟨x, mem_closedBall_self h⟩⟩
#align metric.nonempty_closed_ball Metric.nonempty_closedBall

@[simp]
theorem closedBall_eq_empty : closedBall x ε = ∅ ↔ ε < 0 := by
  rw [← not_nonempty_iff_eq_empty, nonempty_closedBall, not_le]
#align metric.closed_ball_eq_empty Metric.closedBall_eq_empty

/-- Closed balls and spheres coincide when the radius is non-positive -/
theorem closedBall_eq_sphere_of_nonpos (hε : ε ≤ 0) : closedBall x ε = sphere x ε :=
  Set.ext fun _ => (hε.trans dist_nonneg).le_iff_eq
#align metric.closed_ball_eq_sphere_of_nonpos Metric.closedBall_eq_sphere_of_nonpos

theorem ball_subset_closedBall : ball x ε ⊆ closedBall x ε := fun _y hy =>
  mem_closedBall.2 (le_of_lt hy)
#align metric.ball_subset_closed_ball Metric.ball_subset_closedBall

theorem sphere_subset_closedBall : sphere x ε ⊆ closedBall x ε := fun _ => le_of_eq
#align metric.sphere_subset_closed_ball Metric.sphere_subset_closedBall

lemma sphere_subset_ball {r R : ℝ} (h : r < R) : sphere x r ⊆ ball x R := fun _x hx ↦
  (mem_sphere.1 hx).trans_lt h

theorem closedBall_disjoint_ball (h : δ + ε ≤ dist x y) : Disjoint (closedBall x δ) (ball y ε) :=
  Set.disjoint_left.mpr fun _a ha1 ha2 =>
    (h.trans <| dist_triangle_left _ _ _).not_lt <| add_lt_add_of_le_of_lt ha1 ha2
#align metric.closed_ball_disjoint_ball Metric.closedBall_disjoint_ball

theorem ball_disjoint_closedBall (h : δ + ε ≤ dist x y) : Disjoint (ball x δ) (closedBall y ε) :=
  (closedBall_disjoint_ball <| by rwa [add_comm, dist_comm]).symm
#align metric.ball_disjoint_closed_ball Metric.ball_disjoint_closedBall

theorem ball_disjoint_ball (h : δ + ε ≤ dist x y) : Disjoint (ball x δ) (ball y ε) :=
  (closedBall_disjoint_ball h).mono_left ball_subset_closedBall
#align metric.ball_disjoint_ball Metric.ball_disjoint_ball

theorem closedBall_disjoint_closedBall (h : δ + ε < dist x y) :
    Disjoint (closedBall x δ) (closedBall y ε) :=
  Set.disjoint_left.mpr fun _a ha1 ha2 =>
    h.not_le <| (dist_triangle_left _ _ _).trans <| add_le_add ha1 ha2
#align metric.closed_ball_disjoint_closed_ball Metric.closedBall_disjoint_closedBall

theorem sphere_disjoint_ball : Disjoint (sphere x ε) (ball x ε) :=
  Set.disjoint_left.mpr fun _y hy₁ hy₂ => absurd hy₁ <| ne_of_lt hy₂
#align metric.sphere_disjoint_ball Metric.sphere_disjoint_ball

@[simp]
theorem ball_union_sphere : ball x ε ∪ sphere x ε = closedBall x ε :=
  Set.ext fun _y => (@le_iff_lt_or_eq ℝ _ _ _).symm
#align metric.ball_union_sphere Metric.ball_union_sphere

@[simp]
theorem sphere_union_ball : sphere x ε ∪ ball x ε = closedBall x ε := by
  rw [union_comm, ball_union_sphere]
#align metric.sphere_union_ball Metric.sphere_union_ball

@[simp]
theorem closedBall_diff_sphere : closedBall x ε \ sphere x ε = ball x ε := by
  rw [← ball_union_sphere, Set.union_diff_cancel_right sphere_disjoint_ball.symm.le_bot]
#align metric.closed_ball_diff_sphere Metric.closedBall_diff_sphere

@[simp]
theorem closedBall_diff_ball : closedBall x ε \ ball x ε = sphere x ε := by
  rw [← ball_union_sphere, Set.union_diff_cancel_left sphere_disjoint_ball.symm.le_bot]
#align metric.closed_ball_diff_ball Metric.closedBall_diff_ball

theorem mem_ball_comm : x ∈ ball y ε ↔ y ∈ ball x ε := by rw [mem_ball', mem_ball]
#align metric.mem_ball_comm Metric.mem_ball_comm

theorem mem_closedBall_comm : x ∈ closedBall y ε ↔ y ∈ closedBall x ε := by
  rw [mem_closedBall', mem_closedBall]
#align metric.mem_closed_ball_comm Metric.mem_closedBall_comm

theorem mem_sphere_comm : x ∈ sphere y ε ↔ y ∈ sphere x ε := by rw [mem_sphere', mem_sphere]
#align metric.mem_sphere_comm Metric.mem_sphere_comm

theorem ball_subset_ball (h : ε₁ ≤ ε₂) : ball x ε₁ ⊆ ball x ε₂ := fun _y yx =>
  lt_of_lt_of_le (mem_ball.1 yx) h
#align metric.ball_subset_ball Metric.ball_subset_ball

theorem closedBall_eq_bInter_ball : closedBall x ε = ⋂ δ > ε, ball x δ := by
  ext y; rw [mem_closedBall, ← forall_lt_iff_le', mem_iInter₂]; rfl
#align metric.closed_ball_eq_bInter_ball Metric.closedBall_eq_bInter_ball

theorem ball_subset_ball' (h : ε₁ + dist x y ≤ ε₂) : ball x ε₁ ⊆ ball y ε₂ := fun z hz =>
  calc
    dist z y ≤ dist z x + dist x y := dist_triangle _ _ _
    _ < ε₁ + dist x y := add_lt_add_right (mem_ball.1 hz) _
    _ ≤ ε₂ := h
#align metric.ball_subset_ball' Metric.ball_subset_ball'

theorem closedBall_subset_closedBall (h : ε₁ ≤ ε₂) : closedBall x ε₁ ⊆ closedBall x ε₂ :=
  fun _y (yx : _ ≤ ε₁) => le_trans yx h
#align metric.closed_ball_subset_closed_ball Metric.closedBall_subset_closedBall

theorem closedBall_subset_closedBall' (h : ε₁ + dist x y ≤ ε₂) :
    closedBall x ε₁ ⊆ closedBall y ε₂ := fun z hz =>
  calc
    dist z y ≤ dist z x + dist x y := dist_triangle _ _ _
    _ ≤ ε₁ + dist x y := add_le_add_right (mem_closedBall.1 hz) _
    _ ≤ ε₂ := h
#align metric.closed_ball_subset_closed_ball' Metric.closedBall_subset_closedBall'

theorem closedBall_subset_ball (h : ε₁ < ε₂) : closedBall x ε₁ ⊆ ball x ε₂ :=
  fun y (yh : dist y x ≤ ε₁) => lt_of_le_of_lt yh h
#align metric.closed_ball_subset_ball Metric.closedBall_subset_ball

theorem closedBall_subset_ball' (h : ε₁ + dist x y < ε₂) :
    closedBall x ε₁ ⊆ ball y ε₂ := fun z hz =>
  calc
    dist z y ≤ dist z x + dist x y := dist_triangle _ _ _
    _ ≤ ε₁ + dist x y := add_le_add_right (mem_closedBall.1 hz) _
    _ < ε₂ := h
#align metric.closed_ball_subset_ball' Metric.closedBall_subset_ball'

theorem dist_le_add_of_nonempty_closedBall_inter_closedBall
    (h : (closedBall x ε₁ ∩ closedBall y ε₂).Nonempty) : dist x y ≤ ε₁ + ε₂ :=
  let ⟨z, hz⟩ := h
  calc
    dist x y ≤ dist z x + dist z y := dist_triangle_left _ _ _
    _ ≤ ε₁ + ε₂ := add_le_add hz.1 hz.2
#align metric.dist_le_add_of_nonempty_closed_ball_inter_closed_ball Metric.dist_le_add_of_nonempty_closedBall_inter_closedBall

theorem dist_lt_add_of_nonempty_closedBall_inter_ball (h : (closedBall x ε₁ ∩ ball y ε₂).Nonempty) :
    dist x y < ε₁ + ε₂ :=
  let ⟨z, hz⟩ := h
  calc
    dist x y ≤ dist z x + dist z y := dist_triangle_left _ _ _
    _ < ε₁ + ε₂ := add_lt_add_of_le_of_lt hz.1 hz.2
#align metric.dist_lt_add_of_nonempty_closed_ball_inter_ball Metric.dist_lt_add_of_nonempty_closedBall_inter_ball

theorem dist_lt_add_of_nonempty_ball_inter_closedBall (h : (ball x ε₁ ∩ closedBall y ε₂).Nonempty) :
    dist x y < ε₁ + ε₂ := by
  rw [inter_comm] at h
  rw [add_comm, dist_comm]
  exact dist_lt_add_of_nonempty_closedBall_inter_ball h
#align metric.dist_lt_add_of_nonempty_ball_inter_closed_ball Metric.dist_lt_add_of_nonempty_ball_inter_closedBall

theorem dist_lt_add_of_nonempty_ball_inter_ball (h : (ball x ε₁ ∩ ball y ε₂).Nonempty) :
    dist x y < ε₁ + ε₂ :=
  dist_lt_add_of_nonempty_closedBall_inter_ball <|
    h.mono (inter_subset_inter ball_subset_closedBall Subset.rfl)
#align metric.dist_lt_add_of_nonempty_ball_inter_ball Metric.dist_lt_add_of_nonempty_ball_inter_ball

@[simp]
theorem iUnion_closedBall_nat (x : α) : ⋃ n : ℕ, closedBall x n = univ :=
  iUnion_eq_univ_iff.2 fun y => exists_nat_ge (dist y x)
#align metric.Union_closed_ball_nat Metric.iUnion_closedBall_nat

theorem iUnion_inter_closedBall_nat (s : Set α) (x : α) : ⋃ n : ℕ, s ∩ closedBall x n = s := by
  rw [← inter_iUnion, iUnion_closedBall_nat, inter_univ]
#align metric.Union_inter_closed_ball_nat Metric.iUnion_inter_closedBall_nat

theorem ball_subset (h : dist x y ≤ ε₂ - ε₁) : ball x ε₁ ⊆ ball y ε₂ := fun z zx => by
  rw [← add_sub_cancel'_right ε₁ ε₂]
  exact lt_of_le_of_lt (dist_triangle z x y) (add_lt_add_of_lt_of_le zx h)
#align metric.ball_subset Metric.ball_subset

theorem ball_half_subset (y) (h : y ∈ ball x (ε / 2)) : ball y (ε / 2) ⊆ ball x ε :=
  ball_subset <| by rw [sub_self_div_two]; exact le_of_lt h
#align metric.ball_half_subset Metric.ball_half_subset

theorem exists_ball_subset_ball (h : y ∈ ball x ε) : ∃ ε' > 0, ball y ε' ⊆ ball x ε :=
  ⟨_, sub_pos.2 h, ball_subset <| by rw [sub_sub_self]⟩
#align metric.exists_ball_subset_ball Metric.exists_ball_subset_ball

/-- If a property holds for all points in closed balls of arbitrarily large radii, then it holds for
all points. -/
theorem forall_of_forall_mem_closedBall (p : α → Prop) (x : α)
    (H : ∃ᶠ R : ℝ in atTop, ∀ y ∈ closedBall x R, p y) (y : α) : p y := by
  obtain ⟨R, hR, h⟩ : ∃ R ≥ dist y x, ∀ z : α, z ∈ closedBall x R → p z :=
    frequently_iff.1 H (Ici_mem_atTop (dist y x))
  exact h _ hR
#align metric.forall_of_forall_mem_closed_ball Metric.forall_of_forall_mem_closedBall

/-- If a property holds for all points in balls of arbitrarily large radii, then it holds for all
points. -/
theorem forall_of_forall_mem_ball (p : α → Prop) (x : α)
    (H : ∃ᶠ R : ℝ in atTop, ∀ y ∈ ball x R, p y) (y : α) : p y := by
  obtain ⟨R, hR, h⟩ : ∃ R > dist y x, ∀ z : α, z ∈ ball x R → p z :=
    frequently_iff.1 H (Ioi_mem_atTop (dist y x))
  exact h _ hR
#align metric.forall_of_forall_mem_ball Metric.forall_of_forall_mem_ball

theorem isBounded_iff {s : Set α} :
    IsBounded s ↔ ∃ C : ℝ, ∀ ⦃x⦄, x ∈ s → ∀ ⦃y⦄, y ∈ s → dist x y ≤ C := by
  rw [isBounded_def, ← Filter.mem_sets, @PseudoMetricSpace.cobounded_sets α, mem_setOf_eq,
    compl_compl]
#align metric.is_bounded_iff Metric.isBounded_iff

theorem isBounded_iff_eventually {s : Set α} :
    IsBounded s ↔ ∀ᶠ C in atTop, ∀ ⦃x⦄, x ∈ s → ∀ ⦃y⦄, y ∈ s → dist x y ≤ C :=
  isBounded_iff.trans
    ⟨fun ⟨C, h⟩ => eventually_atTop.2 ⟨C, fun _C' hC' _x hx _y hy => (h hx hy).trans hC'⟩,
      Eventually.exists⟩
#align metric.is_bounded_iff_eventually Metric.isBounded_iff_eventually

theorem isBounded_iff_exists_ge {s : Set α} (c : ℝ) :
    IsBounded s ↔ ∃ C, c ≤ C ∧ ∀ ⦃x⦄, x ∈ s → ∀ ⦃y⦄, y ∈ s → dist x y ≤ C :=
  ⟨fun h => ((eventually_ge_atTop c).and (isBounded_iff_eventually.1 h)).exists, fun h =>
    isBounded_iff.2 <| h.imp fun _ => And.right⟩
#align metric.is_bounded_iff_exists_ge Metric.isBounded_iff_exists_ge

theorem isBounded_iff_nndist {s : Set α} :
    IsBounded s ↔ ∃ C : ℝ≥0, ∀ ⦃x⦄, x ∈ s → ∀ ⦃y⦄, y ∈ s → nndist x y ≤ C := by
  simp only [isBounded_iff_exists_ge 0, NNReal.exists, ← NNReal.coe_le_coe, ← dist_nndist,
    NNReal.coe_mk, exists_prop]
#align metric.is_bounded_iff_nndist Metric.isBounded_iff_nndist

theorem toUniformSpace_eq :
    ‹PseudoMetricSpace α›.toUniformSpace = .ofDist dist dist_self dist_comm dist_triangle :=
  UniformSpace.ext PseudoMetricSpace.uniformity_dist
#align metric.to_uniform_space_eq Metric.toUniformSpace_eq

theorem uniformity_basis_dist :
    (𝓤 α).HasBasis (fun ε : ℝ => 0 < ε) fun ε => { p : α × α | dist p.1 p.2 < ε } := by
  rw [toUniformSpace_eq]
  exact UniformSpace.hasBasis_ofFun (exists_gt _) _ _ _ _ _
#align metric.uniformity_basis_dist Metric.uniformity_basis_dist

/-- Given `f : β → ℝ`, if `f` sends `{i | p i}` to a set of positive numbers
accumulating to zero, then `f i`-neighborhoods of the diagonal form a basis of `𝓤 α`.

For specific bases see `uniformity_basis_dist`, `uniformity_basis_dist_inv_nat_succ`,
and `uniformity_basis_dist_inv_nat_pos`. -/
protected theorem mk_uniformity_basis {β : Type*} {p : β → Prop} {f : β → ℝ}
    (hf₀ : ∀ i, p i → 0 < f i) (hf : ∀ ⦃ε⦄, 0 < ε → ∃ i, p i ∧ f i ≤ ε) :
    (𝓤 α).HasBasis p fun i => { p : α × α | dist p.1 p.2 < f i } := by
  refine' ⟨fun s => uniformity_basis_dist.mem_iff.trans _⟩
  constructor
  · rintro ⟨ε, ε₀, hε⟩
    rcases hf ε₀ with ⟨i, hi, H⟩
    exact ⟨i, hi, fun x (hx : _ < _) => hε <| lt_of_lt_of_le hx H⟩
  · exact fun ⟨i, hi, H⟩ => ⟨f i, hf₀ i hi, H⟩
#align metric.mk_uniformity_basis Metric.mk_uniformity_basis

theorem uniformity_basis_dist_rat :
    (𝓤 α).HasBasis (fun r : ℚ => 0 < r) fun r => { p : α × α | dist p.1 p.2 < r } :=
  Metric.mk_uniformity_basis (fun _ => Rat.cast_pos.2) fun _ε hε =>
    let ⟨r, hr0, hrε⟩ := exists_rat_btwn hε
    ⟨r, Rat.cast_pos.1 hr0, hrε.le⟩
#align metric.uniformity_basis_dist_rat Metric.uniformity_basis_dist_rat

theorem uniformity_basis_dist_inv_nat_succ :
    (𝓤 α).HasBasis (fun _ => True) fun n : ℕ => { p : α × α | dist p.1 p.2 < 1 / (↑n + 1) } :=
  Metric.mk_uniformity_basis (fun n _ => div_pos zero_lt_one <| Nat.cast_add_one_pos n) fun _ε ε0 =>
    (exists_nat_one_div_lt ε0).imp fun _n hn => ⟨trivial, le_of_lt hn⟩
#align metric.uniformity_basis_dist_inv_nat_succ Metric.uniformity_basis_dist_inv_nat_succ

theorem uniformity_basis_dist_inv_nat_pos :
    (𝓤 α).HasBasis (fun n : ℕ => 0 < n) fun n : ℕ => { p : α × α | dist p.1 p.2 < 1 / ↑n } :=
  Metric.mk_uniformity_basis (fun _ hn => div_pos zero_lt_one <| Nat.cast_pos.2 hn) fun _ ε0 =>
    let ⟨n, hn⟩ := exists_nat_one_div_lt ε0
    ⟨n + 1, Nat.succ_pos n, mod_cast hn.le⟩
#align metric.uniformity_basis_dist_inv_nat_pos Metric.uniformity_basis_dist_inv_nat_pos

theorem uniformity_basis_dist_pow {r : ℝ} (h0 : 0 < r) (h1 : r < 1) :
    (𝓤 α).HasBasis (fun _ : ℕ => True) fun n : ℕ => { p : α × α | dist p.1 p.2 < r ^ n } :=
  Metric.mk_uniformity_basis (fun _ _ => pow_pos h0 _) fun _ε ε0 =>
    let ⟨n, hn⟩ := exists_pow_lt_of_lt_one ε0 h1
    ⟨n, trivial, hn.le⟩
#align metric.uniformity_basis_dist_pow Metric.uniformity_basis_dist_pow

theorem uniformity_basis_dist_lt {R : ℝ} (hR : 0 < R) :
    (𝓤 α).HasBasis (fun r : ℝ => 0 < r ∧ r < R) fun r => { p : α × α | dist p.1 p.2 < r } :=
  Metric.mk_uniformity_basis (fun _ => And.left) fun r hr =>
    ⟨min r (R / 2), ⟨lt_min hr (half_pos hR), min_lt_iff.2 <| Or.inr (half_lt_self hR)⟩,
      min_le_left _ _⟩
#align metric.uniformity_basis_dist_lt Metric.uniformity_basis_dist_lt

/-- Given `f : β → ℝ`, if `f` sends `{i | p i}` to a set of positive numbers
accumulating to zero, then closed neighborhoods of the diagonal of sizes `{f i | p i}`
form a basis of `𝓤 α`.

Currently we have only one specific basis `uniformity_basis_dist_le` based on this constructor.
More can be easily added if needed in the future. -/
protected theorem mk_uniformity_basis_le {β : Type*} {p : β → Prop} {f : β → ℝ}
    (hf₀ : ∀ x, p x → 0 < f x) (hf : ∀ ε, 0 < ε → ∃ x, p x ∧ f x ≤ ε) :
    (𝓤 α).HasBasis p fun x => { p : α × α | dist p.1 p.2 ≤ f x } := by
  refine' ⟨fun s => uniformity_basis_dist.mem_iff.trans _⟩
  constructor
  · rintro ⟨ε, ε₀, hε⟩
    rcases exists_between ε₀ with ⟨ε', hε'⟩
    rcases hf ε' hε'.1 with ⟨i, hi, H⟩
    exact ⟨i, hi, fun x (hx : _ ≤ _) => hε <| lt_of_le_of_lt (le_trans hx H) hε'.2⟩
  · exact fun ⟨i, hi, H⟩ => ⟨f i, hf₀ i hi, fun x (hx : _ < _) => H (mem_setOf.2 hx.le)⟩
#align metric.mk_uniformity_basis_le Metric.mk_uniformity_basis_le

/-- Constant size closed neighborhoods of the diagonal form a basis
of the uniformity filter. -/
theorem uniformity_basis_dist_le :
    (𝓤 α).HasBasis ((0 : ℝ) < ·) fun ε => { p : α × α | dist p.1 p.2 ≤ ε } :=
  Metric.mk_uniformity_basis_le (fun _ => id) fun ε ε₀ => ⟨ε, ε₀, le_refl ε⟩
#align metric.uniformity_basis_dist_le Metric.uniformity_basis_dist_le

theorem uniformity_basis_dist_le_pow {r : ℝ} (h0 : 0 < r) (h1 : r < 1) :
    (𝓤 α).HasBasis (fun _ : ℕ => True) fun n : ℕ => { p : α × α | dist p.1 p.2 ≤ r ^ n } :=
  Metric.mk_uniformity_basis_le (fun _ _ => pow_pos h0 _) fun _ε ε0 =>
    let ⟨n, hn⟩ := exists_pow_lt_of_lt_one ε0 h1
    ⟨n, trivial, hn.le⟩
#align metric.uniformity_basis_dist_le_pow Metric.uniformity_basis_dist_le_pow

theorem mem_uniformity_dist {s : Set (α × α)} :
    s ∈ 𝓤 α ↔ ∃ ε > 0, ∀ {a b : α}, dist a b < ε → (a, b) ∈ s :=
  uniformity_basis_dist.mem_uniformity_iff
#align metric.mem_uniformity_dist Metric.mem_uniformity_dist

/-- A constant size neighborhood of the diagonal is an entourage. -/
theorem dist_mem_uniformity {ε : ℝ} (ε0 : 0 < ε) : { p : α × α | dist p.1 p.2 < ε } ∈ 𝓤 α :=
  mem_uniformity_dist.2 ⟨ε, ε0, id⟩
#align metric.dist_mem_uniformity Metric.dist_mem_uniformity

theorem uniformContinuous_iff [PseudoMetricSpace β] {f : α → β} :
    UniformContinuous f ↔ ∀ ε > 0, ∃ δ > 0, ∀ {a b : α}, dist a b < δ → dist (f a) (f b) < ε :=
  uniformity_basis_dist.uniformContinuous_iff uniformity_basis_dist
#align metric.uniform_continuous_iff Metric.uniformContinuous_iff

theorem uniformContinuousOn_iff [PseudoMetricSpace β] {f : α → β} {s : Set α} :
    UniformContinuousOn f s ↔
      ∀ ε > 0, ∃ δ > 0, ∀ x ∈ s, ∀ y ∈ s, dist x y < δ → dist (f x) (f y) < ε :=
  Metric.uniformity_basis_dist.uniformContinuousOn_iff Metric.uniformity_basis_dist
#align metric.uniform_continuous_on_iff Metric.uniformContinuousOn_iff

theorem uniformContinuousOn_iff_le [PseudoMetricSpace β] {f : α → β} {s : Set α} :
    UniformContinuousOn f s ↔
      ∀ ε > 0, ∃ δ > 0, ∀ x ∈ s, ∀ y ∈ s, dist x y ≤ δ → dist (f x) (f y) ≤ ε :=
  Metric.uniformity_basis_dist_le.uniformContinuousOn_iff Metric.uniformity_basis_dist_le
#align metric.uniform_continuous_on_iff_le Metric.uniformContinuousOn_iff_le

nonrec theorem uniformInducing_iff [PseudoMetricSpace β] {f : α → β} :
    UniformInducing f ↔ UniformContinuous f ∧
      ∀ δ > 0, ∃ ε > 0, ∀ {a b : α}, dist (f a) (f b) < ε → dist a b < δ :=
  uniformInducing_iff'.trans <| Iff.rfl.and <|
    ((uniformity_basis_dist.comap _).le_basis_iff uniformity_basis_dist).trans <| by
      simp only [subset_def, Prod.forall, gt_iff_lt, preimage_setOf_eq, Prod_map, mem_setOf]

nonrec theorem uniformEmbedding_iff [PseudoMetricSpace β] {f : α → β} :
    UniformEmbedding f ↔ Function.Injective f ∧ UniformContinuous f ∧
      ∀ δ > 0, ∃ ε > 0, ∀ {a b : α}, dist (f a) (f b) < ε → dist a b < δ := by
  rw [uniformEmbedding_iff, and_comm, uniformInducing_iff]
#align metric.uniform_embedding_iff Metric.uniformEmbedding_iff

/-- If a map between pseudometric spaces is a uniform embedding then the distance between `f x`
and `f y` is controlled in terms of the distance between `x` and `y`. -/
theorem controlled_of_uniformEmbedding [PseudoMetricSpace β] {f : α → β} (h : UniformEmbedding f) :
    (∀ ε > 0, ∃ δ > 0, ∀ {a b : α}, dist a b < δ → dist (f a) (f b) < ε) ∧
      ∀ δ > 0, ∃ ε > 0, ∀ {a b : α}, dist (f a) (f b) < ε → dist a b < δ :=
  ⟨uniformContinuous_iff.1 h.uniformContinuous, (uniformEmbedding_iff.1 h).2.2⟩
#align metric.controlled_of_uniform_embedding Metric.controlled_of_uniformEmbedding

theorem totallyBounded_iff {s : Set α} :
    TotallyBounded s ↔ ∀ ε > 0, ∃ t : Set α, t.Finite ∧ s ⊆ ⋃ y ∈ t, ball y ε :=
  uniformity_basis_dist.totallyBounded_iff
#align metric.totally_bounded_iff Metric.totallyBounded_iff

/-- A pseudometric space is totally bounded if one can reconstruct up to any ε>0 any element of the
space from finitely many data. -/
theorem totallyBounded_of_finite_discretization {s : Set α}
    (H : ∀ ε > (0 : ℝ),
        ∃ (β : Type u) (_ : Fintype β) (F : s → β), ∀ x y, F x = F y → dist (x : α) y < ε) :
    TotallyBounded s := by
  rcases s.eq_empty_or_nonempty with hs | hs
  · rw [hs]
    exact totallyBounded_empty
  rcases hs with ⟨x0, hx0⟩
  haveI : Inhabited s := ⟨⟨x0, hx0⟩⟩
  refine' totallyBounded_iff.2 fun ε ε0 => _
  rcases H ε ε0 with ⟨β, fβ, F, hF⟩
  let Finv := Function.invFun F
  refine' ⟨range (Subtype.val ∘ Finv), finite_range _, fun x xs => _⟩
  let x' := Finv (F ⟨x, xs⟩)
  have : F x' = F ⟨x, xs⟩ := Function.invFun_eq ⟨⟨x, xs⟩, rfl⟩
  simp only [Set.mem_iUnion, Set.mem_range]
  exact ⟨_, ⟨F ⟨x, xs⟩, rfl⟩, hF _ _ this.symm⟩
#align metric.totally_bounded_of_finite_discretization Metric.totallyBounded_of_finite_discretization

theorem finite_approx_of_totallyBounded {s : Set α} (hs : TotallyBounded s) :
    ∀ ε > 0, ∃ t, t ⊆ s ∧ Set.Finite t ∧ s ⊆ ⋃ y ∈ t, ball y ε := by
  intro ε ε_pos
  rw [totallyBounded_iff_subset] at hs
  exact hs _ (dist_mem_uniformity ε_pos)
#align metric.finite_approx_of_totally_bounded Metric.finite_approx_of_totallyBounded

/-- Expressing uniform convergence using `dist` -/
theorem tendstoUniformlyOnFilter_iff {F : ι → β → α} {f : β → α} {p : Filter ι} {p' : Filter β} :
    TendstoUniformlyOnFilter F f p p' ↔
      ∀ ε > 0, ∀ᶠ n : ι × β in p ×ˢ p', dist (f n.snd) (F n.fst n.snd) < ε := by
  refine' ⟨fun H ε hε => H _ (dist_mem_uniformity hε), fun H u hu => _⟩
  rcases mem_uniformity_dist.1 hu with ⟨ε, εpos, hε⟩
  refine' (H ε εpos).mono fun n hn => hε hn
#align metric.tendsto_uniformly_on_filter_iff Metric.tendstoUniformlyOnFilter_iff

/-- Expressing locally uniform convergence on a set using `dist`. -/
theorem tendstoLocallyUniformlyOn_iff [TopologicalSpace β] {F : ι → β → α} {f : β → α}
    {p : Filter ι} {s : Set β} :
    TendstoLocallyUniformlyOn F f p s ↔
      ∀ ε > 0, ∀ x ∈ s, ∃ t ∈ 𝓝[s] x, ∀ᶠ n in p, ∀ y ∈ t, dist (f y) (F n y) < ε := by
  refine' ⟨fun H ε hε => H _ (dist_mem_uniformity hε), fun H u hu x hx => _⟩
  rcases mem_uniformity_dist.1 hu with ⟨ε, εpos, hε⟩
  rcases H ε εpos x hx with ⟨t, ht, Ht⟩
  exact ⟨t, ht, Ht.mono fun n hs x hx => hε (hs x hx)⟩
#align metric.tendsto_locally_uniformly_on_iff Metric.tendstoLocallyUniformlyOn_iff

/-- Expressing uniform convergence on a set using `dist`. -/
theorem tendstoUniformlyOn_iff {F : ι → β → α} {f : β → α} {p : Filter ι} {s : Set β} :
    TendstoUniformlyOn F f p s ↔ ∀ ε > 0, ∀ᶠ n in p, ∀ x ∈ s, dist (f x) (F n x) < ε := by
  refine' ⟨fun H ε hε => H _ (dist_mem_uniformity hε), fun H u hu => _⟩
  rcases mem_uniformity_dist.1 hu with ⟨ε, εpos, hε⟩
  exact (H ε εpos).mono fun n hs x hx => hε (hs x hx)
#align metric.tendsto_uniformly_on_iff Metric.tendstoUniformlyOn_iff

/-- Expressing locally uniform convergence using `dist`. -/
theorem tendstoLocallyUniformly_iff [TopologicalSpace β] {F : ι → β → α} {f : β → α}
    {p : Filter ι} :
    TendstoLocallyUniformly F f p ↔
      ∀ ε > 0, ∀ x : β, ∃ t ∈ 𝓝 x, ∀ᶠ n in p, ∀ y ∈ t, dist (f y) (F n y) < ε := by
  simp only [← tendstoLocallyUniformlyOn_univ, tendstoLocallyUniformlyOn_iff, nhdsWithin_univ,
    mem_univ, forall_const, exists_prop]
#align metric.tendsto_locally_uniformly_iff Metric.tendstoLocallyUniformly_iff

/-- Expressing uniform convergence using `dist`. -/
theorem tendstoUniformly_iff {F : ι → β → α} {f : β → α} {p : Filter ι} :
    TendstoUniformly F f p ↔ ∀ ε > 0, ∀ᶠ n in p, ∀ x, dist (f x) (F n x) < ε := by
  rw [← tendstoUniformlyOn_univ, tendstoUniformlyOn_iff]
  simp
#align metric.tendsto_uniformly_iff Metric.tendstoUniformly_iff

protected theorem cauchy_iff {f : Filter α} :
    Cauchy f ↔ NeBot f ∧ ∀ ε > 0, ∃ t ∈ f, ∀ x ∈ t, ∀ y ∈ t, dist x y < ε :=
  uniformity_basis_dist.cauchy_iff
#align metric.cauchy_iff Metric.cauchy_iff

theorem nhds_basis_ball : (𝓝 x).HasBasis (0 < ·) (ball x) :=
  nhds_basis_uniformity uniformity_basis_dist
#align metric.nhds_basis_ball Metric.nhds_basis_ball

theorem mem_nhds_iff : s ∈ 𝓝 x ↔ ∃ ε > 0, ball x ε ⊆ s :=
  nhds_basis_ball.mem_iff
#align metric.mem_nhds_iff Metric.mem_nhds_iff

theorem eventually_nhds_iff {p : α → Prop} :
    (∀ᶠ y in 𝓝 x, p y) ↔ ∃ ε > 0, ∀ ⦃y⦄, dist y x < ε → p y :=
  mem_nhds_iff
#align metric.eventually_nhds_iff Metric.eventually_nhds_iff

theorem eventually_nhds_iff_ball {p : α → Prop} :
    (∀ᶠ y in 𝓝 x, p y) ↔ ∃ ε > 0, ∀ y ∈ ball x ε, p y :=
  mem_nhds_iff
#align metric.eventually_nhds_iff_ball Metric.eventually_nhds_iff_ball

/-- A version of `Filter.eventually_prod_iff` where the first filter consists of neighborhoods
in a pseudo-metric space.-/
theorem eventually_nhds_prod_iff {f : Filter ι} {x₀ : α} {p : α × ι → Prop} :
    (∀ᶠ x in 𝓝 x₀ ×ˢ f, p x) ↔ ∃ ε > (0 : ℝ), ∃ pa : ι → Prop, (∀ᶠ i in f, pa i) ∧
      ∀ {x}, dist x x₀ < ε → ∀ {i}, pa i → p (x, i) := by
  refine (nhds_basis_ball.prod f.basis_sets).eventually_iff.trans ?_
  simp only [Prod.exists, forall_prod_set, id, mem_ball, and_assoc, exists_and_left, and_imp]
  rfl
#align metric.eventually_nhds_prod_iff Metric.eventually_nhds_prod_iff

/-- A version of `Filter.eventually_prod_iff` where the second filter consists of neighborhoods
in a pseudo-metric space.-/
theorem eventually_prod_nhds_iff {f : Filter ι} {x₀ : α} {p : ι × α → Prop} :
    (∀ᶠ x in f ×ˢ 𝓝 x₀, p x) ↔ ∃ pa : ι → Prop, (∀ᶠ i in f, pa i) ∧
      ∃ ε > 0, ∀ {i}, pa i → ∀ {x}, dist x x₀ < ε → p (i, x) := by
  rw [eventually_swap_iff, Metric.eventually_nhds_prod_iff]
  constructor <;>
    · rintro ⟨a1, a2, a3, a4, a5⟩
      exact ⟨a3, a4, a1, a2, fun b1 b2 b3 => a5 b3 b1⟩
#align metric.eventually_prod_nhds_iff Metric.eventually_prod_nhds_iff

theorem nhds_basis_closedBall : (𝓝 x).HasBasis (fun ε : ℝ => 0 < ε) (closedBall x) :=
  nhds_basis_uniformity uniformity_basis_dist_le
#align metric.nhds_basis_closed_ball Metric.nhds_basis_closedBall

theorem nhds_basis_ball_inv_nat_succ :
    (𝓝 x).HasBasis (fun _ => True) fun n : ℕ => ball x (1 / (↑n + 1)) :=
  nhds_basis_uniformity uniformity_basis_dist_inv_nat_succ
#align metric.nhds_basis_ball_inv_nat_succ Metric.nhds_basis_ball_inv_nat_succ

theorem nhds_basis_ball_inv_nat_pos :
    (𝓝 x).HasBasis (fun n => 0 < n) fun n : ℕ => ball x (1 / ↑n) :=
  nhds_basis_uniformity uniformity_basis_dist_inv_nat_pos
#align metric.nhds_basis_ball_inv_nat_pos Metric.nhds_basis_ball_inv_nat_pos

theorem nhds_basis_ball_pow {r : ℝ} (h0 : 0 < r) (h1 : r < 1) :
    (𝓝 x).HasBasis (fun _ => True) fun n : ℕ => ball x (r ^ n) :=
  nhds_basis_uniformity (uniformity_basis_dist_pow h0 h1)
#align metric.nhds_basis_ball_pow Metric.nhds_basis_ball_pow

theorem nhds_basis_closedBall_pow {r : ℝ} (h0 : 0 < r) (h1 : r < 1) :
    (𝓝 x).HasBasis (fun _ => True) fun n : ℕ => closedBall x (r ^ n) :=
  nhds_basis_uniformity (uniformity_basis_dist_le_pow h0 h1)
#align metric.nhds_basis_closed_ball_pow Metric.nhds_basis_closedBall_pow

theorem isOpen_iff : IsOpen s ↔ ∀ x ∈ s, ∃ ε > 0, ball x ε ⊆ s := by
  simp only [isOpen_iff_mem_nhds, mem_nhds_iff]
#align metric.is_open_iff Metric.isOpen_iff

theorem isOpen_ball : IsOpen (ball x ε) :=
  isOpen_iff.2 fun _ => exists_ball_subset_ball
#align metric.is_open_ball Metric.isOpen_ball

theorem ball_mem_nhds (x : α) {ε : ℝ} (ε0 : 0 < ε) : ball x ε ∈ 𝓝 x :=
  isOpen_ball.mem_nhds (mem_ball_self ε0)
#align metric.ball_mem_nhds Metric.ball_mem_nhds

theorem closedBall_mem_nhds (x : α) {ε : ℝ} (ε0 : 0 < ε) : closedBall x ε ∈ 𝓝 x :=
  mem_of_superset (ball_mem_nhds x ε0) ball_subset_closedBall
#align metric.closed_ball_mem_nhds Metric.closedBall_mem_nhds

theorem closedBall_mem_nhds_of_mem {x c : α} {ε : ℝ} (h : x ∈ ball c ε) : closedBall c ε ∈ 𝓝 x :=
  mem_of_superset (isOpen_ball.mem_nhds h) ball_subset_closedBall
#align metric.closed_ball_mem_nhds_of_mem Metric.closedBall_mem_nhds_of_mem

theorem nhdsWithin_basis_ball {s : Set α} :
    (𝓝[s] x).HasBasis (fun ε : ℝ => 0 < ε) fun ε => ball x ε ∩ s :=
  nhdsWithin_hasBasis nhds_basis_ball s
#align metric.nhds_within_basis_ball Metric.nhdsWithin_basis_ball

theorem mem_nhdsWithin_iff {t : Set α} : s ∈ 𝓝[t] x ↔ ∃ ε > 0, ball x ε ∩ t ⊆ s :=
  nhdsWithin_basis_ball.mem_iff
#align metric.mem_nhds_within_iff Metric.mem_nhdsWithin_iff

theorem tendsto_nhdsWithin_nhdsWithin [PseudoMetricSpace β] {t : Set β} {f : α → β} {a b} :
    Tendsto f (𝓝[s] a) (𝓝[t] b) ↔
      ∀ ε > 0, ∃ δ > 0, ∀ {x : α}, x ∈ s → dist x a < δ → f x ∈ t ∧ dist (f x) b < ε :=
  (nhdsWithin_basis_ball.tendsto_iff nhdsWithin_basis_ball).trans <| by
    simp only [inter_comm _ s, inter_comm _ t, mem_inter_iff, and_imp, gt_iff_lt, mem_ball]
#align metric.tendsto_nhds_within_nhds_within Metric.tendsto_nhdsWithin_nhdsWithin

theorem tendsto_nhdsWithin_nhds [PseudoMetricSpace β] {f : α → β} {a b} :
    Tendsto f (𝓝[s] a) (𝓝 b) ↔
      ∀ ε > 0, ∃ δ > 0, ∀ {x : α}, x ∈ s → dist x a < δ → dist (f x) b < ε := by
  rw [← nhdsWithin_univ b, tendsto_nhdsWithin_nhdsWithin]
  simp only [mem_univ, true_and_iff]
#align metric.tendsto_nhds_within_nhds Metric.tendsto_nhdsWithin_nhds

theorem tendsto_nhds_nhds [PseudoMetricSpace β] {f : α → β} {a b} :
    Tendsto f (𝓝 a) (𝓝 b) ↔ ∀ ε > 0, ∃ δ > 0, ∀ {x : α}, dist x a < δ → dist (f x) b < ε :=
  nhds_basis_ball.tendsto_iff nhds_basis_ball
#align metric.tendsto_nhds_nhds Metric.tendsto_nhds_nhds

theorem continuousAt_iff [PseudoMetricSpace β] {f : α → β} {a : α} :
    ContinuousAt f a ↔ ∀ ε > 0, ∃ δ > 0, ∀ {x : α}, dist x a < δ → dist (f x) (f a) < ε := by
  rw [ContinuousAt, tendsto_nhds_nhds]
#align metric.continuous_at_iff Metric.continuousAt_iff

theorem continuousWithinAt_iff [PseudoMetricSpace β] {f : α → β} {a : α} {s : Set α} :
    ContinuousWithinAt f s a ↔
      ∀ ε > 0, ∃ δ > 0, ∀ {x : α}, x ∈ s → dist x a < δ → dist (f x) (f a) < ε := by
  rw [ContinuousWithinAt, tendsto_nhdsWithin_nhds]
#align metric.continuous_within_at_iff Metric.continuousWithinAt_iff

theorem continuousOn_iff [PseudoMetricSpace β] {f : α → β} {s : Set α} :
    ContinuousOn f s ↔ ∀ b ∈ s, ∀ ε > 0, ∃ δ > 0, ∀ a ∈ s, dist a b < δ → dist (f a) (f b) < ε := by
  simp [ContinuousOn, continuousWithinAt_iff]
#align metric.continuous_on_iff Metric.continuousOn_iff

theorem continuous_iff [PseudoMetricSpace β] {f : α → β} :
    Continuous f ↔ ∀ b, ∀ ε > 0, ∃ δ > 0, ∀ a, dist a b < δ → dist (f a) (f b) < ε :=
  continuous_iff_continuousAt.trans <| forall_congr' fun _ => tendsto_nhds_nhds
#align metric.continuous_iff Metric.continuous_iff

theorem tendsto_nhds {f : Filter β} {u : β → α} {a : α} :
    Tendsto u f (𝓝 a) ↔ ∀ ε > 0, ∀ᶠ x in f, dist (u x) a < ε :=
  nhds_basis_ball.tendsto_right_iff
#align metric.tendsto_nhds Metric.tendsto_nhds

theorem continuousAt_iff' [TopologicalSpace β] {f : β → α} {b : β} :
    ContinuousAt f b ↔ ∀ ε > 0, ∀ᶠ x in 𝓝 b, dist (f x) (f b) < ε := by
  rw [ContinuousAt, tendsto_nhds]
#align metric.continuous_at_iff' Metric.continuousAt_iff'

theorem continuousWithinAt_iff' [TopologicalSpace β] {f : β → α} {b : β} {s : Set β} :
    ContinuousWithinAt f s b ↔ ∀ ε > 0, ∀ᶠ x in 𝓝[s] b, dist (f x) (f b) < ε := by
  rw [ContinuousWithinAt, tendsto_nhds]
#align metric.continuous_within_at_iff' Metric.continuousWithinAt_iff'

theorem continuousOn_iff' [TopologicalSpace β] {f : β → α} {s : Set β} :
    ContinuousOn f s ↔ ∀ b ∈ s, ∀ ε > 0, ∀ᶠ x in 𝓝[s] b, dist (f x) (f b) < ε := by
  simp [ContinuousOn, continuousWithinAt_iff']
#align metric.continuous_on_iff' Metric.continuousOn_iff'

theorem continuous_iff' [TopologicalSpace β] {f : β → α} :
    Continuous f ↔ ∀ (a), ∀ ε > 0, ∀ᶠ x in 𝓝 a, dist (f x) (f a) < ε :=
  continuous_iff_continuousAt.trans <| forall_congr' fun _ => tendsto_nhds
#align metric.continuous_iff' Metric.continuous_iff'

theorem tendsto_atTop [Nonempty β] [SemilatticeSup β] {u : β → α} {a : α} :
    Tendsto u atTop (𝓝 a) ↔ ∀ ε > 0, ∃ N, ∀ n ≥ N, dist (u n) a < ε :=
  (atTop_basis.tendsto_iff nhds_basis_ball).trans <| by
    simp only [true_and, mem_ball, mem_Ici]
#align metric.tendsto_at_top Metric.tendsto_atTop

/-- A variant of `tendsto_atTop` that
uses `∃ N, ∀ n > N, ...` rather than `∃ N, ∀ n ≥ N, ...`
-/
theorem tendsto_atTop' [Nonempty β] [SemilatticeSup β] [NoMaxOrder β] {u : β → α} {a : α} :
    Tendsto u atTop (𝓝 a) ↔ ∀ ε > 0, ∃ N, ∀ n > N, dist (u n) a < ε :=
  (atTop_basis_Ioi.tendsto_iff nhds_basis_ball).trans <| by
    simp only [true_and, gt_iff_lt, mem_Ioi, mem_ball]
#align metric.tendsto_at_top' Metric.tendsto_atTop'

theorem isOpen_singleton_iff {α : Type*} [PseudoMetricSpace α] {x : α} :
    IsOpen ({x} : Set α) ↔ ∃ ε > 0, ∀ y, dist y x < ε → y = x := by
  simp [isOpen_iff, subset_singleton_iff, mem_ball]
#align metric.is_open_singleton_iff Metric.isOpen_singleton_iff

/-- Given a point `x` in a discrete subset `s` of a pseudometric space, there is an open ball
centered at `x` and intersecting `s` only at `x`. -/
theorem exists_ball_inter_eq_singleton_of_mem_discrete [DiscreteTopology s] {x : α} (hx : x ∈ s) :
    ∃ ε > 0, Metric.ball x ε ∩ s = {x} :=
  nhds_basis_ball.exists_inter_eq_singleton_of_mem_discrete hx
#align metric.exists_ball_inter_eq_singleton_of_mem_discrete Metric.exists_ball_inter_eq_singleton_of_mem_discrete

/-- Given a point `x` in a discrete subset `s` of a pseudometric space, there is a closed ball
of positive radius centered at `x` and intersecting `s` only at `x`. -/
theorem exists_closedBall_inter_eq_singleton_of_discrete [DiscreteTopology s] {x : α} (hx : x ∈ s) :
    ∃ ε > 0, Metric.closedBall x ε ∩ s = {x} :=
  nhds_basis_closedBall.exists_inter_eq_singleton_of_mem_discrete hx
#align metric.exists_closed_ball_inter_eq_singleton_of_discrete Metric.exists_closedBall_inter_eq_singleton_of_discrete

theorem _root_.Dense.exists_dist_lt {s : Set α} (hs : Dense s) (x : α) {ε : ℝ} (hε : 0 < ε) :
    ∃ y ∈ s, dist x y < ε := by
  have : (ball x ε).Nonempty := by simp [hε]
  simpa only [mem_ball'] using hs.exists_mem_open isOpen_ball this
#align dense.exists_dist_lt Dense.exists_dist_lt

nonrec theorem _root_.DenseRange.exists_dist_lt {β : Type*} {f : β → α} (hf : DenseRange f) (x : α)
    {ε : ℝ} (hε : 0 < ε) : ∃ y, dist x (f y) < ε :=
  exists_range_iff.1 (hf.exists_dist_lt x hε)
#align dense_range.exists_dist_lt DenseRange.exists_dist_lt

end Metric

open Metric

/-Instantiate a pseudometric space as a pseudoemetric space. Before we can state the instance,
we need to show that the uniform structure coming from the edistance and the
distance coincide. -/

-- porting note: new
theorem Metric.uniformity_edist_aux {α} (d : α → α → ℝ≥0) :
    ⨅ ε > (0 : ℝ), 𝓟 { p : α × α | ↑(d p.1 p.2) < ε } =
      ⨅ ε > (0 : ℝ≥0∞), 𝓟 { p : α × α | ↑(d p.1 p.2) < ε } := by
  simp only [le_antisymm_iff, le_iInf_iff, le_principal_iff]
  refine ⟨fun ε hε => ?_, fun ε hε => ?_⟩
  · rcases ENNReal.lt_iff_exists_nnreal_btwn.1 hε with ⟨ε', ε'0, ε'ε⟩
    refine mem_iInf_of_mem (ε' : ℝ) (mem_iInf_of_mem (ENNReal.coe_pos.1 ε'0) ?_)
    exact fun x hx => lt_trans (ENNReal.coe_lt_coe.2 hx) ε'ε
  · lift ε to ℝ≥0 using le_of_lt hε
    refine mem_iInf_of_mem (ε : ℝ≥0∞) (mem_iInf_of_mem (ENNReal.coe_pos.2 hε) ?_)
    exact fun _ => ENNReal.coe_lt_coe.1

theorem Metric.uniformity_edist : 𝓤 α = ⨅ ε > 0, 𝓟 { p : α × α | edist p.1 p.2 < ε } := by
  simp only [PseudoMetricSpace.uniformity_dist, dist_nndist, edist_nndist,
    Metric.uniformity_edist_aux]
#align metric.uniformity_edist Metric.uniformity_edist

-- see Note [lower instance priority]
/-- A pseudometric space induces a pseudoemetric space -/
instance (priority := 100) PseudoMetricSpace.toPseudoEMetricSpace : PseudoEMetricSpace α :=
  { ‹PseudoMetricSpace α› with
    edist_self := by simp [edist_dist]
    edist_comm := fun _ _ => by simp only [edist_dist, dist_comm]
    edist_triangle := fun x y z => by
      simp only [edist_dist, ← ENNReal.ofReal_add, dist_nonneg]
      rw [ENNReal.ofReal_le_ofReal_iff _]
      · exact dist_triangle _ _ _
      · simpa using add_le_add (dist_nonneg : 0 ≤ dist x y) dist_nonneg
    uniformity_edist := Metric.uniformity_edist }
#align pseudo_metric_space.to_pseudo_emetric_space PseudoMetricSpace.toPseudoEMetricSpace

/-- Expressing the uniformity in terms of `edist` -/
@[deprecated _root_.uniformity_basis_edist]
protected theorem Metric.uniformity_basis_edist :
    (𝓤 α).HasBasis (fun ε : ℝ≥0∞ => 0 < ε) fun ε => { p | edist p.1 p.2 < ε } :=
  uniformity_basis_edist
#align pseudo_metric.uniformity_basis_edist Metric.uniformity_basis_edist

/-- In a pseudometric space, an open ball of infinite radius is the whole space -/
theorem Metric.eball_top_eq_univ (x : α) : EMetric.ball x ∞ = Set.univ :=
  Set.eq_univ_iff_forall.mpr fun y => edist_lt_top y x
#align metric.eball_top_eq_univ Metric.eball_top_eq_univ

/-- Balls defined using the distance or the edistance coincide -/
@[simp]
theorem Metric.emetric_ball {x : α} {ε : ℝ} : EMetric.ball x (ENNReal.ofReal ε) = ball x ε := by
  ext y
  simp only [EMetric.mem_ball, mem_ball, edist_dist]
  exact ENNReal.ofReal_lt_ofReal_iff_of_nonneg dist_nonneg
#align metric.emetric_ball Metric.emetric_ball

/-- Balls defined using the distance or the edistance coincide -/
@[simp]
theorem Metric.emetric_ball_nnreal {x : α} {ε : ℝ≥0} : EMetric.ball x ε = ball x ε := by
  rw [← Metric.emetric_ball]
  simp
#align metric.emetric_ball_nnreal Metric.emetric_ball_nnreal

/-- Closed balls defined using the distance or the edistance coincide -/
theorem Metric.emetric_closedBall {x : α} {ε : ℝ} (h : 0 ≤ ε) :
    EMetric.closedBall x (ENNReal.ofReal ε) = closedBall x ε := by
  ext y; simp [edist_le_ofReal h]
#align metric.emetric_closed_ball Metric.emetric_closedBall

/-- Closed balls defined using the distance or the edistance coincide -/
@[simp]
theorem Metric.emetric_closedBall_nnreal {x : α} {ε : ℝ≥0} :
    EMetric.closedBall x ε = closedBall x ε := by
  rw [← Metric.emetric_closedBall ε.coe_nonneg, ENNReal.ofReal_coe_nnreal]
#align metric.emetric_closed_ball_nnreal Metric.emetric_closedBall_nnreal

@[simp]
theorem Metric.emetric_ball_top (x : α) : EMetric.ball x ⊤ = univ :=
  eq_univ_of_forall fun _ => edist_lt_top _ _
#align metric.emetric_ball_top Metric.emetric_ball_top

theorem Metric.inseparable_iff {x y : α} : Inseparable x y ↔ dist x y = 0 := by
  rw [EMetric.inseparable_iff, edist_nndist, dist_nndist, ENNReal.coe_eq_zero, NNReal.coe_eq_zero]
#align metric.inseparable_iff Metric.inseparable_iff

/-- Build a new pseudometric space from an old one where the bundled uniform structure is provably
(but typically non-definitionaly) equal to some given uniform structure.
See Note [forgetful inheritance].
-/
@[reducible]
def PseudoMetricSpace.replaceUniformity {α} [U : UniformSpace α] (m : PseudoMetricSpace α)
    (H : 𝓤[U] = 𝓤[PseudoEMetricSpace.toUniformSpace]) : PseudoMetricSpace α :=
  { m with
    toUniformSpace := U
    uniformity_dist := H.trans PseudoMetricSpace.uniformity_dist }
#align pseudo_metric_space.replace_uniformity PseudoMetricSpace.replaceUniformity

theorem PseudoMetricSpace.replaceUniformity_eq {α} [U : UniformSpace α] (m : PseudoMetricSpace α)
    (H : 𝓤[U] = 𝓤[PseudoEMetricSpace.toUniformSpace]) : m.replaceUniformity H = m := by
  ext
  rfl
#align pseudo_metric_space.replace_uniformity_eq PseudoMetricSpace.replaceUniformity_eq

-- ensure that the bornology is unchanged when replacing the uniformity.
example {α} [U : UniformSpace α] (m : PseudoMetricSpace α)
    (H : 𝓤[U] = 𝓤[PseudoEMetricSpace.toUniformSpace]) :
  (PseudoMetricSpace.replaceUniformity m H).toBornology = m.toBornology := rfl

/-- Build a new pseudo metric space from an old one where the bundled topological structure is
provably (but typically non-definitionaly) equal to some given topological structure.
See Note [forgetful inheritance].
-/
@[reducible]
def PseudoMetricSpace.replaceTopology {γ} [U : TopologicalSpace γ] (m : PseudoMetricSpace γ)
    (H : U = m.toUniformSpace.toTopologicalSpace) : PseudoMetricSpace γ :=
  @PseudoMetricSpace.replaceUniformity γ (m.toUniformSpace.replaceTopology H) m rfl
#align pseudo_metric_space.replace_topology PseudoMetricSpace.replaceTopology

theorem PseudoMetricSpace.replaceTopology_eq {γ} [U : TopologicalSpace γ] (m : PseudoMetricSpace γ)
    (H : U = m.toUniformSpace.toTopologicalSpace) : m.replaceTopology H = m := by
  ext
  rfl
#align pseudo_metric_space.replace_topology_eq PseudoMetricSpace.replaceTopology_eq

/-- One gets a pseudometric space from an emetric space if the edistance
is everywhere finite, by pushing the edistance to reals. We set it up so that the edist and the
uniformity are defeq in the pseudometric space and the pseudoemetric space. In this definition, the
distance is given separately, to be able to prescribe some expression which is not defeq to the
push-forward of the edistance to reals. See note [reducible non-instances]. -/
@[reducible]
def PseudoEMetricSpace.toPseudoMetricSpaceOfDist {α : Type u} [e : PseudoEMetricSpace α]
    (dist : α → α → ℝ) (edist_ne_top : ∀ x y : α, edist x y ≠ ⊤)
    (h : ∀ x y, dist x y = ENNReal.toReal (edist x y)) : PseudoMetricSpace α where
  dist := dist
  dist_self x := by simp [h]
  dist_comm x y := by simp [h, edist_comm]
  dist_triangle x y z := by
    simp only [h]
    exact ENNReal.toReal_le_add (edist_triangle _ _ _) (edist_ne_top _ _) (edist_ne_top _ _)
  edist := edist
  edist_dist _ _ := by simp only [h, ENNReal.ofReal_toReal (edist_ne_top _ _)]
  toUniformSpace := e.toUniformSpace
  uniformity_dist := e.uniformity_edist.trans <| by
    simpa only [ENNReal.coe_toNNReal (edist_ne_top _ _), h]
      using (Metric.uniformity_edist_aux fun x y : α => (edist x y).toNNReal).symm
#align pseudo_emetric_space.to_pseudo_metric_space_of_dist PseudoEMetricSpace.toPseudoMetricSpaceOfDist

/-- One gets a pseudometric space from an emetric space if the edistance
is everywhere finite, by pushing the edistance to reals. We set it up so that the edist and the
uniformity are defeq in the pseudometric space and the emetric space. -/
@[reducible]
def PseudoEMetricSpace.toPseudoMetricSpace {α : Type u} [PseudoEMetricSpace α]
    (h : ∀ x y : α, edist x y ≠ ⊤) : PseudoMetricSpace α :=
  PseudoEMetricSpace.toPseudoMetricSpaceOfDist (fun x y => ENNReal.toReal (edist x y)) h fun _ _ =>
    rfl
#align pseudo_emetric_space.to_pseudo_metric_space PseudoEMetricSpace.toPseudoMetricSpace

/-- Build a new pseudometric space from an old one where the bundled bornology structure is provably
(but typically non-definitionaly) equal to some given bornology structure.
See Note [forgetful inheritance].
-/
@[reducible]
def PseudoMetricSpace.replaceBornology {α} [B : Bornology α] (m : PseudoMetricSpace α)
    (H : ∀ s, @IsBounded _ B s ↔ @IsBounded _ PseudoMetricSpace.toBornology s) :
    PseudoMetricSpace α :=
  { m with
    toBornology := B
    cobounded_sets := Set.ext <| compl_surjective.forall.2 fun s =>
        (H s).trans <| by rw [isBounded_iff, mem_setOf_eq, compl_compl] }
#align pseudo_metric_space.replace_bornology PseudoMetricSpace.replaceBornology

theorem PseudoMetricSpace.replaceBornology_eq {α} [m : PseudoMetricSpace α] [B : Bornology α]
    (H : ∀ s, @IsBounded _ B s ↔ @IsBounded _ PseudoMetricSpace.toBornology s) :
    PseudoMetricSpace.replaceBornology _ H = m := by
  ext
  rfl
#align pseudo_metric_space.replace_bornology_eq PseudoMetricSpace.replaceBornology_eq

-- ensure that the uniformity is unchanged when replacing the bornology.
example {α} [B : Bornology α] (m : PseudoMetricSpace α)
    (H : ∀ s, @IsBounded _ B s ↔ @IsBounded _ PseudoMetricSpace.toBornology s) :
<<<<<<< HEAD
  (PseudoMetricSpace.replaceBornology m H).toUniformSpace = m.toUniformSpace := rfl
=======
  (PseudoMetricSpace.replaceBornology m H).toUniformSpace = m.toUniformSpace := rfl

section Real

/-- Instantiate the reals as a pseudometric space. -/
instance Real.pseudoMetricSpace : PseudoMetricSpace ℝ where
  dist x y := |x - y|
  dist_self := by simp [abs_zero]
  dist_comm x y := abs_sub_comm _ _
  dist_triangle x y z := abs_sub_le _ _ _
  edist_dist := fun x y => by exact ENNReal.coe_nnreal_eq _
#align real.pseudo_metric_space Real.pseudoMetricSpace

theorem Real.dist_eq (x y : ℝ) : dist x y = |x - y| := rfl
#align real.dist_eq Real.dist_eq

theorem Real.nndist_eq (x y : ℝ) : nndist x y = Real.nnabs (x - y) := rfl
#align real.nndist_eq Real.nndist_eq

theorem Real.nndist_eq' (x y : ℝ) : nndist x y = Real.nnabs (y - x) :=
  nndist_comm _ _
#align real.nndist_eq' Real.nndist_eq'

theorem Real.dist_0_eq_abs (x : ℝ) : dist x 0 = |x| := by simp [Real.dist_eq]
#align real.dist_0_eq_abs Real.dist_0_eq_abs

theorem Real.dist_left_le_of_mem_uIcc {x y z : ℝ} (h : y ∈ uIcc x z) : dist x y ≤ dist x z := by
  simpa only [dist_comm x] using abs_sub_left_of_mem_uIcc h
#align real.dist_left_le_of_mem_uIcc Real.dist_left_le_of_mem_uIcc

theorem Real.dist_right_le_of_mem_uIcc {x y z : ℝ} (h : y ∈ uIcc x z) : dist y z ≤ dist x z := by
  simpa only [dist_comm _ z] using abs_sub_right_of_mem_uIcc h
#align real.dist_right_le_of_mem_uIcc Real.dist_right_le_of_mem_uIcc

theorem Real.dist_le_of_mem_uIcc {x y x' y' : ℝ} (hx : x ∈ uIcc x' y') (hy : y ∈ uIcc x' y') :
    dist x y ≤ dist x' y' :=
  abs_sub_le_of_uIcc_subset_uIcc <| uIcc_subset_uIcc (by rwa [uIcc_comm]) (by rwa [uIcc_comm])
#align real.dist_le_of_mem_uIcc Real.dist_le_of_mem_uIcc

theorem Real.dist_le_of_mem_Icc {x y x' y' : ℝ} (hx : x ∈ Icc x' y') (hy : y ∈ Icc x' y') :
    dist x y ≤ y' - x' := by
  simpa only [Real.dist_eq, abs_of_nonpos (sub_nonpos.2 <| hx.1.trans hx.2), neg_sub] using
    Real.dist_le_of_mem_uIcc (Icc_subset_uIcc hx) (Icc_subset_uIcc hy)
#align real.dist_le_of_mem_Icc Real.dist_le_of_mem_Icc

theorem Real.dist_le_of_mem_Icc_01 {x y : ℝ} (hx : x ∈ Icc (0 : ℝ) 1) (hy : y ∈ Icc (0 : ℝ) 1) :
    dist x y ≤ 1 := by simpa only [sub_zero] using Real.dist_le_of_mem_Icc hx hy
#align real.dist_le_of_mem_Icc_01 Real.dist_le_of_mem_Icc_01

instance : OrderTopology ℝ :=
  orderTopology_of_nhds_abs fun x => by
    simp only [nhds_basis_ball.eq_biInf, ball, Real.dist_eq, abs_sub_comm]

theorem Real.ball_eq_Ioo (x r : ℝ) : ball x r = Ioo (x - r) (x + r) :=
  Set.ext fun y => by
    rw [mem_ball, dist_comm, Real.dist_eq, abs_sub_lt_iff, mem_Ioo, ← sub_lt_iff_lt_add',
      sub_lt_comm]
#align real.ball_eq_Ioo Real.ball_eq_Ioo

theorem Real.closedBall_eq_Icc {x r : ℝ} : closedBall x r = Icc (x - r) (x + r) := by
  ext y
  rw [mem_closedBall, dist_comm, Real.dist_eq, abs_sub_le_iff, mem_Icc, ← sub_le_iff_le_add',
    sub_le_comm]
#align real.closed_ball_eq_Icc Real.closedBall_eq_Icc

theorem Real.Ioo_eq_ball (x y : ℝ) : Ioo x y = ball ((x + y) / 2) ((y - x) / 2) := by
  rw [Real.ball_eq_Ioo, ← sub_div, add_comm, ← sub_add, add_sub_cancel', add_self_div_two,
    ← add_div, add_assoc, add_sub_cancel'_right, add_self_div_two]
#align real.Ioo_eq_ball Real.Ioo_eq_ball

theorem Real.Icc_eq_closedBall (x y : ℝ) : Icc x y = closedBall ((x + y) / 2) ((y - x) / 2) := by
  rw [Real.closedBall_eq_Icc, ← sub_div, add_comm, ← sub_add, add_sub_cancel', add_self_div_two, ←
    add_div, add_assoc, add_sub_cancel'_right, add_self_div_two]
#align real.Icc_eq_closed_ball Real.Icc_eq_closedBall

section MetricOrdered

variable [Preorder α] [CompactIccSpace α]

theorem totallyBounded_Icc (a b : α) : TotallyBounded (Icc a b) :=
  isCompact_Icc.totallyBounded
#align totally_bounded_Icc totallyBounded_Icc

theorem totallyBounded_Ico (a b : α) : TotallyBounded (Ico a b) :=
  totallyBounded_subset Ico_subset_Icc_self (totallyBounded_Icc a b)
#align totally_bounded_Ico totallyBounded_Ico

theorem totallyBounded_Ioc (a b : α) : TotallyBounded (Ioc a b) :=
  totallyBounded_subset Ioc_subset_Icc_self (totallyBounded_Icc a b)
#align totally_bounded_Ioc totallyBounded_Ioc

theorem totallyBounded_Ioo (a b : α) : TotallyBounded (Ioo a b) :=
  totallyBounded_subset Ioo_subset_Icc_self (totallyBounded_Icc a b)
#align totally_bounded_Ioo totallyBounded_Ioo

end MetricOrdered

/-- Special case of the sandwich theorem; see `tendsto_of_tendsto_of_tendsto_of_le_of_le'` for the
general case. -/
theorem squeeze_zero' {α} {f g : α → ℝ} {t₀ : Filter α} (hf : ∀ᶠ t in t₀, 0 ≤ f t)
    (hft : ∀ᶠ t in t₀, f t ≤ g t) (g0 : Tendsto g t₀ (nhds 0)) : Tendsto f t₀ (𝓝 0) :=
  tendsto_of_tendsto_of_tendsto_of_le_of_le' tendsto_const_nhds g0 hf hft
#align squeeze_zero' squeeze_zero'

/-- Special case of the sandwich theorem; see `tendsto_of_tendsto_of_tendsto_of_le_of_le`
and `tendsto_of_tendsto_of_tendsto_of_le_of_le'` for the general case. -/
theorem squeeze_zero {α} {f g : α → ℝ} {t₀ : Filter α} (hf : ∀ t, 0 ≤ f t) (hft : ∀ t, f t ≤ g t)
    (g0 : Tendsto g t₀ (𝓝 0)) : Tendsto f t₀ (𝓝 0) :=
  squeeze_zero' (eventually_of_forall hf) (eventually_of_forall hft) g0
#align squeeze_zero squeeze_zero

theorem Metric.uniformity_eq_comap_nhds_zero :
    𝓤 α = comap (fun p : α × α => dist p.1 p.2) (𝓝 (0 : ℝ)) := by
  ext s
  simp only [mem_uniformity_dist, (nhds_basis_ball.comap _).mem_iff]
  simp [subset_def, Real.dist_0_eq_abs]
#align metric.uniformity_eq_comap_nhds_zero Metric.uniformity_eq_comap_nhds_zero

theorem cauchySeq_iff_tendsto_dist_atTop_0 [Nonempty β] [SemilatticeSup β] {u : β → α} :
    CauchySeq u ↔ Tendsto (fun n : β × β => dist (u n.1) (u n.2)) atTop (𝓝 0) := by
  rw [cauchySeq_iff_tendsto, Metric.uniformity_eq_comap_nhds_zero, tendsto_comap_iff,
    Function.comp_def]
  simp_rw [Prod_map]
#align cauchy_seq_iff_tendsto_dist_at_top_0 cauchySeq_iff_tendsto_dist_atTop_0

theorem tendsto_uniformity_iff_dist_tendsto_zero {f : ι → α × α} {p : Filter ι} :
    Tendsto f p (𝓤 α) ↔ Tendsto (fun x => dist (f x).1 (f x).2) p (𝓝 0) := by
  rw [Metric.uniformity_eq_comap_nhds_zero, tendsto_comap_iff, Function.comp_def]
#align tendsto_uniformity_iff_dist_tendsto_zero tendsto_uniformity_iff_dist_tendsto_zero

theorem Filter.Tendsto.congr_dist {f₁ f₂ : ι → α} {p : Filter ι} {a : α}
    (h₁ : Tendsto f₁ p (𝓝 a)) (h : Tendsto (fun x => dist (f₁ x) (f₂ x)) p (𝓝 0)) :
    Tendsto f₂ p (𝓝 a) :=
  h₁.congr_uniformity <| tendsto_uniformity_iff_dist_tendsto_zero.2 h
#align filter.tendsto.congr_dist Filter.Tendsto.congr_dist

alias tendsto_of_tendsto_of_dist := Filter.Tendsto.congr_dist
#align tendsto_of_tendsto_of_dist tendsto_of_tendsto_of_dist

theorem tendsto_iff_of_dist {f₁ f₂ : ι → α} {p : Filter ι} {a : α}
    (h : Tendsto (fun x => dist (f₁ x) (f₂ x)) p (𝓝 0)) : Tendsto f₁ p (𝓝 a) ↔ Tendsto f₂ p (𝓝 a) :=
  Uniform.tendsto_congr <| tendsto_uniformity_iff_dist_tendsto_zero.2 h
#align tendsto_iff_of_dist tendsto_iff_of_dist

/-- If `u` is a neighborhood of `x`, then for small enough `r`, the closed ball
`Metric.closedBall x r` is contained in `u`. -/
theorem eventually_closedBall_subset {x : α} {u : Set α} (hu : u ∈ 𝓝 x) :
    ∀ᶠ r in 𝓝 (0 : ℝ), closedBall x r ⊆ u := by
  obtain ⟨ε, εpos, hε⟩ : ∃ ε, 0 < ε ∧ closedBall x ε ⊆ u := nhds_basis_closedBall.mem_iff.1 hu
  have : Iic ε ∈ 𝓝 (0 : ℝ) := Iic_mem_nhds εpos
  filter_upwards [this] with _ hr using Subset.trans (closedBall_subset_closedBall hr) hε
#align eventually_closed_ball_subset eventually_closedBall_subset

end Real

/-- Pseudometric space structure pulled back by a function. -/
@[reducible]
def PseudoMetricSpace.induced {α β} (f : α → β) (m : PseudoMetricSpace β) :
    PseudoMetricSpace α where
  dist x y := dist (f x) (f y)
  dist_self x := dist_self _
  dist_comm x y := dist_comm _ _
  dist_triangle x y z := dist_triangle _ _ _
  edist x y := edist (f x) (f y)
  edist_dist x y := edist_dist _ _
  toUniformSpace := UniformSpace.comap f m.toUniformSpace
  uniformity_dist := (uniformity_basis_dist.comap _).eq_biInf
  toBornology := Bornology.induced f
  cobounded_sets := Set.ext fun s => mem_comap_iff_compl.trans <| by
    simp only [← isBounded_def, isBounded_iff, ball_image_iff, mem_setOf]
#align pseudo_metric_space.induced PseudoMetricSpace.induced

/-- Pull back a pseudometric space structure by an inducing map. This is a version of
`PseudoMetricSpace.induced` useful in case if the domain already has a `TopologicalSpace`
structure. -/
def Inducing.comapPseudoMetricSpace {α β} [TopologicalSpace α] [m : PseudoMetricSpace β] {f : α → β}
    (hf : Inducing f) : PseudoMetricSpace α :=
  .replaceTopology (.induced f m) hf.induced
#align inducing.comap_pseudo_metric_space Inducing.comapPseudoMetricSpace

/-- Pull back a pseudometric space structure by a uniform inducing map. This is a version of
`PseudoMetricSpace.induced` useful in case if the domain already has a `UniformSpace`
structure. -/
def UniformInducing.comapPseudoMetricSpace {α β} [UniformSpace α] [m : PseudoMetricSpace β]
    (f : α → β) (h : UniformInducing f) : PseudoMetricSpace α :=
  .replaceUniformity (.induced f m) h.comap_uniformity.symm
#align uniform_inducing.comap_pseudo_metric_space UniformInducing.comapPseudoMetricSpace

instance Subtype.pseudoMetricSpace {p : α → Prop} : PseudoMetricSpace (Subtype p) :=
  PseudoMetricSpace.induced Subtype.val ‹_›
#align subtype.pseudo_metric_space Subtype.pseudoMetricSpace

theorem Subtype.dist_eq {p : α → Prop} (x y : Subtype p) : dist x y = dist (x : α) y :=
  rfl
#align subtype.dist_eq Subtype.dist_eq

theorem Subtype.nndist_eq {p : α → Prop} (x y : Subtype p) : nndist x y = nndist (x : α) y :=
  rfl
#align subtype.nndist_eq Subtype.nndist_eq

namespace MulOpposite

@[to_additive]
instance instPseudoMetricSpace : PseudoMetricSpace αᵐᵒᵖ :=
  PseudoMetricSpace.induced MulOpposite.unop ‹_›

@[to_additive (attr := simp)]
theorem dist_unop (x y : αᵐᵒᵖ) : dist (unop x) (unop y) = dist x y := rfl
#align mul_opposite.dist_unop MulOpposite.dist_unop
#align add_opposite.dist_unop AddOpposite.dist_unop

@[to_additive (attr := simp)]
theorem dist_op (x y : α) : dist (op x) (op y) = dist x y := rfl
#align mul_opposite.dist_op MulOpposite.dist_op
#align add_opposite.dist_op AddOpposite.dist_op

@[to_additive (attr := simp)]
theorem nndist_unop (x y : αᵐᵒᵖ) : nndist (unop x) (unop y) = nndist x y := rfl
#align mul_opposite.nndist_unop MulOpposite.nndist_unop
#align add_opposite.nndist_unop AddOpposite.nndist_unop

@[to_additive (attr := simp)]
theorem nndist_op (x y : α) : nndist (op x) (op y) = nndist x y := rfl
#align mul_opposite.nndist_op MulOpposite.nndist_op
#align add_opposite.nndist_op AddOpposite.nndist_op

end MulOpposite

section NNReal

instance : PseudoMetricSpace ℝ≥0 := Subtype.pseudoMetricSpace

theorem NNReal.dist_eq (a b : ℝ≥0) : dist a b = |(a : ℝ) - b| := rfl
#align nnreal.dist_eq NNReal.dist_eq

theorem NNReal.nndist_eq (a b : ℝ≥0) : nndist a b = max (a - b) (b - a) :=
  eq_of_forall_ge_iff fun _ => by
    simp only [max_le_iff, tsub_le_iff_right (α := ℝ≥0)]
    simp only [← NNReal.coe_le_coe, coe_nndist, dist_eq, abs_sub_le_iff,
      tsub_le_iff_right, NNReal.coe_add]
#align nnreal.nndist_eq NNReal.nndist_eq

@[simp]
theorem NNReal.nndist_zero_eq_val (z : ℝ≥0) : nndist 0 z = z := by
  simp only [NNReal.nndist_eq, max_eq_right, tsub_zero, zero_tsub, zero_le']
#align nnreal.nndist_zero_eq_val NNReal.nndist_zero_eq_val

@[simp]
theorem NNReal.nndist_zero_eq_val' (z : ℝ≥0) : nndist z 0 = z := by
  rw [nndist_comm]
  exact NNReal.nndist_zero_eq_val z
#align nnreal.nndist_zero_eq_val' NNReal.nndist_zero_eq_val'

theorem NNReal.le_add_nndist (a b : ℝ≥0) : a ≤ b + nndist a b := by
  suffices (a : ℝ) ≤ (b : ℝ) + dist a b by
    rwa [← NNReal.coe_le_coe, NNReal.coe_add, coe_nndist]
  rw [← sub_le_iff_le_add']
  exact le_of_abs_le (dist_eq a b).ge
#align nnreal.le_add_nndist NNReal.le_add_nndist

end NNReal

section ULift

variable [PseudoMetricSpace β]

instance : PseudoMetricSpace (ULift β) :=
  PseudoMetricSpace.induced ULift.down ‹_›

theorem ULift.dist_eq (x y : ULift β) : dist x y = dist x.down y.down := rfl
#align ulift.dist_eq ULift.dist_eq

theorem ULift.nndist_eq (x y : ULift β) : nndist x y = nndist x.down y.down := rfl
#align ulift.nndist_eq ULift.nndist_eq

@[simp]
theorem ULift.dist_up_up (x y : β) : dist (ULift.up x) (ULift.up y) = dist x y := rfl
#align ulift.dist_up_up ULift.dist_up_up

@[simp]
theorem ULift.nndist_up_up (x y : β) : nndist (ULift.up x) (ULift.up y) = nndist x y := rfl
#align ulift.nndist_up_up ULift.nndist_up_up

end ULift

section Prod

variable [PseudoMetricSpace β]

-- porting note: added `let`, otherwise `simp` failed
instance Prod.pseudoMetricSpaceMax : PseudoMetricSpace (α × β) :=
  let i := PseudoEMetricSpace.toPseudoMetricSpaceOfDist
    (fun x y : α × β => dist x.1 y.1 ⊔ dist x.2 y.2)
    (fun x y => (max_lt (edist_lt_top _ _) (edist_lt_top _ _)).ne) fun x y => by
      simp only [sup_eq_max, dist_edist, ← ENNReal.toReal_max (edist_ne_top _ _) (edist_ne_top _ _),
        Prod.edist_eq]
  i.replaceBornology fun s => by
    simp only [← isBounded_image_fst_and_snd, isBounded_iff_eventually, ball_image_iff, ←
      eventually_and, ← forall_and, ← max_le_iff]
    rfl
#align prod.pseudo_metric_space_max Prod.pseudoMetricSpaceMax

theorem Prod.dist_eq {x y : α × β} : dist x y = max (dist x.1 y.1) (dist x.2 y.2) := rfl
#align prod.dist_eq Prod.dist_eq

@[simp]
theorem dist_prod_same_left {x : α} {y₁ y₂ : β} : dist (x, y₁) (x, y₂) = dist y₁ y₂ := by
  simp [Prod.dist_eq, dist_nonneg]
#align dist_prod_same_left dist_prod_same_left

@[simp]
theorem dist_prod_same_right {x₁ x₂ : α} {y : β} : dist (x₁, y) (x₂, y) = dist x₁ x₂ := by
  simp [Prod.dist_eq, dist_nonneg]
#align dist_prod_same_right dist_prod_same_right

theorem ball_prod_same (x : α) (y : β) (r : ℝ) : ball x r ×ˢ ball y r = ball (x, y) r :=
  ext fun z => by simp [Prod.dist_eq]
#align ball_prod_same ball_prod_same

theorem closedBall_prod_same (x : α) (y : β) (r : ℝ) :
    closedBall x r ×ˢ closedBall y r = closedBall (x, y) r :=
  ext fun z => by simp [Prod.dist_eq]
#align closed_ball_prod_same closedBall_prod_same

theorem sphere_prod (x : α × β) (r : ℝ) :
    sphere x r = sphere x.1 r ×ˢ closedBall x.2 r ∪ closedBall x.1 r ×ˢ sphere x.2 r := by
  obtain hr | rfl | hr := lt_trichotomy r 0
  · simp [hr]
  · cases x
    simp_rw [← closedBall_eq_sphere_of_nonpos le_rfl, union_self, closedBall_prod_same]
  · ext ⟨x', y'⟩
    simp_rw [Set.mem_union, Set.mem_prod, Metric.mem_closedBall, Metric.mem_sphere, Prod.dist_eq,
      max_eq_iff]
    refine' or_congr (and_congr_right _) (and_comm.trans (and_congr_left _))
    all_goals rintro rfl; rfl
#align sphere_prod sphere_prod

end Prod

-- porting note: 3 new lemmas
theorem dist_dist_dist_le_left (x y z : α) : dist (dist x z) (dist y z) ≤ dist x y :=
  abs_dist_sub_le ..

theorem dist_dist_dist_le_right (x y z : α) : dist (dist x y) (dist x z) ≤ dist y z := by
  simpa only [dist_comm x] using dist_dist_dist_le_left y z x

theorem dist_dist_dist_le (x y x' y' : α) : dist (dist x y) (dist x' y') ≤ dist x x' + dist y y' :=
  (dist_triangle _ _ _).trans <|
    add_le_add (dist_dist_dist_le_left _ _ _) (dist_dist_dist_le_right _ _ _)

theorem uniformContinuous_dist : UniformContinuous fun p : α × α => dist p.1 p.2 :=
  Metric.uniformContinuous_iff.2 fun ε ε0 =>
    ⟨ε / 2, half_pos ε0, fun {a b} h =>
      calc dist (dist a.1 a.2) (dist b.1 b.2) ≤ dist a.1 b.1 + dist a.2 b.2 :=
        dist_dist_dist_le _ _ _ _
      _ ≤ dist a b + dist a b := add_le_add (le_max_left _ _) (le_max_right _ _)
      _ < ε / 2 + ε / 2 := add_lt_add h h
      _ = ε := add_halves ε⟩
#align uniform_continuous_dist uniformContinuous_dist

protected theorem UniformContinuous.dist [UniformSpace β] {f g : β → α} (hf : UniformContinuous f)
    (hg : UniformContinuous g) : UniformContinuous fun b => dist (f b) (g b) :=
  uniformContinuous_dist.comp (hf.prod_mk hg)
#align uniform_continuous.dist UniformContinuous.dist

@[continuity]
theorem continuous_dist : Continuous fun p : α × α => dist p.1 p.2 :=
  uniformContinuous_dist.continuous
#align continuous_dist continuous_dist

@[continuity]
protected theorem Continuous.dist [TopologicalSpace β] {f g : β → α} (hf : Continuous f)
    (hg : Continuous g) : Continuous fun b => dist (f b) (g b) :=
  continuous_dist.comp (hf.prod_mk hg : _)
#align continuous.dist Continuous.dist

protected theorem Filter.Tendsto.dist {f g : β → α} {x : Filter β} {a b : α}
    (hf : Tendsto f x (𝓝 a)) (hg : Tendsto g x (𝓝 b)) :
    Tendsto (fun x => dist (f x) (g x)) x (𝓝 (dist a b)) :=
  (continuous_dist.tendsto (a, b)).comp (hf.prod_mk_nhds hg)
#align filter.tendsto.dist Filter.Tendsto.dist

theorem nhds_comap_dist (a : α) : ((𝓝 (0 : ℝ)).comap (dist · a)) = 𝓝 a := by
  simp only [@nhds_eq_comap_uniformity α, Metric.uniformity_eq_comap_nhds_zero, comap_comap,
    (· ∘ ·), dist_comm]
#align nhds_comap_dist nhds_comap_dist

theorem tendsto_iff_dist_tendsto_zero {f : β → α} {x : Filter β} {a : α} :
    Tendsto f x (𝓝 a) ↔ Tendsto (fun b => dist (f b) a) x (𝓝 0) := by
  rw [← nhds_comap_dist a, tendsto_comap_iff, Function.comp_def]
#align tendsto_iff_dist_tendsto_zero tendsto_iff_dist_tendsto_zero

theorem continuous_iff_continuous_dist [TopologicalSpace β] {f : β → α} :
    Continuous f ↔ Continuous fun x : β × β => dist (f x.1) (f x.2) :=
  ⟨fun h => h.fst'.dist h.snd', fun h =>
    continuous_iff_continuousAt.2 fun _ => tendsto_iff_dist_tendsto_zero.2 <|
      (h.comp (continuous_id.prod_mk continuous_const)).tendsto' _ _ <| dist_self _⟩
#align continuous_iff_continuous_dist continuous_iff_continuous_dist

theorem uniformContinuous_nndist : UniformContinuous fun p : α × α => nndist p.1 p.2 :=
  uniformContinuous_dist.subtype_mk _
#align uniform_continuous_nndist uniformContinuous_nndist

protected theorem UniformContinuous.nndist [UniformSpace β] {f g : β → α} (hf : UniformContinuous f)
    (hg : UniformContinuous g) : UniformContinuous fun b => nndist (f b) (g b) :=
  uniformContinuous_nndist.comp (hf.prod_mk hg)
#align uniform_continuous.nndist UniformContinuous.nndist

theorem continuous_nndist : Continuous fun p : α × α => nndist p.1 p.2 :=
  uniformContinuous_nndist.continuous
#align continuous_nndist continuous_nndist

protected theorem Continuous.nndist [TopologicalSpace β] {f g : β → α} (hf : Continuous f)
    (hg : Continuous g) : Continuous fun b => nndist (f b) (g b) :=
  continuous_nndist.comp (hf.prod_mk hg : _)
#align continuous.nndist Continuous.nndist

protected theorem Filter.Tendsto.nndist {f g : β → α} {x : Filter β} {a b : α}
    (hf : Tendsto f x (𝓝 a)) (hg : Tendsto g x (𝓝 b)) :
    Tendsto (fun x => nndist (f x) (g x)) x (𝓝 (nndist a b)) :=
  (continuous_nndist.tendsto (a, b)).comp (hf.prod_mk_nhds hg)
#align filter.tendsto.nndist Filter.Tendsto.nndist

namespace Metric

variable {x y z : α} {ε ε₁ ε₂ : ℝ} {s : Set α}

theorem isClosed_ball : IsClosed (closedBall x ε) :=
  isClosed_le (continuous_id.dist continuous_const) continuous_const
#align metric.is_closed_ball Metric.isClosed_ball

theorem isClosed_sphere : IsClosed (sphere x ε) :=
  isClosed_eq (continuous_id.dist continuous_const) continuous_const
#align metric.is_closed_sphere Metric.isClosed_sphere

@[simp]
theorem closure_closedBall : closure (closedBall x ε) = closedBall x ε :=
  isClosed_ball.closure_eq
#align metric.closure_closed_ball Metric.closure_closedBall

@[simp]
theorem closure_sphere : closure (sphere x ε) = sphere x ε :=
  isClosed_sphere.closure_eq
#align metric.closure_sphere Metric.closure_sphere

theorem closure_ball_subset_closedBall : closure (ball x ε) ⊆ closedBall x ε :=
  closure_minimal ball_subset_closedBall isClosed_ball
#align metric.closure_ball_subset_closed_ball Metric.closure_ball_subset_closedBall

theorem frontier_ball_subset_sphere : frontier (ball x ε) ⊆ sphere x ε :=
  frontier_lt_subset_eq (continuous_id.dist continuous_const) continuous_const
#align metric.frontier_ball_subset_sphere Metric.frontier_ball_subset_sphere

theorem frontier_closedBall_subset_sphere : frontier (closedBall x ε) ⊆ sphere x ε :=
  frontier_le_subset_eq (continuous_id.dist continuous_const) continuous_const
#align metric.frontier_closed_ball_subset_sphere Metric.frontier_closedBall_subset_sphere

theorem ball_subset_interior_closedBall : ball x ε ⊆ interior (closedBall x ε) :=
  interior_maximal ball_subset_closedBall isOpen_ball
#align metric.ball_subset_interior_closed_ball Metric.ball_subset_interior_closedBall

/-- ε-characterization of the closure in pseudometric spaces-/
theorem mem_closure_iff {s : Set α} {a : α} : a ∈ closure s ↔ ∀ ε > 0, ∃ b ∈ s, dist a b < ε :=
  (mem_closure_iff_nhds_basis nhds_basis_ball).trans <| by simp only [mem_ball, dist_comm]
#align metric.mem_closure_iff Metric.mem_closure_iff

theorem mem_closure_range_iff {e : β → α} {a : α} :
    a ∈ closure (range e) ↔ ∀ ε > 0, ∃ k : β, dist a (e k) < ε := by
  simp only [mem_closure_iff, exists_range_iff]
#align metric.mem_closure_range_iff Metric.mem_closure_range_iff

theorem mem_closure_range_iff_nat {e : β → α} {a : α} :
    a ∈ closure (range e) ↔ ∀ n : ℕ, ∃ k : β, dist a (e k) < 1 / ((n : ℝ) + 1) :=
  (mem_closure_iff_nhds_basis nhds_basis_ball_inv_nat_succ).trans <| by
    simp only [mem_ball, dist_comm, exists_range_iff, forall_const]
#align metric.mem_closure_range_iff_nat Metric.mem_closure_range_iff_nat

theorem mem_of_closed' {s : Set α} (hs : IsClosed s) {a : α} :
    a ∈ s ↔ ∀ ε > 0, ∃ b ∈ s, dist a b < ε := by
  simpa only [hs.closure_eq] using @mem_closure_iff _ _ s a
#align metric.mem_of_closed' Metric.mem_of_closed'

theorem closedBall_zero' (x : α) : closedBall x 0 = closure {x} :=
  Subset.antisymm
    (fun _y hy =>
      mem_closure_iff.2 fun _ε ε0 => ⟨x, mem_singleton x, (mem_closedBall.1 hy).trans_lt ε0⟩)
    (closure_minimal (singleton_subset_iff.2 (dist_self x).le) isClosed_ball)
#align metric.closed_ball_zero' Metric.closedBall_zero'

lemma eventually_isCompact_closedBall [WeaklyLocallyCompactSpace α] (x : α) :
    ∀ᶠ r in 𝓝 (0 : ℝ), IsCompact (closedBall x r) := by
  rcases exists_compact_mem_nhds x with ⟨s, s_compact, hs⟩
  filter_upwards [eventually_closedBall_subset hs] with r hr
  exact IsCompact.of_isClosed_subset s_compact isClosed_ball hr

lemma exists_isCompact_closedBall [WeaklyLocallyCompactSpace α] (x : α) :
    ∃ r, 0 < r ∧ IsCompact (closedBall x r) := by
  have : ∀ᶠ r in 𝓝[>] 0, IsCompact (closedBall x r) :=
    eventually_nhdsWithin_of_eventually_nhds (eventually_isCompact_closedBall x)
  simpa only [and_comm] using (this.and self_mem_nhdsWithin).exists

theorem dense_iff {s : Set α} : Dense s ↔ ∀ x, ∀ r > 0, (ball x r ∩ s).Nonempty :=
  forall_congr' fun x => by
    simp only [mem_closure_iff, Set.Nonempty, exists_prop, mem_inter_iff, mem_ball', and_comm]
#align metric.dense_iff Metric.dense_iff

theorem denseRange_iff {f : β → α} : DenseRange f ↔ ∀ x, ∀ r > 0, ∃ y, dist x (f y) < r :=
  forall_congr' fun x => by simp only [mem_closure_iff, exists_range_iff]
#align metric.dense_range_iff Metric.denseRange_iff

-- porting note: `TopologicalSpace.IsSeparable.separableSpace` moved to `EMetricSpace`

/-- The preimage of a separable set by an inducing map is separable. -/
protected theorem _root_.Inducing.isSeparable_preimage {f : β → α} [TopologicalSpace β]
    (hf : Inducing f) {s : Set α} (hs : IsSeparable s) : IsSeparable (f ⁻¹' s) := by
  have : SeparableSpace s := hs.separableSpace
  have : SecondCountableTopology s := UniformSpace.secondCountable_of_separable _
  have : Inducing ((mapsTo_preimage f s).restrict _ _ _) :=
    (hf.comp inducing_subtype_val).codRestrict _
  have := this.secondCountableTopology
  exact .of_subtype _
#align inducing.is_separable_preimage Inducing.isSeparable_preimage

protected theorem _root_.Embedding.isSeparable_preimage {f : β → α} [TopologicalSpace β]
    (hf : Embedding f) {s : Set α} (hs : IsSeparable s) : IsSeparable (f ⁻¹' s) :=
  hf.toInducing.isSeparable_preimage hs
#align embedding.is_separable_preimage Embedding.isSeparable_preimage

/-- If a map is continuous on a separable set `s`, then the image of `s` is also separable. -/
theorem _root_.ContinuousOn.isSeparable_image [TopologicalSpace β] {f : α → β} {s : Set α}
    (hf : ContinuousOn f s) (hs : IsSeparable s) : IsSeparable (f '' s) := by
  rw [image_eq_range, ← image_univ]
  exact (isSeparable_univ_iff.2 hs.separableSpace).image hf.restrict
#align continuous_on.is_separable_image ContinuousOn.isSeparable_image

end Metric

/-- A compact set is separable. -/
theorem IsCompact.isSeparable {s : Set α} (hs : IsCompact s) : IsSeparable s :=
  haveI : CompactSpace s := isCompact_iff_compactSpace.mp hs
  .of_subtype s
#align is_compact.is_separable IsCompact.isSeparable

section Pi

open Finset

variable {π : β → Type*} [Fintype β] [∀ b, PseudoMetricSpace (π b)]

/-- A finite product of pseudometric spaces is a pseudometric space, with the sup distance. -/
instance pseudoMetricSpacePi : PseudoMetricSpace (∀ b, π b) := by
  /- we construct the instance from the pseudoemetric space instance to avoid checking again that
    the uniformity is the same as the product uniformity, but we register nevertheless a nice
    formula for the distance -/
  let i := PseudoEMetricSpace.toPseudoMetricSpaceOfDist
    (fun f g : ∀ b, π b => ((sup univ fun b => nndist (f b) (g b) : ℝ≥0) : ℝ))
    (fun f g => ((Finset.sup_lt_iff bot_lt_top).2 fun b _ => edist_lt_top _ _).ne)
    (fun f g => by
      simp only [edist_pi_def, edist_nndist, ← ENNReal.coe_finset_sup, ENNReal.coe_toReal])
  refine i.replaceBornology fun s => ?_
  simp only [← isBounded_def, isBounded_iff_eventually, ← forall_isBounded_image_eval_iff,
    ball_image_iff, ← Filter.eventually_all, Function.eval_apply, @dist_nndist (π _)]
  refine' eventually_congr ((eventually_ge_atTop 0).mono fun C hC => _)
  lift C to ℝ≥0 using hC
  refine' ⟨fun H x hx y hy => NNReal.coe_le_coe.2 <| Finset.sup_le fun b _ => H b x hx y hy,
    fun H b x hx y hy => NNReal.coe_le_coe.2 _⟩
  simpa only using Finset.sup_le_iff.1 (NNReal.coe_le_coe.1 <| H hx hy) b (Finset.mem_univ b)
#align pseudo_metric_space_pi pseudoMetricSpacePi

theorem nndist_pi_def (f g : ∀ b, π b) : nndist f g = sup univ fun b => nndist (f b) (g b) :=
  NNReal.eq rfl
#align nndist_pi_def nndist_pi_def

theorem dist_pi_def (f g : ∀ b, π b) : dist f g = (sup univ fun b => nndist (f b) (g b) : ℝ≥0) :=
  rfl
#align dist_pi_def dist_pi_def

theorem nndist_pi_le_iff {f g : ∀ b, π b} {r : ℝ≥0} :
    nndist f g ≤ r ↔ ∀ b, nndist (f b) (g b) ≤ r := by simp [nndist_pi_def]
#align nndist_pi_le_iff nndist_pi_le_iff

theorem nndist_pi_lt_iff {f g : ∀ b, π b} {r : ℝ≥0} (hr : 0 < r) :
    nndist f g < r ↔ ∀ b, nndist (f b) (g b) < r := by
  rw [← bot_eq_zero'] at hr
  simp [nndist_pi_def, Finset.sup_lt_iff hr]
#align nndist_pi_lt_iff nndist_pi_lt_iff

theorem nndist_pi_eq_iff {f g : ∀ b, π b} {r : ℝ≥0} (hr : 0 < r) :
    nndist f g = r ↔ (∃ i, nndist (f i) (g i) = r) ∧ ∀ b, nndist (f b) (g b) ≤ r := by
  rw [eq_iff_le_not_lt, nndist_pi_lt_iff hr, nndist_pi_le_iff, not_forall, and_comm]
  simp_rw [not_lt, and_congr_left_iff, le_antisymm_iff]
  intro h
  refine' exists_congr fun b => _
  apply (and_iff_right <| h _).symm
#align nndist_pi_eq_iff nndist_pi_eq_iff

theorem dist_pi_lt_iff {f g : ∀ b, π b} {r : ℝ} (hr : 0 < r) :
    dist f g < r ↔ ∀ b, dist (f b) (g b) < r := by
  lift r to ℝ≥0 using hr.le
  exact nndist_pi_lt_iff hr
#align dist_pi_lt_iff dist_pi_lt_iff

theorem dist_pi_le_iff {f g : ∀ b, π b} {r : ℝ} (hr : 0 ≤ r) :
    dist f g ≤ r ↔ ∀ b, dist (f b) (g b) ≤ r := by
  lift r to ℝ≥0 using hr
  exact nndist_pi_le_iff
#align dist_pi_le_iff dist_pi_le_iff

theorem dist_pi_eq_iff {f g : ∀ b, π b} {r : ℝ} (hr : 0 < r) :
    dist f g = r ↔ (∃ i, dist (f i) (g i) = r) ∧ ∀ b, dist (f b) (g b) ≤ r := by
  lift r to ℝ≥0 using hr.le
  simp_rw [← coe_nndist, NNReal.coe_eq, nndist_pi_eq_iff hr, NNReal.coe_le_coe]
#align dist_pi_eq_iff dist_pi_eq_iff

theorem dist_pi_le_iff' [Nonempty β] {f g : ∀ b, π b} {r : ℝ} :
    dist f g ≤ r ↔ ∀ b, dist (f b) (g b) ≤ r := by
  by_cases hr : 0 ≤ r
  · exact dist_pi_le_iff hr
  · exact iff_of_false (fun h => hr <| dist_nonneg.trans h) fun h =>
      hr <| dist_nonneg.trans <| h <| Classical.arbitrary _
#align dist_pi_le_iff' dist_pi_le_iff'

theorem dist_pi_const_le (a b : α) : (dist (fun _ : β => a) fun _ => b) ≤ dist a b :=
  (dist_pi_le_iff dist_nonneg).2 fun _ => le_rfl
#align dist_pi_const_le dist_pi_const_le

theorem nndist_pi_const_le (a b : α) : (nndist (fun _ : β => a) fun _ => b) ≤ nndist a b :=
  nndist_pi_le_iff.2 fun _ => le_rfl
#align nndist_pi_const_le nndist_pi_const_le

@[simp]
theorem dist_pi_const [Nonempty β] (a b : α) : (dist (fun _ : β => a) fun _ => b) = dist a b := by
  simpa only [dist_edist] using congr_arg ENNReal.toReal (edist_pi_const a b)
#align dist_pi_const dist_pi_const

@[simp]
theorem nndist_pi_const [Nonempty β] (a b : α) :
    (nndist (fun _ : β => a) fun _ => b) = nndist a b :=
  NNReal.eq <| dist_pi_const a b
#align nndist_pi_const nndist_pi_const

theorem nndist_le_pi_nndist (f g : ∀ b, π b) (b : β) : nndist (f b) (g b) ≤ nndist f g := by
  rw [← ENNReal.coe_le_coe, ← edist_nndist, ← edist_nndist]
  exact edist_le_pi_edist f g b
#align nndist_le_pi_nndist nndist_le_pi_nndist

theorem dist_le_pi_dist (f g : ∀ b, π b) (b : β) : dist (f b) (g b) ≤ dist f g := by
  simp only [dist_nndist, NNReal.coe_le_coe, nndist_le_pi_nndist f g b]
#align dist_le_pi_dist dist_le_pi_dist

/-- An open ball in a product space is a product of open balls. See also `ball_pi'`
for a version assuming `Nonempty β` instead of `0 < r`. -/
theorem ball_pi (x : ∀ b, π b) {r : ℝ} (hr : 0 < r) :
    ball x r = Set.pi univ fun b => ball (x b) r := by
  ext p
  simp [dist_pi_lt_iff hr]
#align ball_pi ball_pi

/-- An open ball in a product space is a product of open balls. See also `ball_pi`
for a version assuming `0 < r` instead of `Nonempty β`. -/
theorem ball_pi' [Nonempty β] (x : ∀ b, π b) (r : ℝ) :
    ball x r = Set.pi univ fun b => ball (x b) r :=
  (lt_or_le 0 r).elim (ball_pi x) fun hr => by simp [ball_eq_empty.2 hr]
#align ball_pi' ball_pi'

/-- A closed ball in a product space is a product of closed balls. See also `closedBall_pi'`
for a version assuming `Nonempty β` instead of `0 ≤ r`. -/
theorem closedBall_pi (x : ∀ b, π b) {r : ℝ} (hr : 0 ≤ r) :
    closedBall x r = Set.pi univ fun b => closedBall (x b) r := by
  ext p
  simp [dist_pi_le_iff hr]
#align closed_ball_pi closedBall_pi

/-- A closed ball in a product space is a product of closed balls. See also `closedBall_pi`
for a version assuming `0 ≤ r` instead of `Nonempty β`. -/
theorem closedBall_pi' [Nonempty β] (x : ∀ b, π b) (r : ℝ) :
    closedBall x r = Set.pi univ fun b => closedBall (x b) r :=
  (le_or_lt 0 r).elim (closedBall_pi x) fun hr => by simp [closedBall_eq_empty.2 hr]
#align closed_ball_pi' closedBall_pi'

/-- A sphere in a product space is a union of spheres on each component restricted to the closed
ball. -/
theorem sphere_pi (x : ∀ b, π b) {r : ℝ} (h : 0 < r ∨ Nonempty β) :
    sphere x r = (⋃ i : β, Function.eval i ⁻¹' sphere (x i) r) ∩ closedBall x r := by
  obtain hr | rfl | hr := lt_trichotomy r 0
  · simp [hr]
  · rw [closedBall_eq_sphere_of_nonpos le_rfl, eq_comm, Set.inter_eq_right]
    letI := h.resolve_left (lt_irrefl _)
    inhabit β
    refine' subset_iUnion_of_subset default _
    intro x hx
    replace hx := hx.le
    rw [dist_pi_le_iff le_rfl] at hx
    exact le_antisymm (hx default) dist_nonneg
  · ext
    simp [dist_pi_eq_iff hr, dist_pi_le_iff hr.le]
#align sphere_pi sphere_pi

@[simp]
theorem Fin.nndist_insertNth_insertNth {n : ℕ} {α : Fin (n + 1) → Type*}
    [∀ i, PseudoMetricSpace (α i)] (i : Fin (n + 1)) (x y : α i) (f g : ∀ j, α (i.succAbove j)) :
    nndist (i.insertNth x f) (i.insertNth y g) = max (nndist x y) (nndist f g) :=
  eq_of_forall_ge_iff fun c => by simp [nndist_pi_le_iff, i.forall_iff_succAbove]
#align fin.nndist_insert_nth_insert_nth Fin.nndist_insertNth_insertNth

@[simp]
theorem Fin.dist_insertNth_insertNth {n : ℕ} {α : Fin (n + 1) → Type*}
    [∀ i, PseudoMetricSpace (α i)] (i : Fin (n + 1)) (x y : α i) (f g : ∀ j, α (i.succAbove j)) :
    dist (i.insertNth x f) (i.insertNth y g) = max (dist x y) (dist f g) := by
  simp only [dist_nndist, Fin.nndist_insertNth_insertNth, NNReal.coe_max]
#align fin.dist_insert_nth_insert_nth Fin.dist_insertNth_insertNth

theorem Real.dist_le_of_mem_pi_Icc {x y x' y' : β → ℝ} (hx : x ∈ Icc x' y') (hy : y ∈ Icc x' y') :
    dist x y ≤ dist x' y' := by
  refine' (dist_pi_le_iff dist_nonneg).2 fun b =>
    (Real.dist_le_of_mem_uIcc _ _).trans (dist_le_pi_dist x' y' b) <;> refine' Icc_subset_uIcc _
  exacts [⟨hx.1 _, hx.2 _⟩, ⟨hy.1 _, hy.2 _⟩]
#align real.dist_le_of_mem_pi_Icc Real.dist_le_of_mem_pi_Icc

end Pi

section Compact

/-- Any compact set in a pseudometric space can be covered by finitely many balls of a given
positive radius -/
theorem finite_cover_balls_of_compact {α : Type u} [PseudoMetricSpace α] {s : Set α}
    (hs : IsCompact s) {e : ℝ} (he : 0 < e) :
    ∃ t, t ⊆ s ∧ Set.Finite t ∧ s ⊆ ⋃ x ∈ t, ball x e :=
  let ⟨t, hts, ht⟩ := hs.elim_nhds_subcover _ (fun x _ => ball_mem_nhds x he)
  ⟨t, hts, t.finite_toSet, ht⟩
#align finite_cover_balls_of_compact finite_cover_balls_of_compact

alias IsCompact.finite_cover_balls := finite_cover_balls_of_compact
#align is_compact.finite_cover_balls IsCompact.finite_cover_balls

end Compact

namespace Metric

section SecondCountable

open TopologicalSpace

/-- A pseudometric space is second countable if, for every `ε > 0`, there is a countable set which
is `ε`-dense. -/
theorem secondCountable_of_almost_dense_set
    (H : ∀ ε > (0 : ℝ), ∃ s : Set α, s.Countable ∧ ∀ x, ∃ y ∈ s, dist x y ≤ ε) :
    SecondCountableTopology α := by
  refine' EMetric.secondCountable_of_almost_dense_set fun ε ε0 => _
  rcases ENNReal.lt_iff_exists_nnreal_btwn.1 ε0 with ⟨ε', ε'0, ε'ε⟩
  choose s hsc y hys hyx using H ε' (mod_cast ε'0)
  refine' ⟨s, hsc, iUnion₂_eq_univ_iff.2 fun x => ⟨y x, hys _, le_trans _ ε'ε.le⟩⟩
  exact mod_cast hyx x
#align metric.second_countable_of_almost_dense_set Metric.secondCountable_of_almost_dense_set

end SecondCountable

end Metric

theorem lebesgue_number_lemma_of_metric {s : Set α} {ι : Sort*} {c : ι → Set α} (hs : IsCompact s)
    (hc₁ : ∀ i, IsOpen (c i)) (hc₂ : s ⊆ ⋃ i, c i) : ∃ δ > 0, ∀ x ∈ s, ∃ i, ball x δ ⊆ c i :=
  let ⟨_n, en, hn⟩ := lebesgue_number_lemma hs hc₁ hc₂
  let ⟨δ, δ0, hδ⟩ := mem_uniformity_dist.1 en
  ⟨δ, δ0, fun x hx => let ⟨i, hi⟩ := hn x hx; ⟨i, fun _y hy => hi (hδ (mem_ball'.mp hy))⟩⟩
#align lebesgue_number_lemma_of_metric lebesgue_number_lemma_of_metric

theorem lebesgue_number_lemma_of_metric_sUnion {s : Set α} {c : Set (Set α)} (hs : IsCompact s)
    (hc₁ : ∀ t ∈ c, IsOpen t) (hc₂ : s ⊆ ⋃₀ c) : ∃ δ > 0, ∀ x ∈ s, ∃ t ∈ c, ball x δ ⊆ t := by
  rw [sUnion_eq_iUnion] at hc₂; simpa using lebesgue_number_lemma_of_metric hs (by simpa) hc₂
#align lebesgue_number_lemma_of_metric_sUnion lebesgue_number_lemma_of_metric_sUnion
>>>>>>> 34bbb84e
<|MERGE_RESOLUTION|>--- conflicted
+++ resolved
@@ -1324,777 +1324,4 @@
 -- ensure that the uniformity is unchanged when replacing the bornology.
 example {α} [B : Bornology α] (m : PseudoMetricSpace α)
     (H : ∀ s, @IsBounded _ B s ↔ @IsBounded _ PseudoMetricSpace.toBornology s) :
-<<<<<<< HEAD
-  (PseudoMetricSpace.replaceBornology m H).toUniformSpace = m.toUniformSpace := rfl
-=======
-  (PseudoMetricSpace.replaceBornology m H).toUniformSpace = m.toUniformSpace := rfl
-
-section Real
-
-/-- Instantiate the reals as a pseudometric space. -/
-instance Real.pseudoMetricSpace : PseudoMetricSpace ℝ where
-  dist x y := |x - y|
-  dist_self := by simp [abs_zero]
-  dist_comm x y := abs_sub_comm _ _
-  dist_triangle x y z := abs_sub_le _ _ _
-  edist_dist := fun x y => by exact ENNReal.coe_nnreal_eq _
-#align real.pseudo_metric_space Real.pseudoMetricSpace
-
-theorem Real.dist_eq (x y : ℝ) : dist x y = |x - y| := rfl
-#align real.dist_eq Real.dist_eq
-
-theorem Real.nndist_eq (x y : ℝ) : nndist x y = Real.nnabs (x - y) := rfl
-#align real.nndist_eq Real.nndist_eq
-
-theorem Real.nndist_eq' (x y : ℝ) : nndist x y = Real.nnabs (y - x) :=
-  nndist_comm _ _
-#align real.nndist_eq' Real.nndist_eq'
-
-theorem Real.dist_0_eq_abs (x : ℝ) : dist x 0 = |x| := by simp [Real.dist_eq]
-#align real.dist_0_eq_abs Real.dist_0_eq_abs
-
-theorem Real.dist_left_le_of_mem_uIcc {x y z : ℝ} (h : y ∈ uIcc x z) : dist x y ≤ dist x z := by
-  simpa only [dist_comm x] using abs_sub_left_of_mem_uIcc h
-#align real.dist_left_le_of_mem_uIcc Real.dist_left_le_of_mem_uIcc
-
-theorem Real.dist_right_le_of_mem_uIcc {x y z : ℝ} (h : y ∈ uIcc x z) : dist y z ≤ dist x z := by
-  simpa only [dist_comm _ z] using abs_sub_right_of_mem_uIcc h
-#align real.dist_right_le_of_mem_uIcc Real.dist_right_le_of_mem_uIcc
-
-theorem Real.dist_le_of_mem_uIcc {x y x' y' : ℝ} (hx : x ∈ uIcc x' y') (hy : y ∈ uIcc x' y') :
-    dist x y ≤ dist x' y' :=
-  abs_sub_le_of_uIcc_subset_uIcc <| uIcc_subset_uIcc (by rwa [uIcc_comm]) (by rwa [uIcc_comm])
-#align real.dist_le_of_mem_uIcc Real.dist_le_of_mem_uIcc
-
-theorem Real.dist_le_of_mem_Icc {x y x' y' : ℝ} (hx : x ∈ Icc x' y') (hy : y ∈ Icc x' y') :
-    dist x y ≤ y' - x' := by
-  simpa only [Real.dist_eq, abs_of_nonpos (sub_nonpos.2 <| hx.1.trans hx.2), neg_sub] using
-    Real.dist_le_of_mem_uIcc (Icc_subset_uIcc hx) (Icc_subset_uIcc hy)
-#align real.dist_le_of_mem_Icc Real.dist_le_of_mem_Icc
-
-theorem Real.dist_le_of_mem_Icc_01 {x y : ℝ} (hx : x ∈ Icc (0 : ℝ) 1) (hy : y ∈ Icc (0 : ℝ) 1) :
-    dist x y ≤ 1 := by simpa only [sub_zero] using Real.dist_le_of_mem_Icc hx hy
-#align real.dist_le_of_mem_Icc_01 Real.dist_le_of_mem_Icc_01
-
-instance : OrderTopology ℝ :=
-  orderTopology_of_nhds_abs fun x => by
-    simp only [nhds_basis_ball.eq_biInf, ball, Real.dist_eq, abs_sub_comm]
-
-theorem Real.ball_eq_Ioo (x r : ℝ) : ball x r = Ioo (x - r) (x + r) :=
-  Set.ext fun y => by
-    rw [mem_ball, dist_comm, Real.dist_eq, abs_sub_lt_iff, mem_Ioo, ← sub_lt_iff_lt_add',
-      sub_lt_comm]
-#align real.ball_eq_Ioo Real.ball_eq_Ioo
-
-theorem Real.closedBall_eq_Icc {x r : ℝ} : closedBall x r = Icc (x - r) (x + r) := by
-  ext y
-  rw [mem_closedBall, dist_comm, Real.dist_eq, abs_sub_le_iff, mem_Icc, ← sub_le_iff_le_add',
-    sub_le_comm]
-#align real.closed_ball_eq_Icc Real.closedBall_eq_Icc
-
-theorem Real.Ioo_eq_ball (x y : ℝ) : Ioo x y = ball ((x + y) / 2) ((y - x) / 2) := by
-  rw [Real.ball_eq_Ioo, ← sub_div, add_comm, ← sub_add, add_sub_cancel', add_self_div_two,
-    ← add_div, add_assoc, add_sub_cancel'_right, add_self_div_two]
-#align real.Ioo_eq_ball Real.Ioo_eq_ball
-
-theorem Real.Icc_eq_closedBall (x y : ℝ) : Icc x y = closedBall ((x + y) / 2) ((y - x) / 2) := by
-  rw [Real.closedBall_eq_Icc, ← sub_div, add_comm, ← sub_add, add_sub_cancel', add_self_div_two, ←
-    add_div, add_assoc, add_sub_cancel'_right, add_self_div_two]
-#align real.Icc_eq_closed_ball Real.Icc_eq_closedBall
-
-section MetricOrdered
-
-variable [Preorder α] [CompactIccSpace α]
-
-theorem totallyBounded_Icc (a b : α) : TotallyBounded (Icc a b) :=
-  isCompact_Icc.totallyBounded
-#align totally_bounded_Icc totallyBounded_Icc
-
-theorem totallyBounded_Ico (a b : α) : TotallyBounded (Ico a b) :=
-  totallyBounded_subset Ico_subset_Icc_self (totallyBounded_Icc a b)
-#align totally_bounded_Ico totallyBounded_Ico
-
-theorem totallyBounded_Ioc (a b : α) : TotallyBounded (Ioc a b) :=
-  totallyBounded_subset Ioc_subset_Icc_self (totallyBounded_Icc a b)
-#align totally_bounded_Ioc totallyBounded_Ioc
-
-theorem totallyBounded_Ioo (a b : α) : TotallyBounded (Ioo a b) :=
-  totallyBounded_subset Ioo_subset_Icc_self (totallyBounded_Icc a b)
-#align totally_bounded_Ioo totallyBounded_Ioo
-
-end MetricOrdered
-
-/-- Special case of the sandwich theorem; see `tendsto_of_tendsto_of_tendsto_of_le_of_le'` for the
-general case. -/
-theorem squeeze_zero' {α} {f g : α → ℝ} {t₀ : Filter α} (hf : ∀ᶠ t in t₀, 0 ≤ f t)
-    (hft : ∀ᶠ t in t₀, f t ≤ g t) (g0 : Tendsto g t₀ (nhds 0)) : Tendsto f t₀ (𝓝 0) :=
-  tendsto_of_tendsto_of_tendsto_of_le_of_le' tendsto_const_nhds g0 hf hft
-#align squeeze_zero' squeeze_zero'
-
-/-- Special case of the sandwich theorem; see `tendsto_of_tendsto_of_tendsto_of_le_of_le`
-and `tendsto_of_tendsto_of_tendsto_of_le_of_le'` for the general case. -/
-theorem squeeze_zero {α} {f g : α → ℝ} {t₀ : Filter α} (hf : ∀ t, 0 ≤ f t) (hft : ∀ t, f t ≤ g t)
-    (g0 : Tendsto g t₀ (𝓝 0)) : Tendsto f t₀ (𝓝 0) :=
-  squeeze_zero' (eventually_of_forall hf) (eventually_of_forall hft) g0
-#align squeeze_zero squeeze_zero
-
-theorem Metric.uniformity_eq_comap_nhds_zero :
-    𝓤 α = comap (fun p : α × α => dist p.1 p.2) (𝓝 (0 : ℝ)) := by
-  ext s
-  simp only [mem_uniformity_dist, (nhds_basis_ball.comap _).mem_iff]
-  simp [subset_def, Real.dist_0_eq_abs]
-#align metric.uniformity_eq_comap_nhds_zero Metric.uniformity_eq_comap_nhds_zero
-
-theorem cauchySeq_iff_tendsto_dist_atTop_0 [Nonempty β] [SemilatticeSup β] {u : β → α} :
-    CauchySeq u ↔ Tendsto (fun n : β × β => dist (u n.1) (u n.2)) atTop (𝓝 0) := by
-  rw [cauchySeq_iff_tendsto, Metric.uniformity_eq_comap_nhds_zero, tendsto_comap_iff,
-    Function.comp_def]
-  simp_rw [Prod_map]
-#align cauchy_seq_iff_tendsto_dist_at_top_0 cauchySeq_iff_tendsto_dist_atTop_0
-
-theorem tendsto_uniformity_iff_dist_tendsto_zero {f : ι → α × α} {p : Filter ι} :
-    Tendsto f p (𝓤 α) ↔ Tendsto (fun x => dist (f x).1 (f x).2) p (𝓝 0) := by
-  rw [Metric.uniformity_eq_comap_nhds_zero, tendsto_comap_iff, Function.comp_def]
-#align tendsto_uniformity_iff_dist_tendsto_zero tendsto_uniformity_iff_dist_tendsto_zero
-
-theorem Filter.Tendsto.congr_dist {f₁ f₂ : ι → α} {p : Filter ι} {a : α}
-    (h₁ : Tendsto f₁ p (𝓝 a)) (h : Tendsto (fun x => dist (f₁ x) (f₂ x)) p (𝓝 0)) :
-    Tendsto f₂ p (𝓝 a) :=
-  h₁.congr_uniformity <| tendsto_uniformity_iff_dist_tendsto_zero.2 h
-#align filter.tendsto.congr_dist Filter.Tendsto.congr_dist
-
-alias tendsto_of_tendsto_of_dist := Filter.Tendsto.congr_dist
-#align tendsto_of_tendsto_of_dist tendsto_of_tendsto_of_dist
-
-theorem tendsto_iff_of_dist {f₁ f₂ : ι → α} {p : Filter ι} {a : α}
-    (h : Tendsto (fun x => dist (f₁ x) (f₂ x)) p (𝓝 0)) : Tendsto f₁ p (𝓝 a) ↔ Tendsto f₂ p (𝓝 a) :=
-  Uniform.tendsto_congr <| tendsto_uniformity_iff_dist_tendsto_zero.2 h
-#align tendsto_iff_of_dist tendsto_iff_of_dist
-
-/-- If `u` is a neighborhood of `x`, then for small enough `r`, the closed ball
-`Metric.closedBall x r` is contained in `u`. -/
-theorem eventually_closedBall_subset {x : α} {u : Set α} (hu : u ∈ 𝓝 x) :
-    ∀ᶠ r in 𝓝 (0 : ℝ), closedBall x r ⊆ u := by
-  obtain ⟨ε, εpos, hε⟩ : ∃ ε, 0 < ε ∧ closedBall x ε ⊆ u := nhds_basis_closedBall.mem_iff.1 hu
-  have : Iic ε ∈ 𝓝 (0 : ℝ) := Iic_mem_nhds εpos
-  filter_upwards [this] with _ hr using Subset.trans (closedBall_subset_closedBall hr) hε
-#align eventually_closed_ball_subset eventually_closedBall_subset
-
-end Real
-
-/-- Pseudometric space structure pulled back by a function. -/
-@[reducible]
-def PseudoMetricSpace.induced {α β} (f : α → β) (m : PseudoMetricSpace β) :
-    PseudoMetricSpace α where
-  dist x y := dist (f x) (f y)
-  dist_self x := dist_self _
-  dist_comm x y := dist_comm _ _
-  dist_triangle x y z := dist_triangle _ _ _
-  edist x y := edist (f x) (f y)
-  edist_dist x y := edist_dist _ _
-  toUniformSpace := UniformSpace.comap f m.toUniformSpace
-  uniformity_dist := (uniformity_basis_dist.comap _).eq_biInf
-  toBornology := Bornology.induced f
-  cobounded_sets := Set.ext fun s => mem_comap_iff_compl.trans <| by
-    simp only [← isBounded_def, isBounded_iff, ball_image_iff, mem_setOf]
-#align pseudo_metric_space.induced PseudoMetricSpace.induced
-
-/-- Pull back a pseudometric space structure by an inducing map. This is a version of
-`PseudoMetricSpace.induced` useful in case if the domain already has a `TopologicalSpace`
-structure. -/
-def Inducing.comapPseudoMetricSpace {α β} [TopologicalSpace α] [m : PseudoMetricSpace β] {f : α → β}
-    (hf : Inducing f) : PseudoMetricSpace α :=
-  .replaceTopology (.induced f m) hf.induced
-#align inducing.comap_pseudo_metric_space Inducing.comapPseudoMetricSpace
-
-/-- Pull back a pseudometric space structure by a uniform inducing map. This is a version of
-`PseudoMetricSpace.induced` useful in case if the domain already has a `UniformSpace`
-structure. -/
-def UniformInducing.comapPseudoMetricSpace {α β} [UniformSpace α] [m : PseudoMetricSpace β]
-    (f : α → β) (h : UniformInducing f) : PseudoMetricSpace α :=
-  .replaceUniformity (.induced f m) h.comap_uniformity.symm
-#align uniform_inducing.comap_pseudo_metric_space UniformInducing.comapPseudoMetricSpace
-
-instance Subtype.pseudoMetricSpace {p : α → Prop} : PseudoMetricSpace (Subtype p) :=
-  PseudoMetricSpace.induced Subtype.val ‹_›
-#align subtype.pseudo_metric_space Subtype.pseudoMetricSpace
-
-theorem Subtype.dist_eq {p : α → Prop} (x y : Subtype p) : dist x y = dist (x : α) y :=
-  rfl
-#align subtype.dist_eq Subtype.dist_eq
-
-theorem Subtype.nndist_eq {p : α → Prop} (x y : Subtype p) : nndist x y = nndist (x : α) y :=
-  rfl
-#align subtype.nndist_eq Subtype.nndist_eq
-
-namespace MulOpposite
-
-@[to_additive]
-instance instPseudoMetricSpace : PseudoMetricSpace αᵐᵒᵖ :=
-  PseudoMetricSpace.induced MulOpposite.unop ‹_›
-
-@[to_additive (attr := simp)]
-theorem dist_unop (x y : αᵐᵒᵖ) : dist (unop x) (unop y) = dist x y := rfl
-#align mul_opposite.dist_unop MulOpposite.dist_unop
-#align add_opposite.dist_unop AddOpposite.dist_unop
-
-@[to_additive (attr := simp)]
-theorem dist_op (x y : α) : dist (op x) (op y) = dist x y := rfl
-#align mul_opposite.dist_op MulOpposite.dist_op
-#align add_opposite.dist_op AddOpposite.dist_op
-
-@[to_additive (attr := simp)]
-theorem nndist_unop (x y : αᵐᵒᵖ) : nndist (unop x) (unop y) = nndist x y := rfl
-#align mul_opposite.nndist_unop MulOpposite.nndist_unop
-#align add_opposite.nndist_unop AddOpposite.nndist_unop
-
-@[to_additive (attr := simp)]
-theorem nndist_op (x y : α) : nndist (op x) (op y) = nndist x y := rfl
-#align mul_opposite.nndist_op MulOpposite.nndist_op
-#align add_opposite.nndist_op AddOpposite.nndist_op
-
-end MulOpposite
-
-section NNReal
-
-instance : PseudoMetricSpace ℝ≥0 := Subtype.pseudoMetricSpace
-
-theorem NNReal.dist_eq (a b : ℝ≥0) : dist a b = |(a : ℝ) - b| := rfl
-#align nnreal.dist_eq NNReal.dist_eq
-
-theorem NNReal.nndist_eq (a b : ℝ≥0) : nndist a b = max (a - b) (b - a) :=
-  eq_of_forall_ge_iff fun _ => by
-    simp only [max_le_iff, tsub_le_iff_right (α := ℝ≥0)]
-    simp only [← NNReal.coe_le_coe, coe_nndist, dist_eq, abs_sub_le_iff,
-      tsub_le_iff_right, NNReal.coe_add]
-#align nnreal.nndist_eq NNReal.nndist_eq
-
-@[simp]
-theorem NNReal.nndist_zero_eq_val (z : ℝ≥0) : nndist 0 z = z := by
-  simp only [NNReal.nndist_eq, max_eq_right, tsub_zero, zero_tsub, zero_le']
-#align nnreal.nndist_zero_eq_val NNReal.nndist_zero_eq_val
-
-@[simp]
-theorem NNReal.nndist_zero_eq_val' (z : ℝ≥0) : nndist z 0 = z := by
-  rw [nndist_comm]
-  exact NNReal.nndist_zero_eq_val z
-#align nnreal.nndist_zero_eq_val' NNReal.nndist_zero_eq_val'
-
-theorem NNReal.le_add_nndist (a b : ℝ≥0) : a ≤ b + nndist a b := by
-  suffices (a : ℝ) ≤ (b : ℝ) + dist a b by
-    rwa [← NNReal.coe_le_coe, NNReal.coe_add, coe_nndist]
-  rw [← sub_le_iff_le_add']
-  exact le_of_abs_le (dist_eq a b).ge
-#align nnreal.le_add_nndist NNReal.le_add_nndist
-
-end NNReal
-
-section ULift
-
-variable [PseudoMetricSpace β]
-
-instance : PseudoMetricSpace (ULift β) :=
-  PseudoMetricSpace.induced ULift.down ‹_›
-
-theorem ULift.dist_eq (x y : ULift β) : dist x y = dist x.down y.down := rfl
-#align ulift.dist_eq ULift.dist_eq
-
-theorem ULift.nndist_eq (x y : ULift β) : nndist x y = nndist x.down y.down := rfl
-#align ulift.nndist_eq ULift.nndist_eq
-
-@[simp]
-theorem ULift.dist_up_up (x y : β) : dist (ULift.up x) (ULift.up y) = dist x y := rfl
-#align ulift.dist_up_up ULift.dist_up_up
-
-@[simp]
-theorem ULift.nndist_up_up (x y : β) : nndist (ULift.up x) (ULift.up y) = nndist x y := rfl
-#align ulift.nndist_up_up ULift.nndist_up_up
-
-end ULift
-
-section Prod
-
-variable [PseudoMetricSpace β]
-
--- porting note: added `let`, otherwise `simp` failed
-instance Prod.pseudoMetricSpaceMax : PseudoMetricSpace (α × β) :=
-  let i := PseudoEMetricSpace.toPseudoMetricSpaceOfDist
-    (fun x y : α × β => dist x.1 y.1 ⊔ dist x.2 y.2)
-    (fun x y => (max_lt (edist_lt_top _ _) (edist_lt_top _ _)).ne) fun x y => by
-      simp only [sup_eq_max, dist_edist, ← ENNReal.toReal_max (edist_ne_top _ _) (edist_ne_top _ _),
-        Prod.edist_eq]
-  i.replaceBornology fun s => by
-    simp only [← isBounded_image_fst_and_snd, isBounded_iff_eventually, ball_image_iff, ←
-      eventually_and, ← forall_and, ← max_le_iff]
-    rfl
-#align prod.pseudo_metric_space_max Prod.pseudoMetricSpaceMax
-
-theorem Prod.dist_eq {x y : α × β} : dist x y = max (dist x.1 y.1) (dist x.2 y.2) := rfl
-#align prod.dist_eq Prod.dist_eq
-
-@[simp]
-theorem dist_prod_same_left {x : α} {y₁ y₂ : β} : dist (x, y₁) (x, y₂) = dist y₁ y₂ := by
-  simp [Prod.dist_eq, dist_nonneg]
-#align dist_prod_same_left dist_prod_same_left
-
-@[simp]
-theorem dist_prod_same_right {x₁ x₂ : α} {y : β} : dist (x₁, y) (x₂, y) = dist x₁ x₂ := by
-  simp [Prod.dist_eq, dist_nonneg]
-#align dist_prod_same_right dist_prod_same_right
-
-theorem ball_prod_same (x : α) (y : β) (r : ℝ) : ball x r ×ˢ ball y r = ball (x, y) r :=
-  ext fun z => by simp [Prod.dist_eq]
-#align ball_prod_same ball_prod_same
-
-theorem closedBall_prod_same (x : α) (y : β) (r : ℝ) :
-    closedBall x r ×ˢ closedBall y r = closedBall (x, y) r :=
-  ext fun z => by simp [Prod.dist_eq]
-#align closed_ball_prod_same closedBall_prod_same
-
-theorem sphere_prod (x : α × β) (r : ℝ) :
-    sphere x r = sphere x.1 r ×ˢ closedBall x.2 r ∪ closedBall x.1 r ×ˢ sphere x.2 r := by
-  obtain hr | rfl | hr := lt_trichotomy r 0
-  · simp [hr]
-  · cases x
-    simp_rw [← closedBall_eq_sphere_of_nonpos le_rfl, union_self, closedBall_prod_same]
-  · ext ⟨x', y'⟩
-    simp_rw [Set.mem_union, Set.mem_prod, Metric.mem_closedBall, Metric.mem_sphere, Prod.dist_eq,
-      max_eq_iff]
-    refine' or_congr (and_congr_right _) (and_comm.trans (and_congr_left _))
-    all_goals rintro rfl; rfl
-#align sphere_prod sphere_prod
-
-end Prod
-
--- porting note: 3 new lemmas
-theorem dist_dist_dist_le_left (x y z : α) : dist (dist x z) (dist y z) ≤ dist x y :=
-  abs_dist_sub_le ..
-
-theorem dist_dist_dist_le_right (x y z : α) : dist (dist x y) (dist x z) ≤ dist y z := by
-  simpa only [dist_comm x] using dist_dist_dist_le_left y z x
-
-theorem dist_dist_dist_le (x y x' y' : α) : dist (dist x y) (dist x' y') ≤ dist x x' + dist y y' :=
-  (dist_triangle _ _ _).trans <|
-    add_le_add (dist_dist_dist_le_left _ _ _) (dist_dist_dist_le_right _ _ _)
-
-theorem uniformContinuous_dist : UniformContinuous fun p : α × α => dist p.1 p.2 :=
-  Metric.uniformContinuous_iff.2 fun ε ε0 =>
-    ⟨ε / 2, half_pos ε0, fun {a b} h =>
-      calc dist (dist a.1 a.2) (dist b.1 b.2) ≤ dist a.1 b.1 + dist a.2 b.2 :=
-        dist_dist_dist_le _ _ _ _
-      _ ≤ dist a b + dist a b := add_le_add (le_max_left _ _) (le_max_right _ _)
-      _ < ε / 2 + ε / 2 := add_lt_add h h
-      _ = ε := add_halves ε⟩
-#align uniform_continuous_dist uniformContinuous_dist
-
-protected theorem UniformContinuous.dist [UniformSpace β] {f g : β → α} (hf : UniformContinuous f)
-    (hg : UniformContinuous g) : UniformContinuous fun b => dist (f b) (g b) :=
-  uniformContinuous_dist.comp (hf.prod_mk hg)
-#align uniform_continuous.dist UniformContinuous.dist
-
-@[continuity]
-theorem continuous_dist : Continuous fun p : α × α => dist p.1 p.2 :=
-  uniformContinuous_dist.continuous
-#align continuous_dist continuous_dist
-
-@[continuity]
-protected theorem Continuous.dist [TopologicalSpace β] {f g : β → α} (hf : Continuous f)
-    (hg : Continuous g) : Continuous fun b => dist (f b) (g b) :=
-  continuous_dist.comp (hf.prod_mk hg : _)
-#align continuous.dist Continuous.dist
-
-protected theorem Filter.Tendsto.dist {f g : β → α} {x : Filter β} {a b : α}
-    (hf : Tendsto f x (𝓝 a)) (hg : Tendsto g x (𝓝 b)) :
-    Tendsto (fun x => dist (f x) (g x)) x (𝓝 (dist a b)) :=
-  (continuous_dist.tendsto (a, b)).comp (hf.prod_mk_nhds hg)
-#align filter.tendsto.dist Filter.Tendsto.dist
-
-theorem nhds_comap_dist (a : α) : ((𝓝 (0 : ℝ)).comap (dist · a)) = 𝓝 a := by
-  simp only [@nhds_eq_comap_uniformity α, Metric.uniformity_eq_comap_nhds_zero, comap_comap,
-    (· ∘ ·), dist_comm]
-#align nhds_comap_dist nhds_comap_dist
-
-theorem tendsto_iff_dist_tendsto_zero {f : β → α} {x : Filter β} {a : α} :
-    Tendsto f x (𝓝 a) ↔ Tendsto (fun b => dist (f b) a) x (𝓝 0) := by
-  rw [← nhds_comap_dist a, tendsto_comap_iff, Function.comp_def]
-#align tendsto_iff_dist_tendsto_zero tendsto_iff_dist_tendsto_zero
-
-theorem continuous_iff_continuous_dist [TopologicalSpace β] {f : β → α} :
-    Continuous f ↔ Continuous fun x : β × β => dist (f x.1) (f x.2) :=
-  ⟨fun h => h.fst'.dist h.snd', fun h =>
-    continuous_iff_continuousAt.2 fun _ => tendsto_iff_dist_tendsto_zero.2 <|
-      (h.comp (continuous_id.prod_mk continuous_const)).tendsto' _ _ <| dist_self _⟩
-#align continuous_iff_continuous_dist continuous_iff_continuous_dist
-
-theorem uniformContinuous_nndist : UniformContinuous fun p : α × α => nndist p.1 p.2 :=
-  uniformContinuous_dist.subtype_mk _
-#align uniform_continuous_nndist uniformContinuous_nndist
-
-protected theorem UniformContinuous.nndist [UniformSpace β] {f g : β → α} (hf : UniformContinuous f)
-    (hg : UniformContinuous g) : UniformContinuous fun b => nndist (f b) (g b) :=
-  uniformContinuous_nndist.comp (hf.prod_mk hg)
-#align uniform_continuous.nndist UniformContinuous.nndist
-
-theorem continuous_nndist : Continuous fun p : α × α => nndist p.1 p.2 :=
-  uniformContinuous_nndist.continuous
-#align continuous_nndist continuous_nndist
-
-protected theorem Continuous.nndist [TopologicalSpace β] {f g : β → α} (hf : Continuous f)
-    (hg : Continuous g) : Continuous fun b => nndist (f b) (g b) :=
-  continuous_nndist.comp (hf.prod_mk hg : _)
-#align continuous.nndist Continuous.nndist
-
-protected theorem Filter.Tendsto.nndist {f g : β → α} {x : Filter β} {a b : α}
-    (hf : Tendsto f x (𝓝 a)) (hg : Tendsto g x (𝓝 b)) :
-    Tendsto (fun x => nndist (f x) (g x)) x (𝓝 (nndist a b)) :=
-  (continuous_nndist.tendsto (a, b)).comp (hf.prod_mk_nhds hg)
-#align filter.tendsto.nndist Filter.Tendsto.nndist
-
-namespace Metric
-
-variable {x y z : α} {ε ε₁ ε₂ : ℝ} {s : Set α}
-
-theorem isClosed_ball : IsClosed (closedBall x ε) :=
-  isClosed_le (continuous_id.dist continuous_const) continuous_const
-#align metric.is_closed_ball Metric.isClosed_ball
-
-theorem isClosed_sphere : IsClosed (sphere x ε) :=
-  isClosed_eq (continuous_id.dist continuous_const) continuous_const
-#align metric.is_closed_sphere Metric.isClosed_sphere
-
-@[simp]
-theorem closure_closedBall : closure (closedBall x ε) = closedBall x ε :=
-  isClosed_ball.closure_eq
-#align metric.closure_closed_ball Metric.closure_closedBall
-
-@[simp]
-theorem closure_sphere : closure (sphere x ε) = sphere x ε :=
-  isClosed_sphere.closure_eq
-#align metric.closure_sphere Metric.closure_sphere
-
-theorem closure_ball_subset_closedBall : closure (ball x ε) ⊆ closedBall x ε :=
-  closure_minimal ball_subset_closedBall isClosed_ball
-#align metric.closure_ball_subset_closed_ball Metric.closure_ball_subset_closedBall
-
-theorem frontier_ball_subset_sphere : frontier (ball x ε) ⊆ sphere x ε :=
-  frontier_lt_subset_eq (continuous_id.dist continuous_const) continuous_const
-#align metric.frontier_ball_subset_sphere Metric.frontier_ball_subset_sphere
-
-theorem frontier_closedBall_subset_sphere : frontier (closedBall x ε) ⊆ sphere x ε :=
-  frontier_le_subset_eq (continuous_id.dist continuous_const) continuous_const
-#align metric.frontier_closed_ball_subset_sphere Metric.frontier_closedBall_subset_sphere
-
-theorem ball_subset_interior_closedBall : ball x ε ⊆ interior (closedBall x ε) :=
-  interior_maximal ball_subset_closedBall isOpen_ball
-#align metric.ball_subset_interior_closed_ball Metric.ball_subset_interior_closedBall
-
-/-- ε-characterization of the closure in pseudometric spaces-/
-theorem mem_closure_iff {s : Set α} {a : α} : a ∈ closure s ↔ ∀ ε > 0, ∃ b ∈ s, dist a b < ε :=
-  (mem_closure_iff_nhds_basis nhds_basis_ball).trans <| by simp only [mem_ball, dist_comm]
-#align metric.mem_closure_iff Metric.mem_closure_iff
-
-theorem mem_closure_range_iff {e : β → α} {a : α} :
-    a ∈ closure (range e) ↔ ∀ ε > 0, ∃ k : β, dist a (e k) < ε := by
-  simp only [mem_closure_iff, exists_range_iff]
-#align metric.mem_closure_range_iff Metric.mem_closure_range_iff
-
-theorem mem_closure_range_iff_nat {e : β → α} {a : α} :
-    a ∈ closure (range e) ↔ ∀ n : ℕ, ∃ k : β, dist a (e k) < 1 / ((n : ℝ) + 1) :=
-  (mem_closure_iff_nhds_basis nhds_basis_ball_inv_nat_succ).trans <| by
-    simp only [mem_ball, dist_comm, exists_range_iff, forall_const]
-#align metric.mem_closure_range_iff_nat Metric.mem_closure_range_iff_nat
-
-theorem mem_of_closed' {s : Set α} (hs : IsClosed s) {a : α} :
-    a ∈ s ↔ ∀ ε > 0, ∃ b ∈ s, dist a b < ε := by
-  simpa only [hs.closure_eq] using @mem_closure_iff _ _ s a
-#align metric.mem_of_closed' Metric.mem_of_closed'
-
-theorem closedBall_zero' (x : α) : closedBall x 0 = closure {x} :=
-  Subset.antisymm
-    (fun _y hy =>
-      mem_closure_iff.2 fun _ε ε0 => ⟨x, mem_singleton x, (mem_closedBall.1 hy).trans_lt ε0⟩)
-    (closure_minimal (singleton_subset_iff.2 (dist_self x).le) isClosed_ball)
-#align metric.closed_ball_zero' Metric.closedBall_zero'
-
-lemma eventually_isCompact_closedBall [WeaklyLocallyCompactSpace α] (x : α) :
-    ∀ᶠ r in 𝓝 (0 : ℝ), IsCompact (closedBall x r) := by
-  rcases exists_compact_mem_nhds x with ⟨s, s_compact, hs⟩
-  filter_upwards [eventually_closedBall_subset hs] with r hr
-  exact IsCompact.of_isClosed_subset s_compact isClosed_ball hr
-
-lemma exists_isCompact_closedBall [WeaklyLocallyCompactSpace α] (x : α) :
-    ∃ r, 0 < r ∧ IsCompact (closedBall x r) := by
-  have : ∀ᶠ r in 𝓝[>] 0, IsCompact (closedBall x r) :=
-    eventually_nhdsWithin_of_eventually_nhds (eventually_isCompact_closedBall x)
-  simpa only [and_comm] using (this.and self_mem_nhdsWithin).exists
-
-theorem dense_iff {s : Set α} : Dense s ↔ ∀ x, ∀ r > 0, (ball x r ∩ s).Nonempty :=
-  forall_congr' fun x => by
-    simp only [mem_closure_iff, Set.Nonempty, exists_prop, mem_inter_iff, mem_ball', and_comm]
-#align metric.dense_iff Metric.dense_iff
-
-theorem denseRange_iff {f : β → α} : DenseRange f ↔ ∀ x, ∀ r > 0, ∃ y, dist x (f y) < r :=
-  forall_congr' fun x => by simp only [mem_closure_iff, exists_range_iff]
-#align metric.dense_range_iff Metric.denseRange_iff
-
--- porting note: `TopologicalSpace.IsSeparable.separableSpace` moved to `EMetricSpace`
-
-/-- The preimage of a separable set by an inducing map is separable. -/
-protected theorem _root_.Inducing.isSeparable_preimage {f : β → α} [TopologicalSpace β]
-    (hf : Inducing f) {s : Set α} (hs : IsSeparable s) : IsSeparable (f ⁻¹' s) := by
-  have : SeparableSpace s := hs.separableSpace
-  have : SecondCountableTopology s := UniformSpace.secondCountable_of_separable _
-  have : Inducing ((mapsTo_preimage f s).restrict _ _ _) :=
-    (hf.comp inducing_subtype_val).codRestrict _
-  have := this.secondCountableTopology
-  exact .of_subtype _
-#align inducing.is_separable_preimage Inducing.isSeparable_preimage
-
-protected theorem _root_.Embedding.isSeparable_preimage {f : β → α} [TopologicalSpace β]
-    (hf : Embedding f) {s : Set α} (hs : IsSeparable s) : IsSeparable (f ⁻¹' s) :=
-  hf.toInducing.isSeparable_preimage hs
-#align embedding.is_separable_preimage Embedding.isSeparable_preimage
-
-/-- If a map is continuous on a separable set `s`, then the image of `s` is also separable. -/
-theorem _root_.ContinuousOn.isSeparable_image [TopologicalSpace β] {f : α → β} {s : Set α}
-    (hf : ContinuousOn f s) (hs : IsSeparable s) : IsSeparable (f '' s) := by
-  rw [image_eq_range, ← image_univ]
-  exact (isSeparable_univ_iff.2 hs.separableSpace).image hf.restrict
-#align continuous_on.is_separable_image ContinuousOn.isSeparable_image
-
-end Metric
-
-/-- A compact set is separable. -/
-theorem IsCompact.isSeparable {s : Set α} (hs : IsCompact s) : IsSeparable s :=
-  haveI : CompactSpace s := isCompact_iff_compactSpace.mp hs
-  .of_subtype s
-#align is_compact.is_separable IsCompact.isSeparable
-
-section Pi
-
-open Finset
-
-variable {π : β → Type*} [Fintype β] [∀ b, PseudoMetricSpace (π b)]
-
-/-- A finite product of pseudometric spaces is a pseudometric space, with the sup distance. -/
-instance pseudoMetricSpacePi : PseudoMetricSpace (∀ b, π b) := by
-  /- we construct the instance from the pseudoemetric space instance to avoid checking again that
-    the uniformity is the same as the product uniformity, but we register nevertheless a nice
-    formula for the distance -/
-  let i := PseudoEMetricSpace.toPseudoMetricSpaceOfDist
-    (fun f g : ∀ b, π b => ((sup univ fun b => nndist (f b) (g b) : ℝ≥0) : ℝ))
-    (fun f g => ((Finset.sup_lt_iff bot_lt_top).2 fun b _ => edist_lt_top _ _).ne)
-    (fun f g => by
-      simp only [edist_pi_def, edist_nndist, ← ENNReal.coe_finset_sup, ENNReal.coe_toReal])
-  refine i.replaceBornology fun s => ?_
-  simp only [← isBounded_def, isBounded_iff_eventually, ← forall_isBounded_image_eval_iff,
-    ball_image_iff, ← Filter.eventually_all, Function.eval_apply, @dist_nndist (π _)]
-  refine' eventually_congr ((eventually_ge_atTop 0).mono fun C hC => _)
-  lift C to ℝ≥0 using hC
-  refine' ⟨fun H x hx y hy => NNReal.coe_le_coe.2 <| Finset.sup_le fun b _ => H b x hx y hy,
-    fun H b x hx y hy => NNReal.coe_le_coe.2 _⟩
-  simpa only using Finset.sup_le_iff.1 (NNReal.coe_le_coe.1 <| H hx hy) b (Finset.mem_univ b)
-#align pseudo_metric_space_pi pseudoMetricSpacePi
-
-theorem nndist_pi_def (f g : ∀ b, π b) : nndist f g = sup univ fun b => nndist (f b) (g b) :=
-  NNReal.eq rfl
-#align nndist_pi_def nndist_pi_def
-
-theorem dist_pi_def (f g : ∀ b, π b) : dist f g = (sup univ fun b => nndist (f b) (g b) : ℝ≥0) :=
-  rfl
-#align dist_pi_def dist_pi_def
-
-theorem nndist_pi_le_iff {f g : ∀ b, π b} {r : ℝ≥0} :
-    nndist f g ≤ r ↔ ∀ b, nndist (f b) (g b) ≤ r := by simp [nndist_pi_def]
-#align nndist_pi_le_iff nndist_pi_le_iff
-
-theorem nndist_pi_lt_iff {f g : ∀ b, π b} {r : ℝ≥0} (hr : 0 < r) :
-    nndist f g < r ↔ ∀ b, nndist (f b) (g b) < r := by
-  rw [← bot_eq_zero'] at hr
-  simp [nndist_pi_def, Finset.sup_lt_iff hr]
-#align nndist_pi_lt_iff nndist_pi_lt_iff
-
-theorem nndist_pi_eq_iff {f g : ∀ b, π b} {r : ℝ≥0} (hr : 0 < r) :
-    nndist f g = r ↔ (∃ i, nndist (f i) (g i) = r) ∧ ∀ b, nndist (f b) (g b) ≤ r := by
-  rw [eq_iff_le_not_lt, nndist_pi_lt_iff hr, nndist_pi_le_iff, not_forall, and_comm]
-  simp_rw [not_lt, and_congr_left_iff, le_antisymm_iff]
-  intro h
-  refine' exists_congr fun b => _
-  apply (and_iff_right <| h _).symm
-#align nndist_pi_eq_iff nndist_pi_eq_iff
-
-theorem dist_pi_lt_iff {f g : ∀ b, π b} {r : ℝ} (hr : 0 < r) :
-    dist f g < r ↔ ∀ b, dist (f b) (g b) < r := by
-  lift r to ℝ≥0 using hr.le
-  exact nndist_pi_lt_iff hr
-#align dist_pi_lt_iff dist_pi_lt_iff
-
-theorem dist_pi_le_iff {f g : ∀ b, π b} {r : ℝ} (hr : 0 ≤ r) :
-    dist f g ≤ r ↔ ∀ b, dist (f b) (g b) ≤ r := by
-  lift r to ℝ≥0 using hr
-  exact nndist_pi_le_iff
-#align dist_pi_le_iff dist_pi_le_iff
-
-theorem dist_pi_eq_iff {f g : ∀ b, π b} {r : ℝ} (hr : 0 < r) :
-    dist f g = r ↔ (∃ i, dist (f i) (g i) = r) ∧ ∀ b, dist (f b) (g b) ≤ r := by
-  lift r to ℝ≥0 using hr.le
-  simp_rw [← coe_nndist, NNReal.coe_eq, nndist_pi_eq_iff hr, NNReal.coe_le_coe]
-#align dist_pi_eq_iff dist_pi_eq_iff
-
-theorem dist_pi_le_iff' [Nonempty β] {f g : ∀ b, π b} {r : ℝ} :
-    dist f g ≤ r ↔ ∀ b, dist (f b) (g b) ≤ r := by
-  by_cases hr : 0 ≤ r
-  · exact dist_pi_le_iff hr
-  · exact iff_of_false (fun h => hr <| dist_nonneg.trans h) fun h =>
-      hr <| dist_nonneg.trans <| h <| Classical.arbitrary _
-#align dist_pi_le_iff' dist_pi_le_iff'
-
-theorem dist_pi_const_le (a b : α) : (dist (fun _ : β => a) fun _ => b) ≤ dist a b :=
-  (dist_pi_le_iff dist_nonneg).2 fun _ => le_rfl
-#align dist_pi_const_le dist_pi_const_le
-
-theorem nndist_pi_const_le (a b : α) : (nndist (fun _ : β => a) fun _ => b) ≤ nndist a b :=
-  nndist_pi_le_iff.2 fun _ => le_rfl
-#align nndist_pi_const_le nndist_pi_const_le
-
-@[simp]
-theorem dist_pi_const [Nonempty β] (a b : α) : (dist (fun _ : β => a) fun _ => b) = dist a b := by
-  simpa only [dist_edist] using congr_arg ENNReal.toReal (edist_pi_const a b)
-#align dist_pi_const dist_pi_const
-
-@[simp]
-theorem nndist_pi_const [Nonempty β] (a b : α) :
-    (nndist (fun _ : β => a) fun _ => b) = nndist a b :=
-  NNReal.eq <| dist_pi_const a b
-#align nndist_pi_const nndist_pi_const
-
-theorem nndist_le_pi_nndist (f g : ∀ b, π b) (b : β) : nndist (f b) (g b) ≤ nndist f g := by
-  rw [← ENNReal.coe_le_coe, ← edist_nndist, ← edist_nndist]
-  exact edist_le_pi_edist f g b
-#align nndist_le_pi_nndist nndist_le_pi_nndist
-
-theorem dist_le_pi_dist (f g : ∀ b, π b) (b : β) : dist (f b) (g b) ≤ dist f g := by
-  simp only [dist_nndist, NNReal.coe_le_coe, nndist_le_pi_nndist f g b]
-#align dist_le_pi_dist dist_le_pi_dist
-
-/-- An open ball in a product space is a product of open balls. See also `ball_pi'`
-for a version assuming `Nonempty β` instead of `0 < r`. -/
-theorem ball_pi (x : ∀ b, π b) {r : ℝ} (hr : 0 < r) :
-    ball x r = Set.pi univ fun b => ball (x b) r := by
-  ext p
-  simp [dist_pi_lt_iff hr]
-#align ball_pi ball_pi
-
-/-- An open ball in a product space is a product of open balls. See also `ball_pi`
-for a version assuming `0 < r` instead of `Nonempty β`. -/
-theorem ball_pi' [Nonempty β] (x : ∀ b, π b) (r : ℝ) :
-    ball x r = Set.pi univ fun b => ball (x b) r :=
-  (lt_or_le 0 r).elim (ball_pi x) fun hr => by simp [ball_eq_empty.2 hr]
-#align ball_pi' ball_pi'
-
-/-- A closed ball in a product space is a product of closed balls. See also `closedBall_pi'`
-for a version assuming `Nonempty β` instead of `0 ≤ r`. -/
-theorem closedBall_pi (x : ∀ b, π b) {r : ℝ} (hr : 0 ≤ r) :
-    closedBall x r = Set.pi univ fun b => closedBall (x b) r := by
-  ext p
-  simp [dist_pi_le_iff hr]
-#align closed_ball_pi closedBall_pi
-
-/-- A closed ball in a product space is a product of closed balls. See also `closedBall_pi`
-for a version assuming `0 ≤ r` instead of `Nonempty β`. -/
-theorem closedBall_pi' [Nonempty β] (x : ∀ b, π b) (r : ℝ) :
-    closedBall x r = Set.pi univ fun b => closedBall (x b) r :=
-  (le_or_lt 0 r).elim (closedBall_pi x) fun hr => by simp [closedBall_eq_empty.2 hr]
-#align closed_ball_pi' closedBall_pi'
-
-/-- A sphere in a product space is a union of spheres on each component restricted to the closed
-ball. -/
-theorem sphere_pi (x : ∀ b, π b) {r : ℝ} (h : 0 < r ∨ Nonempty β) :
-    sphere x r = (⋃ i : β, Function.eval i ⁻¹' sphere (x i) r) ∩ closedBall x r := by
-  obtain hr | rfl | hr := lt_trichotomy r 0
-  · simp [hr]
-  · rw [closedBall_eq_sphere_of_nonpos le_rfl, eq_comm, Set.inter_eq_right]
-    letI := h.resolve_left (lt_irrefl _)
-    inhabit β
-    refine' subset_iUnion_of_subset default _
-    intro x hx
-    replace hx := hx.le
-    rw [dist_pi_le_iff le_rfl] at hx
-    exact le_antisymm (hx default) dist_nonneg
-  · ext
-    simp [dist_pi_eq_iff hr, dist_pi_le_iff hr.le]
-#align sphere_pi sphere_pi
-
-@[simp]
-theorem Fin.nndist_insertNth_insertNth {n : ℕ} {α : Fin (n + 1) → Type*}
-    [∀ i, PseudoMetricSpace (α i)] (i : Fin (n + 1)) (x y : α i) (f g : ∀ j, α (i.succAbove j)) :
-    nndist (i.insertNth x f) (i.insertNth y g) = max (nndist x y) (nndist f g) :=
-  eq_of_forall_ge_iff fun c => by simp [nndist_pi_le_iff, i.forall_iff_succAbove]
-#align fin.nndist_insert_nth_insert_nth Fin.nndist_insertNth_insertNth
-
-@[simp]
-theorem Fin.dist_insertNth_insertNth {n : ℕ} {α : Fin (n + 1) → Type*}
-    [∀ i, PseudoMetricSpace (α i)] (i : Fin (n + 1)) (x y : α i) (f g : ∀ j, α (i.succAbove j)) :
-    dist (i.insertNth x f) (i.insertNth y g) = max (dist x y) (dist f g) := by
-  simp only [dist_nndist, Fin.nndist_insertNth_insertNth, NNReal.coe_max]
-#align fin.dist_insert_nth_insert_nth Fin.dist_insertNth_insertNth
-
-theorem Real.dist_le_of_mem_pi_Icc {x y x' y' : β → ℝ} (hx : x ∈ Icc x' y') (hy : y ∈ Icc x' y') :
-    dist x y ≤ dist x' y' := by
-  refine' (dist_pi_le_iff dist_nonneg).2 fun b =>
-    (Real.dist_le_of_mem_uIcc _ _).trans (dist_le_pi_dist x' y' b) <;> refine' Icc_subset_uIcc _
-  exacts [⟨hx.1 _, hx.2 _⟩, ⟨hy.1 _, hy.2 _⟩]
-#align real.dist_le_of_mem_pi_Icc Real.dist_le_of_mem_pi_Icc
-
-end Pi
-
-section Compact
-
-/-- Any compact set in a pseudometric space can be covered by finitely many balls of a given
-positive radius -/
-theorem finite_cover_balls_of_compact {α : Type u} [PseudoMetricSpace α] {s : Set α}
-    (hs : IsCompact s) {e : ℝ} (he : 0 < e) :
-    ∃ t, t ⊆ s ∧ Set.Finite t ∧ s ⊆ ⋃ x ∈ t, ball x e :=
-  let ⟨t, hts, ht⟩ := hs.elim_nhds_subcover _ (fun x _ => ball_mem_nhds x he)
-  ⟨t, hts, t.finite_toSet, ht⟩
-#align finite_cover_balls_of_compact finite_cover_balls_of_compact
-
-alias IsCompact.finite_cover_balls := finite_cover_balls_of_compact
-#align is_compact.finite_cover_balls IsCompact.finite_cover_balls
-
-end Compact
-
-namespace Metric
-
-section SecondCountable
-
-open TopologicalSpace
-
-/-- A pseudometric space is second countable if, for every `ε > 0`, there is a countable set which
-is `ε`-dense. -/
-theorem secondCountable_of_almost_dense_set
-    (H : ∀ ε > (0 : ℝ), ∃ s : Set α, s.Countable ∧ ∀ x, ∃ y ∈ s, dist x y ≤ ε) :
-    SecondCountableTopology α := by
-  refine' EMetric.secondCountable_of_almost_dense_set fun ε ε0 => _
-  rcases ENNReal.lt_iff_exists_nnreal_btwn.1 ε0 with ⟨ε', ε'0, ε'ε⟩
-  choose s hsc y hys hyx using H ε' (mod_cast ε'0)
-  refine' ⟨s, hsc, iUnion₂_eq_univ_iff.2 fun x => ⟨y x, hys _, le_trans _ ε'ε.le⟩⟩
-  exact mod_cast hyx x
-#align metric.second_countable_of_almost_dense_set Metric.secondCountable_of_almost_dense_set
-
-end SecondCountable
-
-end Metric
-
-theorem lebesgue_number_lemma_of_metric {s : Set α} {ι : Sort*} {c : ι → Set α} (hs : IsCompact s)
-    (hc₁ : ∀ i, IsOpen (c i)) (hc₂ : s ⊆ ⋃ i, c i) : ∃ δ > 0, ∀ x ∈ s, ∃ i, ball x δ ⊆ c i :=
-  let ⟨_n, en, hn⟩ := lebesgue_number_lemma hs hc₁ hc₂
-  let ⟨δ, δ0, hδ⟩ := mem_uniformity_dist.1 en
-  ⟨δ, δ0, fun x hx => let ⟨i, hi⟩ := hn x hx; ⟨i, fun _y hy => hi (hδ (mem_ball'.mp hy))⟩⟩
-#align lebesgue_number_lemma_of_metric lebesgue_number_lemma_of_metric
-
-theorem lebesgue_number_lemma_of_metric_sUnion {s : Set α} {c : Set (Set α)} (hs : IsCompact s)
-    (hc₁ : ∀ t ∈ c, IsOpen t) (hc₂ : s ⊆ ⋃₀ c) : ∃ δ > 0, ∀ x ∈ s, ∃ t ∈ c, ball x δ ⊆ t := by
-  rw [sUnion_eq_iUnion] at hc₂; simpa using lebesgue_number_lemma_of_metric hs (by simpa) hc₂
-#align lebesgue_number_lemma_of_metric_sUnion lebesgue_number_lemma_of_metric_sUnion
->>>>>>> 34bbb84e
+  (PseudoMetricSpace.replaceBornology m H).toUniformSpace = m.toUniformSpace := rfl