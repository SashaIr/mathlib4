--- conflicted
+++ resolved
@@ -74,15 +74,9 @@
 
 variable (g : C(Y, Z))
 
-<<<<<<< HEAD
 /-- C(α, ·) is a functor. -/
 theorem continuous_comp : Continuous (ContinuousMap.comp g : C(X, Y) → C(X, Z)) :=
   continuous_generateFrom fun m ⟨s, hs, u, hu, hm⟩ => by
-=======
-/-- C(α, -) is a functor. -/
-theorem continuous_comp : Continuous (ContinuousMap.comp g : C(α, β) → C(α, γ)) :=
-  continuous_generateFrom_iff.2 fun m ⟨s, hs, u, hu, hm⟩ => by
->>>>>>> d6ffde63
     rw [hm, preimage_gen g]; exact ContinuousMap.isOpen_gen hs (hu.preimage g.2)
 #align continuous_map.continuous_comp ContinuousMap.continuous_comp
 
