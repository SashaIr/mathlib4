--- conflicted
+++ resolved
@@ -281,17 +281,10 @@
   forall_imp fun _ ↦ mt <| IsNClique.mono h
 #align simple_graph.clique_free.anti SimpleGraph.CliqueFree.anti
 
-<<<<<<< HEAD
-/-- If a graph is clique-free, any graph that embeds into it is also clique-free. -/
-theorem CliqueFree.map {H : SimpleGraph β} (e : H ↪g G) : G.CliqueFree n → H.CliqueFree n := by
-  intro h; contrapose h
-  exact not_cliqueFree_of_top_embedding <| e.comp (topEmbeddingOfNotCliqueFree h)
-=======
 /-- If a graph is cliquefree, any graph that embeds into it is also cliquefree. -/
 theorem CliqueFree.comap {H : SimpleGraph β} (f : H ↪g G) : G.CliqueFree n → H.CliqueFree n := by
   intro h; contrapose h
   exact not_cliqueFree_of_top_embedding <| f.comp (topEmbeddingOfNotCliqueFree h)
->>>>>>> cf5ad94f
 
 /-- See `SimpleGraph.cliqueFree_of_chromaticNumber_lt` for a tighter bound. -/
 theorem cliqueFree_of_card_lt [Fintype α] (hc : card α < n) : G.CliqueFree n := by
