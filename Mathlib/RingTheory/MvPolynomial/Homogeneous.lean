/-
Copyright (c) 2020 Johan Commelin. All rights reserved.
Released under Apache 2.0 license as described in the file LICENSE.
Authors: Johan Commelin, Eric Wieser
-/
import Mathlib.Algebra.DirectSum.Internal
import Mathlib.Algebra.GradedMonoid
import Mathlib.Data.MvPolynomial.CommRing
import Mathlib.Data.MvPolynomial.Equiv
import Mathlib.Data.MvPolynomial.Variables
<<<<<<< HEAD
import Mathlib.RingTheory.MvPolynomial.WeightedHomogeneous
=======
import Mathlib.Data.Polynomial.RingDivision
>>>>>>> 3718a428

#align_import ring_theory.mv_polynomial.homogeneous from "leanprover-community/mathlib"@"2f5b500a507264de86d666a5f87ddb976e2d8de4"

/-!
# Homogeneous polynomials

A multivariate polynomial `φ` is homogeneous of degree `n`
if all monomials occurring in `φ` have degree `n`.

## Main definitions/lemmas

* `IsHomogeneous φ n`: a predicate that asserts that `φ` is homogeneous of degree `n`.
* `homogeneousSubmodule σ R n`: the submodule of homogeneous polynomials of degree `n`.
* `homogeneousComponent n`: the additive morphism that projects polynomials onto
  their summand that is homogeneous of degree `n`.
* `sum_homogeneousComponent`: every polynomial is the sum of its homogeneous components.

-/


open BigOperators

namespace MvPolynomial

variable {σ : Type*} {τ : Type*} {R : Type*} {S : Type*}

/-
TODO
* show that `MvPolynomial σ R ≃ₐ[R] ⨁ i, homogeneousSubmodule σ R i`
-/

/-- The degree of a monomial. -/
def degree (d : σ →₀ ℕ) := ∑ i in d.support, d i

theorem degree_eq_weightedDegree (d : σ →₀ ℕ) :
    ∑ i in d.support, d i = weightedDegree 1 d := by
  simp [weightedDegree, Finsupp.total, Finsupp.sum]

/-- A multivariate polynomial `φ` is homogeneous of degree `n`
if all monomials occurring in `φ` have degree `n`. -/
def IsHomogeneous [CommSemiring R] (φ : MvPolynomial σ R) (n : ℕ) :=
  IsWeightedHomogeneous 1 φ n
#align mv_polynomial.is_homogeneous MvPolynomial.IsHomogeneous

variable [CommSemiring R]

theorem totalDegree_eq_weightedTotalDegree (φ : MvPolynomial σ R) :
    φ.totalDegree = weightedTotalDegree (1 : σ → ℕ) φ := by
  simp only [totalDegree, weightedTotalDegree, weightedDegree, LinearMap.toAddMonoidHom_coe,
    Finsupp.total, Pi.one_apply, Finsupp.coe_lsum, LinearMap.coe_smulRight, LinearMap.id_coe,
    id.def, Algebra.id.smul_eq_mul, mul_one]

variable (σ R)

/-- The submodule of homogeneous `MvPolynomial`s of degree `n`. -/
def homogeneousSubmodule (n : ℕ) : Submodule R (MvPolynomial σ R) where
  carrier := { x | x.IsHomogeneous n }
  smul_mem' r a ha c hc := by
    rw [coeff_smul] at hc
    apply ha
    intro h
    apply hc
    rw [h]
    exact smul_zero r
  zero_mem' d hd := False.elim (hd <| coeff_zero _)
  add_mem' {a b} ha hb c hc := by
    rw [coeff_add] at hc
    obtain h | h : coeff c a ≠ 0 ∨ coeff c b ≠ 0 := by
      contrapose! hc
      simp only [hc, add_zero]
    · exact ha h
    · exact hb h
#align mv_polynomial.homogeneous_submodule MvPolynomial.homogeneousSubmodule

variable {σ R}

@[simp]
theorem mem_homogeneousSubmodule [CommSemiring R] (n : ℕ) (p : MvPolynomial σ R) :
    p ∈ homogeneousSubmodule σ R n ↔ p.IsHomogeneous n := Iff.rfl
#align mv_polynomial.mem_homogeneous_submodule MvPolynomial.mem_homogeneousSubmodule

variable (σ R)

/-- While equal, the former has a convenient definitional reduction. -/
theorem homogeneousSubmodule_eq_finsupp_supported [CommSemiring R] (n : ℕ) :
    homogeneousSubmodule σ R n = Finsupp.supported _ R { d | ∑ i in d.support, d i = n } := by
  simp_rw [degree_eq_weightedDegree]
  exact weightedHomogeneousSubmodule_eq_finsupp_supported R 1 n
#align mv_polynomial.homogeneous_submodule_eq_finsupp_supported MvPolynomial.homogeneousSubmodule_eq_finsupp_supported

variable {σ R}

theorem homogeneousSubmodule_mul [CommSemiring R] (m n : ℕ) :
<<<<<<< HEAD
    homogeneousSubmodule σ R m * homogeneousSubmodule σ R n ≤ homogeneousSubmodule σ R (m + n) :=
  weightedHomogeneousSubmodule_mul 1 m n
=======
    homogeneousSubmodule σ R m * homogeneousSubmodule σ R n ≤ homogeneousSubmodule σ R (m + n) := by
  rw [Submodule.mul_le]
  intro φ hφ ψ hψ c hc
  classical
  rw [coeff_mul] at hc
  obtain ⟨⟨d, e⟩, hde, H⟩ := Finset.exists_ne_zero_of_sum_ne_zero hc
  have aux : coeff d φ ≠ 0 ∧ coeff e ψ ≠ 0 := by
    contrapose! H
    by_cases h : coeff d φ = 0 <;>
      simp_all only [Ne.def, not_false_iff, zero_mul, mul_zero]
  specialize hφ aux.1
  specialize hψ aux.2
  rw [Finset.mem_antidiagonal] at hde
  classical
  have hd' : d.support ⊆ d.support ∪ e.support := Finset.subset_union_left _ _
  have he' : e.support ⊆ d.support ∪ e.support := Finset.subset_union_right _ _
  rw [← hde, ← hφ, ← hψ, Finset.sum_subset Finsupp.support_add, Finset.sum_subset hd',
    Finset.sum_subset he', ← Finset.sum_add_distrib]
  · congr
  all_goals intro i hi; apply Finsupp.not_mem_support_iff.mp
>>>>>>> 3718a428
#align mv_polynomial.homogeneous_submodule_mul MvPolynomial.homogeneousSubmodule_mul

section

variable [CommSemiring R]

theorem isHomogeneous_monomial (d : σ →₀ ℕ) (r : R) (n : ℕ) (hn : ∑ i in d.support, d i = n) :
    IsHomogeneous (monomial d r) n := by
  simp_rw [degree_eq_weightedDegree] at hn
  exact isWeightedHomogeneous_monomial 1 d r hn
#align mv_polynomial.is_homogeneous_monomial MvPolynomial.isHomogeneous_monomial

variable (σ)

theorem isHomogeneous_of_totalDegree_zero_iff {p : MvPolynomial σ R} :
    p.totalDegree = 0 ↔ IsHomogeneous p 0 := by
  rw [totalDegree_eq_weightedTotalDegree,
    ← isWeightedHomogeneous_zero_iff_weightedTotalDegree_eq_zero, IsHomogeneous]

theorem isHomogeneous_of_totalDegree_zero {p : MvPolynomial σ R} (hp : p.totalDegree = 0) :
    IsHomogeneous p 0 :=
  (isHomogeneous_of_totalDegree_zero_iff _).mp hp
#align mv_polynomial.is_homogeneous_of_total_degree_zero MvPolynomial.isHomogeneous_of_totalDegree_zero

theorem isHomogeneous_C (r : R) : IsHomogeneous (C r : MvPolynomial σ R) 0 := by
  apply isHomogeneous_monomial
  simp only [Finsupp.zero_apply, Finset.sum_const_zero]
set_option linter.uppercaseLean3 false in
#align mv_polynomial.is_homogeneous_C MvPolynomial.isHomogeneous_C

variable (R)

theorem isHomogeneous_zero (n : ℕ) : IsHomogeneous (0 : MvPolynomial σ R) n :=
  (homogeneousSubmodule σ R n).zero_mem
#align mv_polynomial.is_homogeneous_zero MvPolynomial.isHomogeneous_zero

theorem isHomogeneous_one : IsHomogeneous (1 : MvPolynomial σ R) 0 :=
  isHomogeneous_C _ _
#align mv_polynomial.is_homogeneous_one MvPolynomial.isHomogeneous_one

variable {σ}

theorem isHomogeneous_X (i : σ) : IsHomogeneous (X i : MvPolynomial σ R) 1 := by
  apply isHomogeneous_monomial
  rw [Finsupp.support_single_ne_zero _ one_ne_zero, Finset.sum_singleton]
  exact Finsupp.single_eq_same
set_option linter.uppercaseLean3 false in
#align mv_polynomial.is_homogeneous_X MvPolynomial.isHomogeneous_X

end

namespace IsHomogeneous

variable [CommSemiring R] [CommSemiring S] {φ ψ : MvPolynomial σ R} {m n : ℕ}

theorem coeff_eq_zero (hφ : IsHomogeneous φ n) (d : σ →₀ ℕ) (hd : ∑ i in d.support, d i ≠ n) :
    coeff d φ = 0 := by
  simp_rw [degree_eq_weightedDegree] at hd
  exact IsWeightedHomogeneous.coeff_eq_zero hφ d hd
#align mv_polynomial.is_homogeneous.coeff_eq_zero MvPolynomial.IsHomogeneous.coeff_eq_zero

theorem inj_right (hm : IsHomogeneous φ m) (hn : IsHomogeneous φ n) (hφ : φ ≠ 0) : m = n := by
  obtain ⟨d, hd⟩ : ∃ d, coeff d φ ≠ 0 := exists_coeff_ne_zero hφ
  rw [← hm hd, ← hn hd]
#align mv_polynomial.is_homogeneous.inj_right MvPolynomial.IsHomogeneous.inj_right

theorem add (hφ : IsHomogeneous φ n) (hψ : IsHomogeneous ψ n) : IsHomogeneous (φ + ψ) n :=
  (homogeneousSubmodule σ R n).add_mem hφ hψ
#align mv_polynomial.is_homogeneous.add MvPolynomial.IsHomogeneous.add

theorem sum {ι : Type*} (s : Finset ι) (φ : ι → MvPolynomial σ R) (n : ℕ)
    (h : ∀ i ∈ s, IsHomogeneous (φ i) n) : IsHomogeneous (∑ i in s, φ i) n :=
  (homogeneousSubmodule σ R n).sum_mem h
#align mv_polynomial.is_homogeneous.sum MvPolynomial.IsHomogeneous.sum

theorem mul (hφ : IsHomogeneous φ m) (hψ : IsHomogeneous ψ n) : IsHomogeneous (φ * ψ) (m + n) :=
  homogeneousSubmodule_mul m n <| Submodule.mul_mem_mul hφ hψ
#align mv_polynomial.is_homogeneous.mul MvPolynomial.IsHomogeneous.mul

theorem prod {ι : Type*} (s : Finset ι) (φ : ι → MvPolynomial σ R) (n : ι → ℕ)
    (h : ∀ i ∈ s, IsHomogeneous (φ i) (n i)) : IsHomogeneous (∏ i in s, φ i) (∑ i in s, n i) := by
  classical
  revert h
  refine' Finset.induction_on s _ _
  · intro
    simp only [isHomogeneous_one, Finset.sum_empty, Finset.prod_empty]
  · intro i s his IH h
    simp only [his, Finset.prod_insert, Finset.sum_insert, not_false_iff]
    apply (h i (Finset.mem_insert_self _ _)).mul (IH _)
    intro j hjs
    exact h j (Finset.mem_insert_of_mem hjs)
#align mv_polynomial.is_homogeneous.prod MvPolynomial.IsHomogeneous.prod

lemma C_mul (hφ : φ.IsHomogeneous m) (r : R) :
    (C r * φ).IsHomogeneous m := by
  simpa only [zero_add] using (isHomogeneous_C _ _).mul hφ

lemma _root_.MvPolynomial.C_mul_X (r : R) (i : σ) :
    (C r * X i).IsHomogeneous 1 :=
  (isHomogeneous_X _ _).C_mul _

lemma pow (hφ : φ.IsHomogeneous m) (n : ℕ) : (φ ^ n).IsHomogeneous (m * n) := by
  rw [show φ ^ n = ∏ _i in Finset.range n, φ by simp]
  rw [show m * n = ∑ _i in Finset.range n, m by simp [mul_comm]]
  apply IsHomogeneous.prod _ _ _ (fun _ _ ↦ hφ)

lemma _root_.MvPolynomial.isHomogeneous_X_pow (i : σ) (n : ℕ) :
    (X (R := R) i ^ n).IsHomogeneous n := by
  simpa only [one_mul] using (isHomogeneous_X _ _).pow n

lemma _root_.MvPolynomial.isHomogeneous_C_mul_X_pow (r : R) (i : σ) (n : ℕ) :
    (C r * X i ^ n).IsHomogeneous n :=
  (isHomogeneous_X_pow _ _).C_mul _

lemma eval₂ (hφ : φ.IsHomogeneous m) (f : R →+* MvPolynomial τ S) (g : σ → MvPolynomial τ S)
    (hf : ∀ r, (f r).IsHomogeneous 0) (hg : ∀ i, (g i).IsHomogeneous n) :
    (eval₂ f g φ).IsHomogeneous (n * m) := by
  apply IsHomogeneous.sum
  intro i hi
  rw [← zero_add (n * m)]
  apply IsHomogeneous.mul (hf _) _
  convert IsHomogeneous.prod _ _ (fun k ↦ n * i k) _
  · rw [Finsupp.mem_support_iff] at hi
    rw [← Finset.mul_sum, hφ hi]
  · rintro k -
    apply (hg k).pow

lemma map (hφ : φ.IsHomogeneous n) (f : R →+* S) : (map f φ).IsHomogeneous n := by
  simpa only [one_mul] using hφ.eval₂ _ _ (fun r ↦ isHomogeneous_C _ (f r)) (isHomogeneous_X _)

lemma aeval [Algebra R S] (hφ : φ.IsHomogeneous m)
    (g : σ → MvPolynomial τ S) (hg : ∀ i, (g i).IsHomogeneous n) :
    (aeval g φ).IsHomogeneous (n * m) :=
  hφ.eval₂ _ _ (fun _ ↦ isHomogeneous_C _ _) hg

section CommRing

-- In this section we shadow the semiring `R` with a ring `R`.
variable {R σ : Type*} [CommRing R] {φ ψ : MvPolynomial σ R} {n : ℕ}

theorem neg (hφ : IsHomogeneous φ n) : IsHomogeneous (-φ) n :=
  (homogeneousSubmodule σ R n).neg_mem hφ

theorem sub (hφ : IsHomogeneous φ n) (hψ : IsHomogeneous ψ n) : IsHomogeneous (φ - ψ) n :=
  (homogeneousSubmodule σ R n).sub_mem hφ hψ

end CommRing

/-- The homogeneous degree bounds the total degree.

See also `MvPolynomial.IsHomogeneous.totalDegree` when `φ` is non-zero. -/
lemma totalDegree_le (hφ : IsHomogeneous φ n) : φ.totalDegree ≤ n := by
  apply Finset.sup_le
  intro d hd
  rw [mem_support_iff] at hd
  rw [Finsupp.sum, hφ hd]

theorem totalDegree (hφ : IsHomogeneous φ n) (h : φ ≠ 0) : totalDegree φ = n := by
<<<<<<< HEAD
  rw [totalDegree_eq_weightedTotalDegree, ← WithBot.coe_eq_coe, ←
    weightedTotalDegree_coe _ φ h, IsWeightedHomogeneous.weighted_total_degree hφ h]
=======
  apply le_antisymm hφ.totalDegree_le
  obtain ⟨d, hd⟩ : ∃ d, coeff d φ ≠ 0 := exists_coeff_ne_zero h
  simp only [← hφ hd, MvPolynomial.totalDegree, Finsupp.sum]
  replace hd := Finsupp.mem_support_iff.mpr hd
  -- Porting note: Original proof did not define `f`
  exact Finset.le_sup (f := fun s ↦ ∑ x in s.support, s x) hd
>>>>>>> 3718a428
#align mv_polynomial.is_homogeneous.total_degree MvPolynomial.IsHomogeneous.totalDegree

theorem rename_isHomogeneous {f : σ → τ} (h : φ.IsHomogeneous n):
    (rename f φ).IsHomogeneous n := by
  rw [← φ.support_sum_monomial_coeff, map_sum]; simp_rw [rename_monomial]
  exact IsHomogeneous.sum _ _ _ fun d hd ↦ isHomogeneous_monomial _ _ _
    ((Finsupp.sum_mapDomain_index_addMonoidHom fun _ ↦ .id ℕ).trans <| h <| mem_support_iff.mp hd)

theorem rename_isHomogeneous_iff {f : σ → τ} (hf : f.Injective) :
    (rename f φ).IsHomogeneous n ↔ φ.IsHomogeneous n := by
  refine ⟨fun h d hd ↦ ?_, rename_isHomogeneous⟩
  convert ← @h (d.mapDomain f) _
  · exact Finsupp.sum_mapDomain_index_inj (h := fun _ ↦ id) hf
  · rwa [coeff_rename_mapDomain f hf]

lemma finSuccEquiv_coeff_isHomogeneous {N : ℕ} {φ : MvPolynomial (Fin (N+1)) R} {n : ℕ}
    (hφ : φ.IsHomogeneous n) (i j : ℕ) (h : i + j = n) :
    ((finSuccEquiv _ _ φ).coeff i).IsHomogeneous j := by
  intro d hd
  rw [finSuccEquiv_coeff_coeff] at hd
  have aux : 0 ∉ Finset.map (Fin.succEmb N).toEmbedding d.support := by simp [Fin.succ_ne_zero]
  simpa [Finset.sum_subset_zero_on_sdiff (g := d.cons i)
    (d.cons_support (y := i)) (by simp) (fun _ _ ↦ rfl), Finset.sum_insert aux, ← h] using hφ hd

-- TODO: develop API for `optionEquivLeft` and get rid of the `[Fintype σ]` assumption
lemma coeff_isHomogeneous_of_optionEquivLeft_symm
    [hσ : Finite σ] {p : Polynomial (MvPolynomial σ R)}
    (hp : ((optionEquivLeft R σ).symm p).IsHomogeneous n) (i j : ℕ) (h : i + j = n) :
    (p.coeff i).IsHomogeneous j := by
  obtain ⟨k, ⟨e⟩⟩ := Finite.exists_equiv_fin σ
  let e' := e.optionCongr.trans (_root_.finSuccEquiv _).symm
  let F := renameEquiv R e
  let F' := renameEquiv R e'
  let φ := F' ((optionEquivLeft R σ).symm p)
  have hφ : φ.IsHomogeneous n := hp.rename_isHomogeneous
  suffices IsHomogeneous (F (p.coeff i)) j by
    rwa [← (IsHomogeneous.rename_isHomogeneous_iff e.injective)]
  convert hφ.finSuccEquiv_coeff_isHomogeneous i j h using 1
  dsimp only [renameEquiv_apply]
  rw [finSuccEquiv_rename_finSuccEquiv, AlgEquiv.apply_symm_apply]
  simp

open Polynomial in
private
lemma exists_eval_ne_zero_of_coeff_finSuccEquiv_ne_zero_aux
    {N : ℕ} {F : MvPolynomial (Fin (Nat.succ N)) R} {n : ℕ} (hF : IsHomogeneous F n)
    (hFn : ((finSuccEquiv R N) F).coeff n ≠ 0) :
    ∃ r, (eval r) F ≠ 0 := by
  have hF₀ : F ≠ 0 := by contrapose! hFn; simp [hFn]
  have hdeg : natDegree (finSuccEquiv R N F) < n + 1 := by
    linarith [natDegree_finSuccEquiv F, degreeOf_le_totalDegree F 0, hF.totalDegree hF₀]
  use Fin.cons 1 0
  have aux : ∀ i ∈ Finset.range n, constantCoeff ((finSuccEquiv R N F).coeff i) = 0 := by
    intro i hi
    rw [Finset.mem_range] at hi
    apply (hF.finSuccEquiv_coeff_isHomogeneous i (n-i) (by omega)).coeff_eq_zero
    simp only [Finsupp.support_zero, Finsupp.coe_zero, Pi.zero_apply, Finset.sum_const_zero]
    omega
  simp_rw [eval_eq_eval_mv_eval', eval_one_map, Polynomial.eval_eq_sum_range' hdeg,
    eval_zero, one_pow, mul_one, map_sum, Finset.sum_range_succ, Finset.sum_eq_zero aux, zero_add]
  contrapose! hFn
  ext d
  rw [coeff_zero]
  obtain rfl | hd := eq_or_ne d 0
  · apply hFn
  · contrapose! hd
    ext i
    rw [Finsupp.coe_zero, Pi.zero_apply]
    by_cases hi : i ∈ d.support
    · have := hF.finSuccEquiv_coeff_isHomogeneous n 0 (add_zero _) hd
      rw [Finset.sum_eq_zero_iff_of_nonneg (fun _ _ ↦ zero_le')] at this
      exact this i hi
    · simpa using hi

section IsDomain

-- In this section we shadow the semiring `R` with a domain `R`.
variable {R σ : Type*} [CommRing R] [IsDomain R] {F G : MvPolynomial σ R} {n : ℕ}

open Cardinal Polynomial

private
lemma exists_eval_ne_zero_of_totalDegree_le_card_aux {N : ℕ} {F : MvPolynomial (Fin N) R} {n : ℕ}
    (hF : F.IsHomogeneous n) (hF₀ : F ≠ 0) (hnR : n ≤ #R) :
    ∃ r, eval r F ≠ 0 := by
  induction N generalizing n with
  | zero =>
    use 0
    contrapose! hF₀
    ext d
    simpa only [Subsingleton.elim d 0, eval_zero, coeff_zero] using hF₀
  | succ N IH =>
    have hdeg : natDegree (finSuccEquiv R N F) < n + 1 := by
      linarith [natDegree_finSuccEquiv F, degreeOf_le_totalDegree F 0, hF.totalDegree hF₀]
    obtain ⟨i, hi⟩ : ∃ i : ℕ, (finSuccEquiv R N F).coeff i ≠ 0 := by
      contrapose! hF₀
      exact (finSuccEquiv _ _).injective <| Polynomial.ext <| by simpa using hF₀
    have hin : i ≤ n := by
      contrapose! hi
      exact coeff_eq_zero_of_natDegree_lt <| (Nat.le_of_lt_succ hdeg).trans_lt hi
    obtain hFn | hFn := ne_or_eq ((finSuccEquiv R N F).coeff n) 0
    · exact hF.exists_eval_ne_zero_of_coeff_finSuccEquiv_ne_zero_aux hFn
    have hin : i < n := hin.lt_or_eq.elim id <| by aesop
    obtain ⟨j, hj⟩ : ∃ j, i + (j + 1) = n := (Nat.exists_eq_add_of_lt hin).imp <| by intros; omega
    obtain ⟨r, hr⟩ : ∃ r, (eval r) (Polynomial.coeff ((finSuccEquiv R N) F) i) ≠ 0 :=
      IH (hF.finSuccEquiv_coeff_isHomogeneous _ _ hj) hi (.trans (by norm_cast; omega) hnR)
    set φ : R[X] := Polynomial.map (eval r) (finSuccEquiv _ _ F) with hφ
    have hφ₀ : φ ≠ 0 := fun hφ₀ ↦ hr <| by
      rw [← coeff_eval_eq_eval_coeff, ← hφ, hφ₀, Polynomial.coeff_zero]
    have hφR : φ.natDegree < #R := by
      refine lt_of_lt_of_le ?_ hnR
      norm_cast
      refine lt_of_le_of_lt (natDegree_map_le _ _) ?_
      suffices (finSuccEquiv _ _ F).natDegree ≠ n by omega
      rintro rfl
      refine leadingCoeff_ne_zero.mpr ?_ hFn
      simpa using (finSuccEquiv R N).injective.ne hF₀
    obtain ⟨r₀, hr₀⟩ : ∃ r₀, Polynomial.eval r₀ φ ≠ 0 :=
      φ.exists_eval_ne_zero_of_natDegree_lt_card hφ₀ hφR
    use Fin.cons r₀ r
    rwa [eval_eq_eval_mv_eval']

/-- See `MvPolynomial.IsHomogeneous.eq_zero_of_forall_eval_eq_zero`
for a version that assumes `Infinite R`. -/
lemma eq_zero_of_forall_eval_eq_zero_of_le_card
    (hF : F.IsHomogeneous n) (h : ∀ r : σ → R, eval r F = 0) (hnR : n ≤ #R) :
    F = 0 := by
  contrapose! h
  -- reduce to the case where σ is finite
  obtain ⟨k, f, hf, F, rfl⟩ := exists_fin_rename F
  have hF₀ : F ≠ 0 := by rintro rfl; simp at h
  have hF : F.IsHomogeneous n := by rwa [rename_isHomogeneous_iff hf] at hF
  obtain ⟨r, hr⟩ := exists_eval_ne_zero_of_totalDegree_le_card_aux hF hF₀ hnR
  obtain ⟨r, rfl⟩ := (Function.factorsThrough_iff _).mp <| (hf.factorsThrough r)
  use r
  rwa [eval_rename]

/-- See `MvPolynomial.IsHomogeneous.funext`
for a version that assumes `Infinite R`. -/
lemma funext_of_le_card (hF : F.IsHomogeneous n) (hG : G.IsHomogeneous n)
    (h : ∀ r : σ → R, eval r F = eval r G) (hnR : n ≤ #R) :
    F = G := by
  rw [← sub_eq_zero]
  apply eq_zero_of_forall_eval_eq_zero_of_le_card (hF.sub hG) _ hnR
  simpa [sub_eq_zero] using h

/-- See `MvPolynomial.IsHomogeneous.eq_zero_of_forall_eval_eq_zero_of_le_card`
for a version that assumes `n ≤ #R`. -/
lemma eq_zero_of_forall_eval_eq_zero [Infinite R] {F : MvPolynomial σ R} {n : ℕ}
    (hF : F.IsHomogeneous n) (h : ∀ r : σ → R, eval r F = 0) : F = 0 := by
  apply eq_zero_of_forall_eval_eq_zero_of_le_card hF h
  exact (Cardinal.nat_lt_aleph0 _).le.trans <| Cardinal.infinite_iff.mp ‹Infinite R›

/-- See `MvPolynomial.IsHomogeneous.funext_of_le_card`
for a version that assumes `n ≤ #R`. -/
lemma funext [Infinite R] {F G : MvPolynomial σ R} {n : ℕ}
    (hF : F.IsHomogeneous n) (hG : G.IsHomogeneous n)
    (h : ∀ r : σ → R, eval r F = eval r G) : F = G := by
  apply funext_of_le_card hF hG h
  exact (Cardinal.nat_lt_aleph0 _).le.trans <| Cardinal.infinite_iff.mp ‹Infinite R›

end IsDomain

/-- The homogeneous submodules form a graded ring. This instance is used by `DirectSum.commSemiring`
and `DirectSum.algebra`. -/
instance HomogeneousSubmodule.gcommSemiring : SetLike.GradedMonoid (homogeneousSubmodule σ R) where
  one_mem := isHomogeneous_one σ R
  mul_mem _ _ _ _ := IsHomogeneous.mul
#align mv_polynomial.is_homogeneous.homogeneous_submodule.gcomm_semiring MvPolynomial.IsHomogeneous.HomogeneousSubmodule.gcommSemiring

open DirectSum

noncomputable example : CommSemiring (⨁ i, homogeneousSubmodule σ R i) :=
  inferInstance

noncomputable example : Algebra R (⨁ i, homogeneousSubmodule σ R i) :=
  inferInstance

end IsHomogeneous

noncomputable section

open Finset

/-- `homogeneousComponent n φ` is the part of `φ` that is homogeneous of degree `n`.
See `sum_homogeneousComponent` for the statement that `φ` is equal to the sum
of all its homogeneous components. -/
def homogeneousComponent [CommSemiring R] (n : ℕ) : MvPolynomial σ R →ₗ[R] MvPolynomial σ R :=
  weightedHomogeneousComponent 1 n
#align mv_polynomial.homogeneous_component MvPolynomial.homogeneousComponent

section HomogeneousComponent

open Finset

variable [CommSemiring R] (n : ℕ) (φ ψ : MvPolynomial σ R)

theorem coeff_homogeneousComponent (d : σ →₀ ℕ) :
    coeff d (homogeneousComponent n φ) = if (∑ i in d.support, d i) = n then coeff d φ else 0 := by
  simp_rw [degree_eq_weightedDegree]
  convert coeff_weightedHomogeneousComponent n φ d
#align mv_polynomial.coeff_homogeneous_component MvPolynomial.coeff_homogeneousComponent

theorem homogeneousComponent_apply :
    homogeneousComponent n φ =
      ∑ d in φ.support.filter fun d => ∑ i in d.support, d i = n, monomial d (coeff d φ) := by
  simp_rw [degree_eq_weightedDegree]
  convert weightedHomogeneousComponent_apply n φ
#align mv_polynomial.homogeneous_component_apply MvPolynomial.homogeneousComponent_apply

theorem homogeneousComponent_isHomogeneous : (homogeneousComponent n φ).IsHomogeneous n :=
  weightedHomogeneousComponent_isWeightedHomogeneous n φ
#align mv_polynomial.homogeneous_component_is_homogeneous MvPolynomial.homogeneousComponent_isHomogeneous

@[simp]
<<<<<<< HEAD
theorem homogeneousComponent_zero : homogeneousComponent 0 φ = C (coeff 0 φ) :=
  weightedHomogeneousComponent_zero φ (fun _ => Nat.succ_ne_zero Nat.zero)
=======
theorem homogeneousComponent_zero : homogeneousComponent 0 φ = C (coeff 0 φ) := by
  ext1 d
  rcases em (d = 0) with (rfl | hd)
  classical
  · simp only [coeff_homogeneousComponent, sum_eq_zero_iff, Finsupp.zero_apply, if_true, coeff_C,
      eq_self_iff_true, forall_true_iff]
  · rw [coeff_homogeneousComponent, if_neg, coeff_C, if_neg (Ne.symm hd)]
    simp only [DFunLike.ext_iff, Finsupp.zero_apply] at hd
    simp [hd]
>>>>>>> 3718a428
#align mv_polynomial.homogeneous_component_zero MvPolynomial.homogeneousComponent_zero

@[simp]
theorem homogeneousComponent_C_mul (n : ℕ) (r : R) :
    homogeneousComponent n (C r * φ) = C r * homogeneousComponent n φ :=
  weightedHomogeneousComponent_C_mul φ n r
set_option linter.uppercaseLean3 false in
#align mv_polynomial.homogeneous_component_C_mul MvPolynomial.homogeneousComponent_C_mul

theorem homogeneousComponent_eq_zero'
    (h : ∀ d : σ →₀ ℕ, d ∈ φ.support → ∑ i in d.support, d i ≠ n) :
    homogeneousComponent n φ = 0 := by
  simp_rw [degree_eq_weightedDegree] at h
  exact weightedHomogeneousComponent_eq_zero' n φ h
#align mv_polynomial.homogeneous_component_eq_zero' MvPolynomial.homogeneousComponent_eq_zero'

theorem homogeneousComponent_eq_zero (h : φ.totalDegree < n) : homogeneousComponent n φ = 0 := by
  apply homogeneousComponent_eq_zero'
  rw [totalDegree, Finset.sup_lt_iff] at h
  · intro d hd; exact ne_of_lt (h d hd)
  · exact lt_of_le_of_lt (Nat.zero_le _) h
#align mv_polynomial.homogeneous_component_eq_zero MvPolynomial.homogeneousComponent_eq_zero

theorem sum_homogeneousComponent :
    (∑ i in range (φ.totalDegree + 1), homogeneousComponent i φ) = φ := by
  ext1 d
  suffices φ.totalDegree < d.support.sum d → 0 = coeff d φ by
    simpa [coeff_sum, coeff_homogeneousComponent]
  exact fun h => (coeff_eq_zero_of_totalDegree_lt h).symm
#align mv_polynomial.sum_homogeneous_component MvPolynomial.sum_homogeneousComponent

theorem homogeneousComponent_homogeneous_polynomial (m n : ℕ) (p : MvPolynomial σ R)
    (h : p ∈ homogeneousSubmodule σ R n) : homogeneousComponent m p = if m = n then p else 0 := by
  convert weightedHomogeneousComponent_weighted_homogeneous_polynomial m n p h
#align mv_polynomial.homogeneous_component_homogeneous_polynomial MvPolynomial.homogeneousComponent_homogeneous_polynomial

end HomogeneousComponent

end

end MvPolynomial<|MERGE_RESOLUTION|>--- conflicted
+++ resolved
@@ -8,11 +8,8 @@
 import Mathlib.Data.MvPolynomial.CommRing
 import Mathlib.Data.MvPolynomial.Equiv
 import Mathlib.Data.MvPolynomial.Variables
-<<<<<<< HEAD
 import Mathlib.RingTheory.MvPolynomial.WeightedHomogeneous
-=======
 import Mathlib.Data.Polynomial.RingDivision
->>>>>>> 3718a428
 
 #align_import ring_theory.mv_polynomial.homogeneous from "leanprover-community/mathlib"@"2f5b500a507264de86d666a5f87ddb976e2d8de4"
 
@@ -106,31 +103,8 @@
 variable {σ R}
 
 theorem homogeneousSubmodule_mul [CommSemiring R] (m n : ℕ) :
-<<<<<<< HEAD
     homogeneousSubmodule σ R m * homogeneousSubmodule σ R n ≤ homogeneousSubmodule σ R (m + n) :=
   weightedHomogeneousSubmodule_mul 1 m n
-=======
-    homogeneousSubmodule σ R m * homogeneousSubmodule σ R n ≤ homogeneousSubmodule σ R (m + n) := by
-  rw [Submodule.mul_le]
-  intro φ hφ ψ hψ c hc
-  classical
-  rw [coeff_mul] at hc
-  obtain ⟨⟨d, e⟩, hde, H⟩ := Finset.exists_ne_zero_of_sum_ne_zero hc
-  have aux : coeff d φ ≠ 0 ∧ coeff e ψ ≠ 0 := by
-    contrapose! H
-    by_cases h : coeff d φ = 0 <;>
-      simp_all only [Ne.def, not_false_iff, zero_mul, mul_zero]
-  specialize hφ aux.1
-  specialize hψ aux.2
-  rw [Finset.mem_antidiagonal] at hde
-  classical
-  have hd' : d.support ⊆ d.support ∪ e.support := Finset.subset_union_left _ _
-  have he' : e.support ⊆ d.support ∪ e.support := Finset.subset_union_right _ _
-  rw [← hde, ← hφ, ← hψ, Finset.sum_subset Finsupp.support_add, Finset.sum_subset hd',
-    Finset.sum_subset he', ← Finset.sum_add_distrib]
-  · congr
-  all_goals intro i hi; apply Finsupp.not_mem_support_iff.mp
->>>>>>> 3718a428
 #align mv_polynomial.homogeneous_submodule_mul MvPolynomial.homogeneousSubmodule_mul
 
 section
@@ -289,17 +263,12 @@
   rw [Finsupp.sum, hφ hd]
 
 theorem totalDegree (hφ : IsHomogeneous φ n) (h : φ ≠ 0) : totalDegree φ = n := by
-<<<<<<< HEAD
-  rw [totalDegree_eq_weightedTotalDegree, ← WithBot.coe_eq_coe, ←
-    weightedTotalDegree_coe _ φ h, IsWeightedHomogeneous.weighted_total_degree hφ h]
-=======
   apply le_antisymm hφ.totalDegree_le
   obtain ⟨d, hd⟩ : ∃ d, coeff d φ ≠ 0 := exists_coeff_ne_zero h
   simp only [← hφ hd, MvPolynomial.totalDegree, Finsupp.sum]
   replace hd := Finsupp.mem_support_iff.mpr hd
   -- Porting note: Original proof did not define `f`
   exact Finset.le_sup (f := fun s ↦ ∑ x in s.support, s x) hd
->>>>>>> 3718a428
 #align mv_polynomial.is_homogeneous.total_degree MvPolynomial.IsHomogeneous.totalDegree
 
 theorem rename_isHomogeneous {f : σ → τ} (h : φ.IsHomogeneous n):
@@ -515,20 +484,8 @@
 #align mv_polynomial.homogeneous_component_is_homogeneous MvPolynomial.homogeneousComponent_isHomogeneous
 
 @[simp]
-<<<<<<< HEAD
 theorem homogeneousComponent_zero : homogeneousComponent 0 φ = C (coeff 0 φ) :=
   weightedHomogeneousComponent_zero φ (fun _ => Nat.succ_ne_zero Nat.zero)
-=======
-theorem homogeneousComponent_zero : homogeneousComponent 0 φ = C (coeff 0 φ) := by
-  ext1 d
-  rcases em (d = 0) with (rfl | hd)
-  classical
-  · simp only [coeff_homogeneousComponent, sum_eq_zero_iff, Finsupp.zero_apply, if_true, coeff_C,
-      eq_self_iff_true, forall_true_iff]
-  · rw [coeff_homogeneousComponent, if_neg, coeff_C, if_neg (Ne.symm hd)]
-    simp only [DFunLike.ext_iff, Finsupp.zero_apply] at hd
-    simp [hd]
->>>>>>> 3718a428
 #align mv_polynomial.homogeneous_component_zero MvPolynomial.homogeneousComponent_zero
 
 @[simp]
