--- conflicted
+++ resolved
@@ -167,10 +167,7 @@
     traceMatrix_eq_embeddingsMatrixReindex_mul_trans, det_mul, det_transpose, pow_two]
 #align algebra.discr_eq_det_embeddings_matrix_reindex_pow_two Algebra.discr_eq_det_embeddingsMatrixReindex_pow_two
 
-<<<<<<< HEAD
-=======
 /-- Mapping a family of vectors along an `AlgEquiv` preserves the discriminant. -/
->>>>>>> 65c51ee3
 theorem discr_eq_discr_of_algEquiv {L' : Type*} [Field L'] [Algebra K L'] [IsSeparable K L]
     (e : ι ≃ (L →ₐ[K] E)) (f : L ≃ₐ[K] L') :
     Algebra.discr K b = Algebra.discr K (f ∘ b) := by
