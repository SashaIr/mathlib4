--- conflicted
+++ resolved
@@ -83,29 +83,6 @@
 
 section
 
-<<<<<<< HEAD
-variable {K A : Type*}
-
-variable [Field K] [Ring A] [Algebra K A] [FiniteDimensional K A]
-
-variable (K)
-
-theorem IsIntegral.of_finite (e : A) : IsIntegral K e :=
-  isIntegral_of_noetherian (IsNoetherian.iff_fg.2 inferInstance) _
-
-variable (A)
-
-/-- A field extension is integral if it is finite. -/
-theorem Algebra.isIntegral_of_finite : Algebra.IsIntegral K A := fun x =>
-  isIntegral_of_submodule_noetherian ⊤ (IsNoetherian.iff_fg.2 inferInstance) x Algebra.mem_top
-#align algebra.is_integral_of_finite Algebra.isIntegral_of_finite
-
-end
-
-section
-
-=======
->>>>>>> 36fe2fcd
 variable {R A B S : Type*}
 
 variable [CommRing R] [CommRing A] [Ring B] [CommRing S]
@@ -121,13 +98,8 @@
     aeval_algHom_apply, aeval_map_algebraMap, aeval_def, hP.2, _root_.map_zero]
 #align map_is_integral IsIntegral.map
 
-<<<<<<< HEAD
-theorem IsIntegral.map_of_comp_eq {R S T U : Type*} [CommRing R] [CommRing S]
-    [CommRing T] [CommRing U] [Algebra R S] [Algebra T U] (φ : R →+* T) (ψ : S →+* U)
-=======
 theorem IsIntegral.map_of_comp_eq {R S T U : Type*} [CommRing R] [Ring S]
     [CommRing T] [Ring U] [Algebra R S] [Algebra T U] (φ : R →+* T) (ψ : S →+* U)
->>>>>>> 36fe2fcd
     (h : (algebraMap T U).comp φ = ψ.comp (algebraMap R S)) {a : S} (ha : IsIntegral R a) :
     IsIntegral T (ψ a) := by
   rw [IsIntegral, RingHom.IsIntegralElem] at ha ⊢
@@ -139,26 +111,15 @@
 
 theorem isIntegral_algHom_iff {A B : Type*} [Ring A] [Ring B] [Algebra R A] [Algebra R B]
     (f : A →ₐ[R] B) (hf : Function.Injective f) {x : A} : IsIntegral R (f x) ↔ IsIntegral R x := by
-<<<<<<< HEAD
-  refine' ⟨_, IsIntegral.map f⟩
-  rintro ⟨p, hp, hx⟩
-  use p, hp
-  rwa [← f.comp_algebraMap, ← AlgHom.coe_toRingHom, ← Polynomial.hom_eval₂, AlgHom.coe_toRingHom,
-=======
   refine ⟨fun ⟨p, hp, hx⟩ ↦ ⟨p, hp, ?_⟩, IsIntegral.map f⟩
   rwa [← f.comp_algebraMap, ← AlgHom.coe_toRingHom, ← hom_eval₂, AlgHom.coe_toRingHom,
->>>>>>> 36fe2fcd
     map_eq_zero_iff f hf] at hx
 #align is_integral_alg_hom_iff isIntegral_algHom_iff
 
 @[simp]
 theorem isIntegral_algEquiv {A B : Type*} [Ring A] [Ring B] [Algebra R A] [Algebra R B]
     (f : A ≃ₐ[R] B) {x : A} : IsIntegral R (f x) ↔ IsIntegral R x :=
-<<<<<<< HEAD
-  ⟨fun h => by simpa using IsIntegral.map f.symm.toAlgHom h, IsIntegral.map f.toAlgHom⟩
-=======
   ⟨fun h ↦ by simpa using h.map f.symm, IsIntegral.map f⟩
->>>>>>> 36fe2fcd
 #align is_integral_alg_equiv isIntegral_algEquiv
 
 /-- If `R → A → B` is an algebra tower,
@@ -172,18 +133,6 @@
 
 theorem map_isIntegral_int {B C F : Type*} [Ring B] [Ring C] {b : B} [RingHomClass F B C] (f : F)
     (hb : IsIntegral ℤ b) : IsIntegral ℤ (f b) :=
-<<<<<<< HEAD
-  IsIntegral.map (f : B →+* C).toIntAlgHom hb
-#align map_is_integral_int map_isIntegral_int
-
-theorem IsIntegral.of_subring {x : A} (T : Subring R) (hx : IsIntegral T x) : IsIntegral R x :=
-  isIntegral_of_isScalarTower hx
-#align is_integral_of_subring IsIntegral.of_subring
-
-protected theorem IsIntegral.algebraMap [Algebra A B] [IsScalarTower R A B] {x : A}
-    (h : IsIntegral R x) :
-    IsIntegral R (algebraMap A B x) := by
-=======
   hb.map (f : B →+* C).toIntAlgHom
 #align map_is_integral_int map_isIntegral_int
 
@@ -193,7 +142,6 @@
 
 protected theorem IsIntegral.algebraMap [Algebra A B] [IsScalarTower R A B] {x : A}
     (h : IsIntegral R x) : IsIntegral R (algebraMap A B x) := by
->>>>>>> 36fe2fcd
   rcases h with ⟨f, hf, hx⟩
   use f, hf
   rw [IsScalarTower.algebraMap_eq R A B, ← hom_eval₂, hx, RingHom.map_zero]
@@ -212,19 +160,11 @@
     refine' ⟨_, Finset.finite_toSet _, p.restriction, monic_restriction.2 hmp, _⟩
     rw [← aeval_def, ← aeval_map_algebraMap R r p.restriction, map_restriction, aeval_def, hpr]
   rcases hr with ⟨s, _, hsr⟩
-<<<<<<< HEAD
-  exact IsIntegral.of_subring _ hsr
-#align is_integral_iff_is_integral_closure_finite isIntegral_iff_isIntegral_closure_finite
-
-theorem IsIntegral.fg_adjoin_singleton (x : A) (hx : IsIntegral R x) :
-    (Algebra.adjoin R ({x} : Set A)).toSubmodule.FG := by
-=======
   exact hsr.of_subring _
 #align is_integral_iff_is_integral_closure_finite isIntegral_iff_isIntegral_closure_finite
 
 theorem IsIntegral.fg_adjoin_singleton {x : B} (hx : IsIntegral R x) :
     (Algebra.adjoin R {x}).toSubmodule.FG := by
->>>>>>> 36fe2fcd
   rcases hx with ⟨f, hfm, hfx⟩
   exists Finset.image ((· ^ ·) x) (Finset.range (natDegree f + 1))
   apply le_antisymm
@@ -264,11 +204,7 @@
       rw [← Set.union_singleton, Algebra.adjoin_union_coe_submodule]
       exact
         FG.mul (ih fun i hi => his i <| Set.mem_insert_of_mem a hi)
-<<<<<<< HEAD
-          (IsIntegral.fg_adjoin_singleton _ <| his a <| Set.mem_insert a s))
-=======
           (his a <| Set.mem_insert a s).fg_adjoin_singleton)
->>>>>>> 36fe2fcd
     his
 #align fg_adjoin_of_finite fg_adjoin_of_finite
 
@@ -277,112 +213,6 @@
   isNoetherian_of_fg_of_noetherian _ (fg_adjoin_of_finite s.finite_toSet hs)
 #align is_noetherian_adjoin_finset isNoetherian_adjoin_finset
 
-<<<<<<< HEAD
-/-- If `S` is a sub-`R`-algebra of `A` and `S` is finitely-generated as an `R`-module,
-  then all elements of `S` are integral over `R`. -/
-theorem IsIntegral.of_mem_of_fg (S : Subalgebra R A) (HS : S.toSubmodule.FG) (x : A) (hx : x ∈ S) :
-    IsIntegral R x := by
-  -- say `x ∈ S`. We want to prove that `x` is integral over `R`.
-  -- Say `S` is generated as an `R`-module by the set `y`.
-  cases' HS with y hy
-  -- We can write `x` as `∑ rᵢ yᵢ` for `yᵢ ∈ Y`.
-  obtain ⟨lx, hlx1, hlx2⟩ :
-    ∃ (l : A →₀ R), l ∈ Finsupp.supported R R ↑y ∧ (Finsupp.total A A R id) l = x := by
-    rwa [← @Finsupp.mem_span_image_iff_total A A R _ _ _ id (↑y) x, Set.image_id (y : Set A), hy]
-  -- Note that `y ⊆ S`.
-  have hyS : ∀ {p}, p ∈ y → p ∈ S := fun {p} hp =>
-    show p ∈ Subalgebra.toSubmodule S by
-      rw [← hy]
-      exact subset_span hp
-  -- Now `S` is a subalgebra so the product of two elements of `y` is also in `S`.
-  have : ∀ jk : (y ×ˢ y : Finset (A × A)),
-      jk.1.1 * jk.1.2 ∈ (Subalgebra.toSubmodule S) := fun jk =>
-    S.mul_mem (hyS (Finset.mem_product.1 jk.2).1) (hyS (Finset.mem_product.1 jk.2).2)
-  rw [← hy, ← Set.image_id (y : Set A)] at this
-  simp only [Finsupp.mem_span_image_iff_total] at this
-  -- Say `yᵢyⱼ = ∑rᵢⱼₖ yₖ`
-  choose ly hly1 hly2 using this
-  -- Now let `S₀` be the subring of `R` generated by the `rᵢ` and the `rᵢⱼₖ`.
-  let S₀ : Subring R :=
-    Subring.closure ↑(lx.frange ∪ Finset.biUnion Finset.univ (Finsupp.frange ∘ ly))
-  -- It suffices to prove that `x` is integral over `S₀`.
-  refine' IsIntegral.of_subring S₀ _
-  letI : CommRing S₀ := SubringClass.toCommRing S₀
-  letI : Algebra S₀ A := Algebra.ofSubring S₀
-  -- Claim: the `S₀`-module span (in `A`) of the set `y ∪ {1}` is closed under
-  -- multiplication (indeed, this is the motivation for the definition of `S₀`).
-  have :
-    span S₀ (insert 1 ↑y : Set A) * span S₀ (insert 1 ↑y : Set A) ≤
-      span S₀ (insert 1 ↑y : Set A) := by
-    rw [span_mul_span]
-    refine' span_le.2 fun z hz => _
-    rcases Set.mem_mul.1 hz with ⟨p, q, rfl | hp, hq, rfl⟩
-    · rw [one_mul]
-      exact subset_span hq
-    rcases hq with (rfl | hq)
-    · rw [mul_one]
-      exact subset_span (Or.inr hp)
-    erw [← hly2 ⟨(p, q), Finset.mem_product.2 ⟨hp, hq⟩⟩]
-    rw [Finsupp.total_apply, Finsupp.sum]
-    refine' (span S₀ (insert 1 ↑y : Set A)).sum_mem fun t ht => _
-    have : ly ⟨(p, q), Finset.mem_product.2 ⟨hp, hq⟩⟩ t ∈ S₀ :=
-      Subring.subset_closure
-        (Finset.mem_union_right _ <|
-          Finset.mem_biUnion.2
-            ⟨⟨(p, q), Finset.mem_product.2 ⟨hp, hq⟩⟩, Finset.mem_univ _,
-              Finsupp.mem_frange.2 ⟨Finsupp.mem_support_iff.1 ht, _, rfl⟩⟩)
-    change (⟨_, this⟩ : S₀) • t ∈ _
-    exact smul_mem _ _ (subset_span <| Or.inr <| hly1 _ ht)
-  -- Hence this span is a subring. Call this subring `S₁`.
-  let S₁ : Subring A :=
-    { carrier := span S₀ (insert 1 ↑y : Set A)
-      one_mem' := subset_span <| Or.inl rfl
-      mul_mem' := fun {p q} hp hq => this <| mul_mem_mul hp hq
-      zero_mem' := (span S₀ (insert 1 ↑y : Set A)).zero_mem
-      add_mem' := fun {_ _} => (span S₀ (insert 1 ↑y : Set A)).add_mem
-      neg_mem' := fun {_} => (span S₀ (insert 1 ↑y : Set A)).neg_mem }
-  have : S₁ = Subalgebra.toSubring (Algebra.adjoin S₀ (↑y : Set A)) := by
-    ext z
-    suffices
-      z ∈ span (↥S₀) (insert 1 ↑y : Set A) ↔
-        z ∈ Subalgebra.toSubmodule (Algebra.adjoin (↥S₀) (y : Set A)) by
-      simpa
-    constructor <;> intro hz
-    · exact
-        (span_le.2
-          (Set.insert_subset_iff.2
-            ⟨(Algebra.adjoin S₀ (y : Set A)).one_mem, Algebra.subset_adjoin⟩)) hz
-    · rw [Subalgebra.mem_toSubmodule, Algebra.mem_adjoin_iff] at hz
-      suffices Subring.closure (Set.range (algebraMap (↥S₀) A) ∪ ↑y) ≤ S₁ by exact this hz
-      refine' Subring.closure_le.2 (Set.union_subset _ fun t ht => subset_span <| Or.inr ht)
-      rw [Set.range_subset_iff]
-      intro y'
-      rw [Algebra.algebraMap_eq_smul_one]
-      exact smul_mem (span S₀ (insert (1 : A) (y : Set A))) y' (subset_span (Or.inl rfl))
-  have foo : ∀ z, z ∈ S₁ ↔ z ∈ Algebra.adjoin (↥S₀) (y : Set A)
-  simp only [this, Finset.univ_eq_attach, Subalgebra.mem_toSubring, forall_const]
-  haveI : IsNoetherianRing S₀ := is_noetherian_subring_closure _ (Finset.finite_toSet _)
-  refine'
-    isIntegral_of_submodule_noetherian (Algebra.adjoin S₀ ↑y)
-      (isNoetherian_of_fg_of_noetherian _
-        ⟨insert 1 y, by
-          rw [Finset.coe_insert]
-          ext z
-          simp only [Finset.coe_sort_coe, Finset.univ_eq_attach, Finset.mem_coe,
-            Subalgebra.mem_toSubmodule]
-          convert foo z⟩)
-      _ _
-  rw [← hlx2, Finsupp.total_apply, Finsupp.sum]
-  refine' Subalgebra.sum_mem _ fun r hr => _
-  have : lx r ∈ S₀ :=
-    Subring.subset_closure (Finset.mem_union_left _ (Finset.mem_image_of_mem _ hr))
-  change (⟨_, this⟩ : S₀) • r ∈ _
-  rw [Finsupp.mem_supported] at hlx1
-  exact Subalgebra.smul_mem _ (Algebra.subset_adjoin <| hlx1 hr) _
-#align is_integral_of_mem_of_fg IsIntegral.of_mem_of_fg
-
-=======
->>>>>>> 36fe2fcd
 theorem Module.End.isIntegral {M : Type*} [AddCommGroup M] [Module R M] [Module.Finite R M] :
     Algebra.IsIntegral R (Module.End R M) :=
   LinearMap.exists_monic_and_aeval_eq_zero R
@@ -463,11 +293,7 @@
 
 theorem RingHom.Finite.to_isIntegral (h : f.Finite) : f.IsIntegral :=
   letI := f.toAlgebra
-<<<<<<< HEAD
-  fun _ => IsIntegral.of_mem_of_fg ⊤ h.1 _ trivial
-=======
   fun _ ↦ IsIntegral.of_mem_of_fg ⊤ h.1 _ trivial
->>>>>>> 36fe2fcd
 #align ring_hom.finite.to_is_integral RingHom.Finite.to_isIntegral
 
 alias RingHom.IsIntegral.of_finite := RingHom.Finite.to_isIntegral
@@ -491,15 +317,7 @@
 
 theorem RingHom.IsIntegral.to_finite (h : f.IsIntegral) (h' : f.FiniteType) : f.Finite :=
   letI := f.toAlgebra
-<<<<<<< HEAD
-  obtain ⟨s, hs⟩ := h'
-  constructor
-  change (⊤ : Subalgebra R S).toSubmodule.FG
-  rw [← hs]
-  exact fg_adjoin_of_finite (Set.toFinite _) fun x _ => h x
-=======
   Algebra.IsIntegral.finite h (h' := h')
->>>>>>> 36fe2fcd
 #align ring_hom.is_integral.to_finite RingHom.IsIntegral.to_finite
 
 alias RingHom.Finite.of_isIntegral_of_finiteType := RingHom.IsIntegral.to_finite
@@ -510,64 +328,24 @@
   ⟨fun h ↦ ⟨h.to_isIntegral, h.to_finiteType⟩, fun ⟨h, h'⟩ ↦ h.to_finite h'⟩
 #align ring_hom.finite_iff_is_integral_and_finite_type RingHom.finite_iff_isIntegral_and_finiteType
 
-<<<<<<< HEAD
-theorem Algebra.IsIntegral.finite (h : Algebra.IsIntegral R A) [h' : Algebra.FiniteType R A] :
-    Module.Finite R A := by
-  have :=
-    h.to_finite
-      (by
-        rw [RingHom.FiniteType]
-        convert h'
-        -- Porting note: was `ext`
-        refine IsScalarTower.Algebra.ext (algebraMap R A).toAlgebra _ fun r x => ?_
-        exact (Algebra.smul_def _ _).symm)
-  rw [RingHom.Finite] at this
-  convert this
-  ext
-  exact Algebra.smul_def _ _
-#align algebra.is_integral.finite Algebra.IsIntegral.finite
-
-theorem Algebra.IsIntegral.of_finite [h : Module.Finite R A] : Algebra.IsIntegral R A :=
-  fun _ ↦ IsIntegral.of_mem_of_fg ⊤ h.1 _ trivial
-#align algebra.is_integral.of_finite Algebra.IsIntegral.of_finite
-
-/-- finite = integral + finite type -/
-theorem Algebra.finite_iff_isIntegral_and_finiteType :
-    Module.Finite R A ↔ Algebra.IsIntegral R A ∧ Algebra.FiniteType R A :=
-  ⟨fun _ => ⟨Algebra.IsIntegral.of_finite, inferInstance⟩, fun ⟨h, _⟩ => h.finite⟩
-#align algebra.finite_iff_is_integral_and_finite_type Algebra.finite_iff_isIntegral_and_finiteType
-
-=======
->>>>>>> 36fe2fcd
 variable (f)
 
 theorem RingHom.IsIntegralElem.of_mem_closure {x y z : S} (hx : f.IsIntegralElem x)
     (hy : f.IsIntegralElem y) (hz : z ∈ Subring.closure ({x, y} : Set S)) : f.IsIntegralElem z := by
   letI : Algebra R S := f.toAlgebra
-<<<<<<< HEAD
-  have := (IsIntegral.fg_adjoin_singleton x hx).mul (IsIntegral.fg_adjoin_singleton y hy)
-=======
   have := (IsIntegral.fg_adjoin_singleton hx).mul (IsIntegral.fg_adjoin_singleton hy)
->>>>>>> 36fe2fcd
   rw [← Algebra.adjoin_union_coe_submodule, Set.singleton_union] at this
   exact
     IsIntegral.of_mem_of_fg (Algebra.adjoin R {x, y}) this z
       (Algebra.mem_adjoin_iff.2 <| Subring.closure_mono (Set.subset_union_right _ _) hz)
 #align ring_hom.is_integral_of_mem_closure RingHom.IsIntegralElem.of_mem_closure
 
-<<<<<<< HEAD
-theorem IsIntegral.of_mem_closure {x y z : A} (hx : IsIntegral R x) (hy : IsIntegral R y)
-    (hz : z ∈ Subring.closure ({x, y} : Set A)) : IsIntegral R z :=
-  (algebraMap R A).is_integral_of_mem_closure hx hy hz
-#align is_integral_of_mem_closure IsIntegral.of_mem_closure
-=======
 nonrec theorem IsIntegral.of_mem_closure {x y z : A} (hx : IsIntegral R x) (hy : IsIntegral R y)
     (hz : z ∈ Subring.closure ({x, y} : Set A)) : IsIntegral R z :=
   hx.of_mem_closure (algebraMap R A) hy hz
 #align is_integral_of_mem_closure IsIntegral.of_mem_closure
 
 variable (f : R →+* B)
->>>>>>> 36fe2fcd
 
 theorem RingHom.isIntegralElem_zero : f.IsIntegralElem 0 :=
   f.map_zero ▸ f.isIntegralElem_map
@@ -592,29 +370,17 @@
     Subring.add_mem _ (Subring.subset_closure (Or.inl rfl)) (Subring.subset_closure (Or.inr rfl))
 #align ring_hom.is_integral_add RingHom.IsIntegralElem.add
 
-<<<<<<< HEAD
-theorem IsIntegral.add {x y : A} (hx : IsIntegral R x) (hy : IsIntegral R y) :
-    IsIntegral R (x + y) :=
-  (algebraMap R A).is_integral_add hx hy
-=======
 nonrec theorem IsIntegral.add {x y : A} (hx : IsIntegral R x) (hy : IsIntegral R y) :
     IsIntegral R (x + y) :=
   hx.add (algebraMap R A) hy
->>>>>>> 36fe2fcd
 #align is_integral_add IsIntegral.add
 
 variable (f : R →+* S)
 
-<<<<<<< HEAD
-theorem IsIntegral.neg {x : A} (hx : IsIntegral R x) : IsIntegral R (-x) :=
-  (algebraMap R A).is_integral_neg hx
-#align is_integral_neg IsIntegral.neg
-=======
 -- can be generalized to noncommutative S.
 theorem RingHom.IsIntegralElem.neg {x : S} (hx : f.IsIntegralElem x) : f.IsIntegralElem (-x) :=
   hx.of_mem_closure f hx (Subring.neg_mem _ (Subring.subset_closure (Or.inl rfl)))
 #align ring_hom.is_integral_neg RingHom.IsIntegralElem.neg
->>>>>>> 36fe2fcd
 
 theorem IsIntegral.neg {x : B} (hx : IsIntegral R x) : IsIntegral R (-x) :=
   .of_mem_of_fg _ hx.fg_adjoin_singleton _ (Subalgebra.neg_mem _ <| Algebra.subset_adjoin rfl)
@@ -625,15 +391,9 @@
   simpa only [sub_eq_add_neg] using hx.add f (hy.neg f)
 #align ring_hom.is_integral_sub RingHom.IsIntegralElem.sub
 
-<<<<<<< HEAD
-theorem IsIntegral.sub {x y : A} (hx : IsIntegral R x) (hy : IsIntegral R y) :
-    IsIntegral R (x - y) :=
-  (algebraMap R A).is_integral_sub hx hy
-=======
 nonrec theorem IsIntegral.sub {x y : A} (hx : IsIntegral R x) (hy : IsIntegral R y) :
     IsIntegral R (x - y) :=
   hx.sub (algebraMap R A) hy
->>>>>>> 36fe2fcd
 #align is_integral_sub IsIntegral.sub
 
 theorem RingHom.IsIntegralElem.mul {x y : S} (hx : f.IsIntegralElem x) (hy : f.IsIntegralElem y) :
@@ -642,25 +402,6 @@
     (Subring.mul_mem _ (Subring.subset_closure (Or.inl rfl)) (Subring.subset_closure (Or.inr rfl)))
 #align ring_hom.is_integral_mul RingHom.IsIntegralElem.mul
 
-<<<<<<< HEAD
-theorem IsIntegral.mul {x y : A} (hx : IsIntegral R x) (hy : IsIntegral R y) :
-    IsIntegral R (x * y) :=
-  (algebraMap R A).is_integral_mul hx hy
-#align is_integral_mul IsIntegral.mul
-
-theorem IsIntegral.smul [Algebra S A] [Algebra R S] [IsScalarTower R S A] {x : A} (r : R)
-    (hx : IsIntegral S x) : IsIntegral S (r • x) := by
-  rw [Algebra.smul_def, IsScalarTower.algebraMap_apply R S A]
-  exact IsIntegral.mul isIntegral_algebraMap hx
-#align is_integral_smul IsIntegral.smul
-
-theorem IsIntegral.of_pow {x : A} {n : ℕ} (hn : 0 < n) (hx : IsIntegral R <| x ^ n) :
-    IsIntegral R x := by
-  rcases hx with ⟨p, ⟨hmonic, heval⟩⟩
-  exact
-    ⟨expand R n p, Monic.expand hn hmonic, by
-      rwa [eval₂_eq_eval_map, map_expand, expand_eval, ← eval₂_eq_eval_map]⟩
-=======
 nonrec theorem IsIntegral.mul {x y : A} (hx : IsIntegral R x) (hy : IsIntegral R y) :
     IsIntegral R (x * y) :=
   hx.mul (algebraMap R A) hy
@@ -676,7 +417,6 @@
     IsIntegral R x := by
   rcases hx with ⟨p, hmonic, heval⟩
   exact ⟨expand R n p, hmonic.expand hn, by rwa [← aeval_def, expand_aeval]⟩
->>>>>>> 36fe2fcd
 #align is_integral_of_pow IsIntegral.of_pow
 
 variable (R A)
@@ -694,13 +434,8 @@
 theorem mem_integralClosure_iff_mem_fg {r : A} :
     r ∈ integralClosure R A ↔ ∃ M : Subalgebra R A, M.toSubmodule.FG ∧ r ∈ M :=
   ⟨fun hr =>
-<<<<<<< HEAD
-    ⟨Algebra.adjoin R {r}, IsIntegral.fg_adjoin_singleton _ hr, Algebra.subset_adjoin rfl⟩,
-    fun ⟨M, Hf, hrM⟩ => IsIntegral.of_mem_of_fg M Hf _ hrM⟩
-=======
     ⟨Algebra.adjoin R {r}, hr.fg_adjoin_singleton, Algebra.subset_adjoin rfl⟩,
     fun ⟨M, Hf, hrM⟩ => .of_mem_of_fg M Hf _ hrM⟩
->>>>>>> 36fe2fcd
 #align mem_integral_closure_iff_mem_fg mem_integralClosure_iff_mem_fg
 
 variable {R A}
@@ -733,15 +468,9 @@
   rw [Subalgebra.mem_map]
   constructor
   · rintro ⟨x, hx, rfl⟩
-<<<<<<< HEAD
-    exact IsIntegral.map f hx
-  · intro hy
-    use f.symm y, IsIntegral.map (f.symm : B →ₐ[R] A) hy
-=======
     exact hx.map f
   · intro hy
     use f.symm y, hy.map (f.symm : S →ₐ[R] A)
->>>>>>> 36fe2fcd
     simp
 #align integral_closure_map_alg_equiv integralClosure_map_algEquiv
 
@@ -752,29 +481,6 @@
       rwa [← aeval_def, ← Subalgebra.val_apply, aeval_algHom_apply] at hpx⟩
 #align integral_closure.is_integral integralClosure.isIntegral
 
-<<<<<<< HEAD
-theorem RingHom.isIntegral_of_isIntegral_mul_unit (x y : S) (r : R) (hr : f r * y = 1)
-    (hx : f.IsIntegralElem (x * y)) : f.IsIntegralElem x := by
-  obtain ⟨p, ⟨p_monic, hp⟩⟩ := hx
-  refine' ⟨scaleRoots p r, ⟨(monic_scaleRoots_iff r).2 p_monic, _⟩⟩
-  convert scaleRoots_eval₂_eq_zero f hp
-  rw [mul_comm x y, ← mul_assoc, hr, one_mul]
-#align ring_hom.is_integral_of_is_integral_mul_unit RingHom.isIntegral_of_isIntegral_mul_unit
-
-theorem IsIntegral.of_mul_unit {x y : A} {r : R} (hr : algebraMap R A r * y = 1)
-    (hx : IsIntegral R (x * y)) : IsIntegral R x :=
-  (algebraMap R A).isIntegral_of_isIntegral_mul_unit x y r hr hx
-#align is_integral_of_is_integral_mul_unit IsIntegral.of_mul_unit
-
-/-- Generalization of `isIntegral_of_mem_closure` bootstrapped up from that lemma -/
-theorem isIntegral_of_mem_closure' (G : Set A) (hG : ∀ x ∈ G, IsIntegral R x) :
-    ∀ x ∈ Subring.closure G, IsIntegral R x := fun _ hx =>
-  Subring.closure_induction hx hG isIntegral_zero isIntegral_one (fun _ _ => IsIntegral.add)
-    (fun _ => IsIntegral.neg) fun _ _ => IsIntegral.mul
-#align is_integral_of_mem_closure' isIntegral_of_mem_closure'
-
-theorem isIntegral_of_mem_closure'' {S : Type*} [CommRing S] {f : R →+* S} (G : Set S)
-=======
 theorem IsIntegral.of_mul_unit {x y : B} {r : R} (hr : algebraMap R B r * y = 1)
     (hx : IsIntegral R (x * y)) : IsIntegral R x := by
   obtain ⟨p, p_monic, hp⟩ := hx
@@ -798,7 +504,6 @@
 #align is_integral_of_mem_closure' IsIntegral.of_mem_closure'
 
 theorem IsIntegral.of_mem_closure'' {S : Type*} [CommRing S] {f : R →+* S} (G : Set S)
->>>>>>> 36fe2fcd
     (hG : ∀ x ∈ G, f.IsIntegralElem x) : ∀ x ∈ Subring.closure G, f.IsIntegralElem x := fun x hx =>
   @IsIntegral.of_mem_closure' R S _ _ f.toAlgebra G hG x hx
 #align is_integral_of_mem_closure'' IsIntegral.of_mem_closure''
@@ -844,11 +549,7 @@
 
 @[simp]
 theorem IsIntegral.pow_iff {x : A} {n : ℕ} (hn : 0 < n) : IsIntegral R (x ^ n) ↔ IsIntegral R x :=
-<<<<<<< HEAD
-  ⟨IsIntegral.of_pow hn, fun hx => IsIntegral.pow hx n⟩
-=======
   ⟨IsIntegral.of_pow hn, fun hx ↦ hx.pow n⟩
->>>>>>> 36fe2fcd
 #align is_integral.pow_iff IsIntegral.pow_iff
 
 open TensorProduct
@@ -1043,21 +744,13 @@
 
 -- Porting note: Left-hand side does not simplify @[simp]
 theorem mk'_add (x y : B) (hx : IsIntegral R x) (hy : IsIntegral R y) :
-<<<<<<< HEAD
-    mk' A (x + y) (IsIntegral.add hx hy) = mk' A x hx + mk' A y hy :=
-=======
     mk' A (x + y) (hx.add hy) = mk' A x hx + mk' A y hy :=
->>>>>>> 36fe2fcd
   algebraMap_injective A R B <| by simp only [algebraMap_mk', RingHom.map_add]
 #align is_integral_closure.mk'_add IsIntegralClosure.mk'_add
 
 -- Porting note: Left-hand side does not simplify @[simp]
 theorem mk'_mul (x y : B) (hx : IsIntegral R x) (hy : IsIntegral R y) :
-<<<<<<< HEAD
-    mk' A (x * y) (IsIntegral.mul hx hy) = mk' A x hx * mk' A y hy :=
-=======
     mk' A (x * y) (hx.mul hy) = mk' A x hx * mk' A y hy :=
->>>>>>> 36fe2fcd
   algebraMap_injective A R B <| by simp only [algebraMap_mk', RingHom.map_mul]
 #align is_integral_closure.mk'_mul IsIntegralClosure.mk'_mul
 
@@ -1136,17 +829,6 @@
 theorem isIntegral_trans (A_int : Algebra.IsIntegral R A) (x : B) (hx : IsIntegral A x) :
     IsIntegral R x := by
   rcases hx with ⟨p, pmonic, hp⟩
-<<<<<<< HEAD
-  let S : Set B := ↑(p.map <| algebraMap A B).frange
-  refine' IsIntegral.of_mem_of_fg (adjoin R (S ∪ {x})) _ _ (subset_adjoin <| Or.inr rfl)
-  refine' fg_trans (fg_adjoin_of_finite (Finset.finite_toSet _) fun x hx => _) _
-  · rw [Finset.mem_coe, frange, Finset.mem_image] at hx
-    rcases hx with ⟨i, _, rfl⟩
-    rw [coeff_map]
-    exact IsIntegral.map (IsScalarTower.toAlgHom R A B) (A_int _)
-  · apply IsIntegral.fg_adjoin_singleton
-    exact isIntegral_trans_aux _ pmonic hp
-=======
   let S := adjoin R (p.frange : Set A)
   have : Module.Finite R S := ⟨(Subalgebra.toSubmodule S).fg_top.mpr <|
     fg_adjoin_of_finite p.frange.finite_toSet fun a _ ↦ A_int a⟩
@@ -1164,7 +846,6 @@
   have : IsScalarTower R S Sx :=
     Submodule.isScalarTower Sx -- Lean looks for `Module A Sx` without this
   exact Module.Finite.trans S Sx
->>>>>>> 36fe2fcd
 #align is_integral_trans isIntegral_trans
 #noalign is_integral_trans_aux
 
@@ -1194,24 +875,6 @@
 /-- If `R → A → B` is an algebra tower with `A → B` injective,
 then if the entire tower is an integral extension so is `R → A` -/
 theorem IsIntegral.tower_bot (H : Function.Injective (algebraMap A B)) {x : A}
-<<<<<<< HEAD
-    (h : IsIntegral R (algebraMap A B x)) : IsIntegral R x := by
-  rcases h with ⟨p, ⟨hp, hp'⟩⟩
-  refine' ⟨p, ⟨hp, _⟩⟩
-  rw [IsScalarTower.algebraMap_eq R A B, ← eval₂_map, eval₂_hom, ←
-    RingHom.map_zero (algebraMap A B)] at hp'
-  rw [eval₂_eq_eval_map]
-  exact H hp'
-#align is_integral_tower_bot_of_is_integral IsIntegral.tower_bot
-
-nonrec theorem RingHom.isIntegral_tower_bot_of_isIntegral (hg : Function.Injective g)
-    (hfg : (g.comp f).IsIntegral) : f.IsIntegral := fun x =>
-  @IsIntegral.tower_bot R S T _ _ _ g.toAlgebra (g.comp f).toAlgebra f.toAlgebra
-    (@IsScalarTower.of_algebraMap_eq R S T _ _ _ f.toAlgebra g.toAlgebra (g.comp f).toAlgebra
-      (RingHom.comp_apply g f))
-    hg x (hfg (g x))
-#align ring_hom.is_integral_tower_bot_of_is_integral RingHom.isIntegral_tower_bot_of_isIntegral
-=======
     (h : IsIntegral R (algebraMap A B x)) : IsIntegral R x :=
   (isIntegral_algHom_iff (IsScalarTower.toAlgHom R A B) H).mp h
 #align is_integral_tower_bot_of_is_integral IsIntegral.tower_bot
@@ -1222,7 +885,6 @@
   haveI : IsScalarTower R S T := IsScalarTower.of_algebraMap_eq fun _ ↦ rfl
   fun x ↦ IsIntegral.tower_bot hg (hfg (g x))
 #align ring_hom.is_integral_tower_bot_of_is_integral RingHom.IsIntegral.tower_bot
->>>>>>> 36fe2fcd
 
 theorem IsIntegral.tower_bot_of_field {R A B : Type*} [CommRing R] [Field A]
     [CommRing B] [Nontrivial B] [Algebra R A] [Algebra A B] [Algebra R B] [IsScalarTower R A B]
@@ -1250,11 +912,7 @@
 
 theorem Algebra.IsIntegral.quotient {I : Ideal A} (hRA : Algebra.IsIntegral R A) :
     Algebra.IsIntegral (R ⧸ I.comap (algebraMap R A)) (A ⧸ I) :=
-<<<<<<< HEAD
-  (algebraMap R A).isIntegral_quotient_of_isIntegral hRA
-=======
   RingHom.IsIntegral.quotient (algebraMap R A) hRA
->>>>>>> 36fe2fcd
 #align is_integral_quotient_of_is_integral Algebra.IsIntegral.quotient
 
 theorem isIntegral_quotientMap_iff {I : Ideal S} :
@@ -1295,22 +953,8 @@
   refine ⟨⟨0, 1, zero_ne_one⟩, mul_comm, fun {x} hx ↦ ?_⟩
   have : Module.Finite R (adjoin R {x}) := ⟨(Submodule.fg_top _).mpr (H x).fg_adjoin_singleton⟩
   letI := hR.toField
-<<<<<<< HEAD
-  refine' ⟨⟨0, 1, zero_ne_one⟩, mul_comm, fun {x} hx => _⟩
-  let A := Algebra.adjoin R ({x} : Set S)
-  haveI : IsNoetherian R A :=
-    isNoetherian_of_fg_of_noetherian (Subalgebra.toSubmodule A)
-      (IsIntegral.fg_adjoin_singleton x (H x))
-  haveI : Module.Finite R A := Module.IsNoetherian.finite R A
-  obtain ⟨y, hy⟩ :=
-    LinearMap.surjective_of_injective
-      (@LinearMap.mulLeft_injective R A _ _ _ _ ⟨x, subset_adjoin (Set.mem_singleton x)⟩ fun h =>
-        hx (Subtype.ext_iff.mp h))
-      1
-=======
   obtain ⟨y, hy⟩ := FiniteDimensional.exists_mul_eq_one R
     (K := adjoin R {x}) (x := ⟨x, subset_adjoin rfl⟩) (mt Subtype.ext_iff.mp hx)
->>>>>>> 36fe2fcd
   exact ⟨y, Subtype.ext_iff.mp hy⟩
 #align is_field_of_is_integral_of_is_field' isField_of_isIntegral_of_isField'
 
