/-
Copyright (c) 2019 Mario Carneiro. All rights reserved.
Released under Apache 2.0 license as described in the file LICENSE.
<<<<<<< HEAD
Authors: Reid Barton, Mario Carneiro, Isabel Longbottom, Scott Morrison, Apurva Nakade, Yuyang Zhao

! This file was ported from Lean 3 source module set_theory.game.basic
! leanprover-community/mathlib commit 6623e6af705e97002a9054c1c05a980180276fc1
! Please do not edit these lines, except to modify the commit id
! if you have ported upstream changes.
=======
Authors: Reid Barton, Mario Carneiro, Isabel Longbottom, Scott Morrison, Apurva Nakade
>>>>>>> a4f25598
-/
import Mathlib.SetTheory.Game.PGame
import Mathlib.Tactic.Abel

#align_import set_theory.game.basic from "leanprover-community/mathlib"@"6623e6af705e97002a9054c1c05a980180276fc1"

/-!
# Combinatorial games.

In this file we construct an instance `OrderedAddCommGroup Game`.

## Multiplication on pre-games

We define the operations of multiplication and inverse on pre-games, and prove a few basic theorems
about them. Multiplication is not well-behaved under equivalence of pre-games i.e. `x ≈ y` does not
imply `x * z ≈ y * z`. Hence, multiplication is not a well-defined operation on games. Nevertheless,
the abelian group structure on games allows us to simplify many proofs for pre-games.
-/

-- Porting note: many definitions here are noncomputable as the compiler does not support PGame.rec
noncomputable section

open Function PGame

universe u

-- Porting note: moved the setoid instance to PGame.lean

/-- The type of combinatorial games. In ZFC, a combinatorial game is constructed from
  two sets of combinatorial games that have been constructed at an earlier
  stage. To do this in type theory, we say that a combinatorial pre-game is built
  inductively from two families of combinatorial games indexed over any type
  in Type u. The resulting type `PGame.{u}` lives in `Type (u+1)`,
  reflecting that it is a proper class in ZFC.
  A combinatorial game is then constructed by quotienting by the equivalence
  `x ≈ y ↔ x ≤ y ∧ y ≤ x`. -/
abbrev Game :=
  Quotient PGame.setoid
#align game Game

namespace Game

-- Porting note: added this definition
/-- Negation of games. -/
def neg : Game → Game := Quot.lift (fun x => ⟦-x⟧) fun _ _ h => Quot.sound ((neg_equiv_neg_iff).2 h)

instance : AddCommGroupWithOne Game where
  zero := ⟦0⟧
  one := ⟦1⟧
  neg := neg
  add :=
    Quotient.lift₂ (fun x y : PGame => ⟦x + y⟧) fun x₁ y₁ x₂ y₂ hx hy =>
      Quot.sound (PGame.add_congr hx hy)
  add_zero := by
    rintro ⟨x⟩
    exact Quot.sound (add_zero_equiv x)
  zero_add := by
    rintro ⟨x⟩
    exact Quot.sound (zero_add_equiv x)
  add_assoc := by
    rintro ⟨x⟩ ⟨y⟩ ⟨z⟩
    exact Quot.sound add_assoc_equiv
  add_left_neg := by
    rintro ⟨x⟩
    exact Quot.sound (add_left_neg_equiv x)
  add_comm := by
    rintro ⟨x⟩ ⟨y⟩
    exact Quot.sound add_comm_equiv

instance : Inhabited Game :=
  ⟨0⟩

instance : PartialOrder Game where
  le := Quotient.lift₂ (· ≤ ·) fun x₁ y₁ x₂ y₂ hx hy => propext (le_congr hx hy)
  le_refl := by
    rintro ⟨x⟩
    exact le_refl x
  le_trans := by
    rintro ⟨x⟩ ⟨y⟩ ⟨z⟩
    exact @le_trans _ _ x y z
  le_antisymm := by
    rintro ⟨x⟩ ⟨y⟩ h₁ h₂
    apply Quot.sound
    exact ⟨h₁, h₂⟩
  lt := Quotient.lift₂ (· < ·) fun x₁ y₁ x₂ y₂ hx hy => propext (lt_congr hx hy)
  lt_iff_le_not_le := by
    rintro ⟨x⟩ ⟨y⟩
    exact @lt_iff_le_not_le _ _ x y

/-- The less or fuzzy relation on games.

If `0 ⧏ x` (less or fuzzy with), then Left can win `x` as the first player. -/
def Lf : Game → Game → Prop :=
  Quotient.lift₂ PGame.Lf fun _ _ _ _ hx hy => propext (lf_congr hx hy)
#align game.lf Game.Lf

local infixl:50 " ⧏ " => Lf

/-- On `Game`, simp-normal inequalities should use as few negations as possible. -/
@[simp]
theorem not_le : ∀ {x y : Game}, ¬x ≤ y ↔ y ⧏ x := by
  rintro ⟨x⟩ ⟨y⟩
  exact PGame.not_le
#align game.not_le Game.not_le

/-- On `Game`, simp-normal inequalities should use as few negations as possible. -/
@[simp]
theorem not_lf : ∀ {x y : Game}, ¬x ⧏ y ↔ y ≤ x := by
  rintro ⟨x⟩ ⟨y⟩
  exact PGame.not_lf
#align game.not_lf Game.not_lf

-- porting note: had to replace ⧏ with Lf, otherwise cannot differentiate with the operator on PGame
instance : IsTrichotomous Game Lf :=
  ⟨by
    rintro ⟨x⟩ ⟨y⟩
    change _ ∨ ⟦x⟧ = ⟦y⟧ ∨ _
    rw [Quotient.eq]
    apply lf_or_equiv_or_gf⟩

/-! It can be useful to use these lemmas to turn `PGame` inequalities into `Game` inequalities, as
the `AddCommGroup` structure on `Game` often simplifies many proofs. -/

-- porting note: In a lot of places, I had to add explicitely that the quotient element was a Game.
-- In Lean4, quotients don't have the setoid as an instance argument,
-- but as an explicit argument, see https://leanprover.zulipchat.com/#narrow/stream/113489-new-members/topic/confusion.20between.20equivalence.20and.20instance.20setoid/near/360822354
theorem PGame.le_iff_game_le {x y : PGame} : x ≤ y ↔ (⟦x⟧ : Game) ≤ ⟦y⟧ :=
  Iff.rfl
#align game.pgame.le_iff_game_le Game.PGame.le_iff_game_le

theorem PGame.lf_iff_game_lf {x y : PGame} : PGame.Lf x y ↔ ⟦x⟧ ⧏ ⟦y⟧ :=
  Iff.rfl
#align game.pgame.lf_iff_game_lf Game.PGame.lf_iff_game_lf

theorem PGame.lt_iff_game_lt {x y : PGame} : x < y ↔ (⟦x⟧ : Game) < ⟦y⟧ :=
  Iff.rfl
#align game.pgame.lt_iff_game_lt Game.PGame.lt_iff_game_lt

theorem PGame.equiv_iff_game_eq {x y : PGame} : x ≈ y ↔ (⟦x⟧ : Game) = ⟦y⟧ :=
  (@Quotient.eq' _ _ x y).symm
#align game.pgame.equiv_iff_game_eq Game.PGame.equiv_iff_game_eq

/-- The fuzzy, confused, or incomparable relation on games.

If `x ‖ 0`, then the first player can always win `x`. -/
def Fuzzy : Game → Game → Prop :=
  Quotient.lift₂ PGame.Fuzzy fun _ _ _ _ hx hy => propext (fuzzy_congr hx hy)
#align game.fuzzy Game.Fuzzy

local infixl:50 " ‖ " => Fuzzy

theorem PGame.fuzzy_iff_game_fuzzy {x y : PGame} : PGame.Fuzzy x y ↔ ⟦x⟧ ‖ ⟦y⟧ :=
  Iff.rfl
#align game.pgame.fuzzy_iff_game_fuzzy Game.PGame.fuzzy_iff_game_fuzzy

instance covariantClass_add_le : CovariantClass Game Game (· + ·) (· ≤ ·) :=
  ⟨by
    rintro ⟨a⟩ ⟨b⟩ ⟨c⟩ h
    exact @add_le_add_left _ _ _ _ b c h a⟩
#align game.covariant_class_add_le Game.covariantClass_add_le

instance covariantClass_swap_add_le : CovariantClass Game Game (swap (· + ·)) (· ≤ ·) :=
  ⟨by
    rintro ⟨a⟩ ⟨b⟩ ⟨c⟩ h
    exact @add_le_add_right _ _ _ _ b c h a⟩
#align game.covariant_class_swap_add_le Game.covariantClass_swap_add_le

instance covariantClass_add_lt : CovariantClass Game Game (· + ·) (· < ·) :=
  ⟨by
    rintro ⟨a⟩ ⟨b⟩ ⟨c⟩ h
    exact @add_lt_add_left _ _ _ _ b c h a⟩
#align game.covariant_class_add_lt Game.covariantClass_add_lt

instance covariantClass_swap_add_lt : CovariantClass Game Game (swap (· + ·)) (· < ·) :=
  ⟨by
    rintro ⟨a⟩ ⟨b⟩ ⟨c⟩ h
    exact @add_lt_add_right _ _ _ _ b c h a⟩
#align game.covariant_class_swap_add_lt Game.covariantClass_swap_add_lt

theorem add_lf_add_right : ∀ {b c : Game} (_ : b ⧏ c) (a), (b + a : Game) ⧏ c + a := by
  rintro ⟨b⟩ ⟨c⟩ h ⟨a⟩
  apply PGame.add_lf_add_right h
#align game.add_lf_add_right Game.add_lf_add_right

theorem add_lf_add_left : ∀ {b c : Game} (_ : b ⧏ c) (a), (a + b : Game) ⧏ a + c := by
  rintro ⟨b⟩ ⟨c⟩ h ⟨a⟩
  apply PGame.add_lf_add_left h
#align game.add_lf_add_left Game.add_lf_add_left

instance orderedAddCommGroup : OrderedAddCommGroup Game :=
  { Game.instAddCommGroupWithOneGame, Game.instPartialOrderGame with
    add_le_add_left := @add_le_add_left _ _ _ Game.covariantClass_add_le }
#align game.ordered_add_comm_group Game.orderedAddCommGroup

end Game

namespace PGame

@[simp]
theorem quot_neg (a : PGame) : (⟦-a⟧ : Game) = -⟦a⟧ :=
  rfl
#align pgame.quot_neg PGame.quot_neg

@[simp]
theorem quot_add (a b : PGame) : ⟦a + b⟧ = (⟦a⟧ : Game) + ⟦b⟧ :=
  rfl
#align pgame.quot_add PGame.quot_add

@[simp]
theorem quot_sub (a b : PGame) : ⟦a - b⟧ = (⟦a⟧ : Game) - ⟦b⟧ :=
  rfl
#align pgame.quot_sub PGame.quot_sub

theorem quot_eq_of_mk'_quot_eq {x y : PGame} (L : x.LeftMoves ≃ y.LeftMoves)
    (R : x.RightMoves ≃ y.RightMoves) (hl : ∀ i, (⟦x.moveLeft i⟧ : Game) = ⟦y.moveLeft (L i)⟧)
    (hr : ∀ j, (⟦x.moveRight j⟧ : Game) = ⟦y.moveRight (R j)⟧) : (⟦x⟧ : Game) = ⟦y⟧ := by
  simp_rw [Quotient.eq'] at hl hr
  exact Quot.sound (equiv_of_mk_equiv L R (fun _ => Game.PGame.equiv_iff_game_eq.2 (hl _))
                                          (fun _ => Game.PGame.equiv_iff_game_eq.2 (hr _)))
#align pgame.quot_eq_of_mk_quot_eq PGame.quot_eq_of_mk'_quot_eq

/-! Multiplicative operations can be defined at the level of pre-games,
but to prove their properties we need to use the abelian group structure of games.
Hence we define them here. -/


/-- The product of `x = {xL | xR}` and `y = {yL | yR}` is
`{xL*y + x*yL - xL*yL, xR*y + x*yR - xR*yR | xL*y + x*yR - xL*yR, xR*y + x*yL - xR*yL}` -/
instance : Mul PGame.{u} :=
  ⟨fun x y => by
    induction' x with xl xr _ _ IHxl IHxr generalizing y
    induction' y with yl yr yL yR IHyl IHyr
    have y := mk yl yr yL yR
    refine' ⟨Sum (xl × yl) (xr × yr), Sum (xl × yr) (xr × yl), _, _⟩ <;> rintro (⟨i, j⟩ | ⟨i, j⟩)
    · exact IHxl i y + IHyl j - IHxl i (yL j)
    · exact IHxr i y + IHyr j - IHxr i (yR j)
    · exact IHxl i y + IHyr j - IHxl i (yR j)
    · exact IHxr i y + IHyl j - IHxr i (yL j)⟩

theorem leftMoves_mul :
    ∀ x y : PGame.{u},
      (x * y).LeftMoves = Sum (x.LeftMoves × y.LeftMoves) (x.RightMoves × y.RightMoves)
  | ⟨_, _, _, _⟩, ⟨_, _, _, _⟩ => rfl
#align pgame.left_moves_mul PGame.leftMoves_mul

theorem rightMoves_mul :
    ∀ x y : PGame.{u},
      (x * y).RightMoves = Sum (x.LeftMoves × y.RightMoves) (x.RightMoves × y.LeftMoves)
  | ⟨_, _, _, _⟩, ⟨_, _, _, _⟩ => rfl
#align pgame.right_moves_mul PGame.rightMoves_mul

/-- Turns two left or right moves for `x` and `y` into a left move for `x * y` and vice versa.

Even though these types are the same (not definitionally so), this is the preferred way to convert
between them. -/
def toLeftMovesMul {x y : PGame} :
    Sum (x.LeftMoves × y.LeftMoves) (x.RightMoves × y.RightMoves) ≃ (x * y).LeftMoves :=
  Equiv.cast (leftMoves_mul x y).symm
#align pgame.to_left_moves_mul PGame.toLeftMovesMul

/-- Turns a left and a right move for `x` and `y` into a right move for `x * y` and vice versa.

Even though these types are the same (not definitionally so), this is the preferred way to convert
between them. -/
def toRightMovesMul {x y : PGame} :
    Sum (x.LeftMoves × y.RightMoves) (x.RightMoves × y.LeftMoves) ≃ (x * y).RightMoves :=
  Equiv.cast (rightMoves_mul x y).symm
#align pgame.to_right_moves_mul PGame.toRightMovesMul

@[simp]
theorem mk_mul_moveLeft_inl {xl xr yl yr} {xL xR yL yR} {i j} :
    (mk xl xr xL xR * mk yl yr yL yR).moveLeft (Sum.inl (i, j)) =
      xL i * mk yl yr yL yR + mk xl xr xL xR * yL j - xL i * yL j :=
  rfl
#align pgame.mk_mul_move_left_inl PGame.mk_mul_moveLeft_inl

@[simp]
theorem mul_moveLeft_inl {x y : PGame} {i j} :
    (x * y).moveLeft (toLeftMovesMul (Sum.inl (i, j))) =
      x.moveLeft i * y + x * y.moveLeft j - x.moveLeft i * y.moveLeft j := by
  cases x
  cases y
  rfl
#align pgame.mul_move_left_inl PGame.mul_moveLeft_inl

@[simp]
theorem mk_mul_moveLeft_inr {xl xr yl yr} {xL xR yL yR} {i j} :
    (mk xl xr xL xR * mk yl yr yL yR).moveLeft (Sum.inr (i, j)) =
      xR i * mk yl yr yL yR + mk xl xr xL xR * yR j - xR i * yR j :=
  rfl
#align pgame.mk_mul_move_left_inr PGame.mk_mul_moveLeft_inr

@[simp]
theorem mul_moveLeft_inr {x y : PGame} {i j} :
    (x * y).moveLeft (toLeftMovesMul (Sum.inr (i, j))) =
      x.moveRight i * y + x * y.moveRight j - x.moveRight i * y.moveRight j := by
  cases x
  cases y
  rfl
#align pgame.mul_move_left_inr PGame.mul_moveLeft_inr

@[simp]
theorem mk_mul_moveRight_inl {xl xr yl yr} {xL xR yL yR} {i j} :
    (mk xl xr xL xR * mk yl yr yL yR).moveRight (Sum.inl (i, j)) =
      xL i * mk yl yr yL yR + mk xl xr xL xR * yR j - xL i * yR j :=
  rfl
#align pgame.mk_mul_move_right_inl PGame.mk_mul_moveRight_inl

@[simp]
theorem mul_moveRight_inl {x y : PGame} {i j} :
    (x * y).moveRight (toRightMovesMul (Sum.inl (i, j))) =
      x.moveLeft i * y + x * y.moveRight j - x.moveLeft i * y.moveRight j := by
  cases x
  cases y
  rfl
#align pgame.mul_move_right_inl PGame.mul_moveRight_inl

@[simp]
theorem mk_mul_moveRight_inr {xl xr yl yr} {xL xR yL yR} {i j} :
    (mk xl xr xL xR * mk yl yr yL yR).moveRight (Sum.inr (i, j)) =
      xR i * mk yl yr yL yR + mk xl xr xL xR * yL j - xR i * yL j :=
  rfl
#align pgame.mk_mul_move_right_inr PGame.mk_mul_moveRight_inr

@[simp]
theorem mul_moveRight_inr {x y : PGame} {i j} :
    (x * y).moveRight (toRightMovesMul (Sum.inr (i, j))) =
      x.moveRight i * y + x * y.moveLeft j - x.moveRight i * y.moveLeft j := by
  cases x
  cases y
  rfl
#align pgame.mul_move_right_inr PGame.mul_moveRight_inr

@[nolint simpNF, simp] -- Porting note: simpNF linter complains, but this is a useful dsimp lemma
theorem neg_mk_mul_moveLeft_inl {xl xr yl yr} {xL xR yL yR} {i j} :
    (-(mk xl xr xL xR * mk yl yr yL yR)).moveLeft (Sum.inl (i, j)) =
      -(xL i * mk yl yr yL yR + mk xl xr xL xR * yR j - xL i * yR j) :=
  rfl
#align pgame.neg_mk_mul_move_left_inl PGame.neg_mk_mul_moveLeft_inl

@[nolint simpNF, simp] -- Porting note: simpNF linter complains, but this is a useful dsimp lemma
theorem neg_mk_mul_moveLeft_inr {xl xr yl yr} {xL xR yL yR} {i j} :
    (-(mk xl xr xL xR * mk yl yr yL yR)).moveLeft (Sum.inr (i, j)) =
      -(xR i * mk yl yr yL yR + mk xl xr xL xR * yL j - xR i * yL j) :=
  rfl
#align pgame.neg_mk_mul_move_left_inr PGame.neg_mk_mul_moveLeft_inr

@[nolint simpNF, simp] -- Porting note: simpNF linter complains, but this is a useful dsimp lemma
theorem neg_mk_mul_moveRight_inl {xl xr yl yr} {xL xR yL yR} {i j} :
    (-(mk xl xr xL xR * mk yl yr yL yR)).moveRight (Sum.inl (i, j)) =
      -(xL i * mk yl yr yL yR + mk xl xr xL xR * yL j - xL i * yL j) :=
  rfl
#align pgame.neg_mk_mul_move_right_inl PGame.neg_mk_mul_moveRight_inl

@[nolint simpNF, simp] -- Porting note: simpNF linter complains, but this is a useful dsimp lemma
theorem neg_mk_mul_moveRight_inr {xl xr yl yr} {xL xR yL yR} {i j} :
    (-(mk xl xr xL xR * mk yl yr yL yR)).moveRight (Sum.inr (i, j)) =
      -(xR i * mk yl yr yL yR + mk xl xr xL xR * yR j - xR i * yR j) :=
  rfl
#align pgame.neg_mk_mul_move_right_inr PGame.neg_mk_mul_moveRight_inr

theorem leftMoves_mul_cases {x y : PGame} (k) {P : (x * y).LeftMoves → Prop}
    (hl : ∀ ix iy, P <| toLeftMovesMul (Sum.inl ⟨ix, iy⟩))
    (hr : ∀ jx jy, P <| toLeftMovesMul (Sum.inr ⟨jx, jy⟩)) : P k := by
  rw [← toLeftMovesMul.apply_symm_apply k]
  rcases toLeftMovesMul.symm k with (⟨ix, iy⟩ | ⟨jx, jy⟩)
  · apply hl
  · apply hr
#align pgame.left_moves_mul_cases PGame.leftMoves_mul_cases

theorem rightMoves_mul_cases {x y : PGame} (k) {P : (x * y).RightMoves → Prop}
    (hl : ∀ ix jy, P <| toRightMovesMul (Sum.inl ⟨ix, jy⟩))
    (hr : ∀ jx iy, P <| toRightMovesMul (Sum.inr ⟨jx, iy⟩)) : P k := by
  rw [← toRightMovesMul.apply_symm_apply k]
  rcases toRightMovesMul.symm k with (⟨ix, iy⟩ | ⟨jx, jy⟩)
  · apply hl
  · apply hr
#align pgame.right_moves_mul_cases PGame.rightMoves_mul_cases

lemma LeftMovesMul.exists {x y : PGame.{u}} {p : (x * y).LeftMoves → Prop} :
    (∃ i, p i) ↔
      (∃ i j, p (toLeftMovesMul (.inl (i, j)))) ∨ (∃ i j, p (toLeftMovesMul (.inr (i, j)))) := by
  cases' x with xl xr xL xR
  cases' y with yl yr yL yR
  constructor
  · rintro ⟨(⟨i, j⟩ | ⟨i, j⟩), hi⟩
    exacts [.inl ⟨i, j, hi⟩, .inr ⟨i, j, hi⟩]
  · rintro (⟨i, j, h⟩ | ⟨i, j, h⟩)
    exacts [⟨_, h⟩, ⟨_, h⟩]

lemma right_moves_mul.exists {x y : PGame.{u}} {p : (x * y).RightMoves → Prop} :
    (∃ i, p i) ↔
      (∃ i j, p (toRightMovesMul (.inl (i, j)))) ∨ (∃ i j, p (toRightMovesMul (.inr (i, j)))) := by
  cases' x with xl xr xL xR
  cases' y with yl yr yL yR
  constructor
  · rintro ⟨(⟨i, j⟩ | ⟨i, j⟩), hi⟩
    exacts [.inl ⟨i, j, hi⟩, .inr ⟨i, j, hi⟩]
  · rintro (⟨i, j, h⟩ | ⟨i, j, h⟩)
    exacts [⟨_, h⟩, ⟨_, h⟩]

lemma memₗ_mul_iff : ∀ {x y₁ y₂ : PGame},
    x ∈ₗ y₁ * y₂ ↔
      (∃ i j, x ≡ y₁.moveLeft i * y₂ + y₁ * y₂.moveLeft j - y₁.moveLeft i * y₂.moveLeft j) ∨
      (∃ i j, x ≡ y₁.moveRight i * y₂ + y₁ * y₂.moveRight j - y₁.moveRight i * y₂.moveRight j)
  | mk _ _ _ _, mk _ _ _ _, mk _ _ _ _ => LeftMovesMul.exists

lemma memᵣ_mul_iff : ∀ {x y₁ y₂ : PGame},
    x ∈ᵣ y₁ * y₂ ↔
      (∃ i j, x ≡ y₁.moveLeft i * y₂ + y₁ * y₂.moveRight j - y₁.moveLeft i * y₂.moveRight j) ∨
      (∃ i j, x ≡ y₁.moveRight i * y₂ + y₁ * y₂.moveLeft j - y₁.moveRight i * y₂.moveLeft j)
  | mk _ _ _ _, mk _ _ _ _, mk _ _ _ _ => right_moves_mul.exists

/-- `x * y` and `y * x` have the same moves. -/
protected lemma mul_comm (x y : PGame.{u}) : x * y ≡ y * x :=
  match x, y with
  | ⟨xl, xr, xL, xR⟩, ⟨yl, yr, yL, yR⟩ => by
    let x := mk xl xr xL xR
    let y := mk yl yr yL yR
    refine Identical.ext (fun _ ↦ ?_) (fun _ ↦ ?_)
    · simp_rw [memₗ_mul_iff]; dsimp
      rw [@exists_comm xl, @exists_comm xr]
      simp_rw [((((PGame.mul_comm (xL _) y).add (PGame.mul_comm x (yL _))).trans
          ((_ * xL _).add_comm _)).sub (PGame.mul_comm (xL _) (yL _))).congr_right,
        ((((PGame.mul_comm (xR _) y).add (PGame.mul_comm x (yR _))).trans
          ((_ * xR _).add_comm _)).sub (PGame.mul_comm (xR _) (yR _))).congr_right]
        -- Porting note: explicitly wrote out arguments, see `PGame.quot_mul_assoc`
    · simp_rw [memᵣ_mul_iff]; dsimp
      rw [@exists_comm xl, @exists_comm xr, or_comm]
      simp_rw [((((PGame.mul_comm (xL _) y).add (PGame.mul_comm x (yR _))).trans
          ((_ * xL _).add_comm _)).sub (PGame.mul_comm (xL _) (yR _))).congr_right,
        ((((PGame.mul_comm (xR _) y).add (PGame.mul_comm x (yL _))).trans
          ((_ * xR _).add_comm _)).sub (PGame.mul_comm (xR _) (yL _))).congr_right]
        -- Porting note: explicitly wrote out arguments, see `PGame.quot_mul_assoc`
  termination_by _ => (x, y)
  decreasing_by pgame_wf_tac

/-- `x * y` and `y * x` have the same moves. -/
def mulCommRelabelling (x y : PGame.{u}) : x * y ≡r y * x :=
  match x, y with
  | ⟨xl, xr, xL, xR⟩, ⟨yl, yr, yL, yR⟩ => by
    refine' ⟨Equiv.sumCongr (Equiv.prodComm _ _) (Equiv.prodComm _ _),
      (Equiv.sumComm _ _).trans (Equiv.sumCongr (Equiv.prodComm _ _) (Equiv.prodComm _ _)), _, _⟩
      <;>
    rintro (⟨i, j⟩ | ⟨i, j⟩) <;>
    { dsimp
      exact ((addCommRelabelling _ _).trans <|
        (mulCommRelabelling _ _).addCongr (mulCommRelabelling _ _)).subCongr
        (mulCommRelabelling _ _) }
  termination_by _ => (x, y)
  decreasing_by pgame_wf_tac
#align pgame.mul_comm_relabelling PGame.mulCommRelabelling

theorem quot_mul_comm (x y : PGame.{u}) : (⟦x * y⟧ : Game) = ⟦y * x⟧ :=
  Quot.sound (mulCommRelabelling x y).equiv
#align pgame.quot_mul_comm PGame.quot_mul_comm

/-- `x * y` is equivalent to `y * x`. -/
theorem mul_comm_equiv (x y : PGame) : x * y ≈ y * x :=
  Quotient.exact <| quot_mul_comm _ _
#align pgame.mul_comm_equiv PGame.mul_comm_equiv

instance isEmpty_mul_zero_leftMoves (x : PGame.{u}) : IsEmpty (x * 0).LeftMoves := by
  cases x
  exact instIsEmptySum
#align pgame.is_empty_mul_zero_left_moves PGame.isEmpty_mul_zero_leftMoves

instance isEmpty_mul_zero_rightMoves (x : PGame.{u}) : IsEmpty (x * 0).RightMoves := by
  cases x
  apply instIsEmptySum
#align pgame.is_empty_mul_zero_right_moves PGame.isEmpty_mul_zero_rightMoves

instance isEmpty_zero_mul_leftMoves (x : PGame.{u}) : IsEmpty (0 * x).LeftMoves := by
  cases x
  apply instIsEmptySum
#align pgame.is_empty_zero_mul_left_moves PGame.isEmpty_zero_mul_leftMoves

instance isEmpty_zero_mul_rightMoves (x : PGame.{u}) : IsEmpty (0 * x).RightMoves := by
  cases x
  apply instIsEmptySum
#align pgame.is_empty_zero_mul_right_moves PGame.isEmpty_zero_mul_rightMoves

/-- `x * 0` has exactly the same moves as `0`. -/
protected lemma mul_zero (x : PGame) : x * 0 ≡ 0 := identical_zero _

/-- `x * 0` has exactly the same moves as `0`. -/
def mulZeroRelabelling (x : PGame) : x * 0 ≡r 0 :=
  Relabelling.isEmpty _
#align pgame.mul_zero_relabelling PGame.mulZeroRelabelling

/-- `x * 0` is equivalent to `0`. -/
theorem mul_zero_equiv (x : PGame) : x * 0 ≈ 0 :=
  (mulZeroRelabelling x).equiv
#align pgame.mul_zero_equiv PGame.mul_zero_equiv

@[simp]
theorem quot_mul_zero (x : PGame) : (⟦x * 0⟧ : Game) = ⟦0⟧ :=
  @Quotient.sound _ _ (x * 0) _ x.mul_zero_equiv
#align pgame.quot_mul_zero PGame.quot_mul_zero

/-- `0 * x` has exactly the same moves as `0`. -/
protected lemma zero_mul (x : PGame) : 0 * x ≡ 0 := identical_zero _

/-- `0 * x` has exactly the same moves as `0`. -/
def zeroMulRelabelling (x : PGame) : 0 * x ≡r 0 :=
  Relabelling.isEmpty _
#align pgame.zero_mul_relabelling PGame.zeroMulRelabelling

/-- `0 * x` is equivalent to `0`. -/
theorem zero_mul_equiv (x : PGame) : 0 * x ≈ 0 :=
  (zeroMulRelabelling x).equiv
#align pgame.zero_mul_equiv PGame.zero_mul_equiv

@[simp]
theorem quot_zero_mul (x : PGame) : (⟦0 * x⟧ : Game) = ⟦0⟧ :=
  @Quotient.sound _ _ (0 * x) _ x.zero_mul_equiv
#align pgame.quot_zero_mul PGame.quot_zero_mul

/-- `-x * y` and `-(x * y)` have the same moves. -/
def negMulRelabelling (x y : PGame.{u}) : -x * y ≡r -(x * y) :=
  match x, y with
  | ⟨xl, xr, xL, xR⟩, ⟨yl, yr, yL, yR⟩ => by
      refine' ⟨Equiv.sumComm _ _, Equiv.sumComm _ _, _, _⟩ <;>
      rintro (⟨i, j⟩ | ⟨i, j⟩) <;>
      · dsimp
        apply ((negAddRelabelling _ _).trans _).symm
        apply ((negAddRelabelling _ _).trans (Relabelling.addCongr _ _)).subCongr
        -- Porting note: we used to just do `<;> exact (negMulRelabelling _ _).symm` from here.
        exact (negMulRelabelling _ _).symm
        exact (negMulRelabelling _ _).symm
        -- Porting note: not sure what has gone wrong here.
        -- The goal is hideous here, and the `exact` doesn't work,
        -- but if we just `change` it to look like the mathlib3 goal then we're fine!?
        change -(mk xl xr xL xR * _) ≡r _
        exact (negMulRelabelling _ _).symm
  termination_by _ => (x, y)
  decreasing_by pgame_wf_tac
#align pgame.neg_mul_relabelling PGame.negMulRelabelling

/-- `x * -y` and `-(x * y)` have the same moves. -/
lemma mul_neg (x y : PGame.{u}) : x * -y = -(x * y) :=
  match x, y with
  | mk xl xr xL xR, mk yl yr yL yR => by
    refine ext rfl rfl ?_ ?_
    · rintro (⟨i, j⟩ | ⟨i, j⟩) _ ⟨rfl⟩
      · refine (@mul_moveLeft_inl (mk xl xr xL xR) (-mk yl yr yL yR) i j).trans ?_
        dsimp [toLeftMovesNeg]
        rw [PGame.neg_sub', PGame.neg_add]
        congr
        exacts [mul_neg _ (mk _ _ _ _), mul_neg _ _, mul_neg _ _]
      · refine (@mul_moveLeft_inr (mk xl xr xL xR) (-mk yl yr yL yR) i j).trans ?_
        dsimp [toLeftMovesNeg]
        rw [PGame.neg_sub', PGame.neg_add]
        congr
        exacts [mul_neg _ (mk _ _ _ _), mul_neg _ _, mul_neg _ _]
    · rintro (⟨i, j⟩ | ⟨i, j⟩) _ ⟨rfl⟩
      · refine (@mul_moveRight_inl (mk xl xr xL xR) (-mk yl yr yL yR) i j).trans ?_
        dsimp [toLeftMovesNeg]
        rw [PGame.neg_sub', PGame.neg_add]
        congr
        exacts [mul_neg _ (mk _ _ _ _), mul_neg _ _, mul_neg _ _]
      · refine (@mul_moveRight_inr (mk xl xr xL xR) (-mk yl yr yL yR) i j).trans ?_
        dsimp [toLeftMovesNeg]
        rw [PGame.neg_sub', PGame.neg_add]
        congr
        exacts [mul_neg _ (mk _ _ _ _), mul_neg _ _, mul_neg _ _]
  termination_by _ => (x, y)
  decreasing_by pgame_wf_tac

/-- `-x * y` and `-(x * y)` have the same moves. -/
lemma neg_mul (x y : PGame.{u}) : -x * y ≡ -(x * y) :=
  ((PGame.mul_comm _ _).trans (of_eq (mul_neg _ _))).trans (PGame.mul_comm _ _).neg

@[simp]
theorem quot_neg_mul (x y : PGame) : (⟦-x * y⟧ : Game) = -⟦x * y⟧ :=
  Quot.sound (negMulRelabelling x y).equiv
#align pgame.quot_neg_mul PGame.quot_neg_mul

/-- `x * -y` and `-(x * y)` have the same moves. -/
def mulNegRelabelling (x y : PGame) : x * -y ≡r -(x * y) :=
  (mulCommRelabelling x _).trans <| (negMulRelabelling _ x).trans (mulCommRelabelling y x).negCongr
#align pgame.mul_neg_relabelling PGame.mulNegRelabelling

@[simp]
theorem quot_mul_neg (x y : PGame) : ⟦x * -y⟧ = (-⟦x * y⟧ : Game) :=
  Quot.sound (mulNegRelabelling x y).equiv
#align pgame.quot_mul_neg PGame.quot_mul_neg

@[simp]
theorem quot_left_distrib (x y z : PGame) : (⟦x * (y + z)⟧ : Game) = ⟦x * y⟧ + ⟦x * z⟧ :=
  match x, y, z with
  | mk xl xr xL xR, mk yl yr yL yR, mk zl zr zL zR => by
    let x := mk xl xr xL xR
    let y := mk yl yr yL yR
    let z := mk zl zr zL zR
    refine' quot_eq_of_mk'_quot_eq _ _ _ _
    · fconstructor
      · rintro (⟨_, _ | _⟩ | ⟨_, _ | _⟩) <;>
          -- Porting note: we've increased `maxDepth` here from `5` to `6`.
          -- Likely this sort of off-by-one error is just a change in the implementation
          -- of `solve_by_elim`.
          solve_by_elim (config := { maxDepth := 6 }) [Sum.inl, Sum.inr, Prod.mk]
      · rintro (⟨⟨_, _⟩ | ⟨_, _⟩⟩ | ⟨_, _⟩ | ⟨_, _⟩) <;>
          solve_by_elim (config := { maxDepth := 6 }) [Sum.inl, Sum.inr, Prod.mk]
      · rintro (⟨_, _ | _⟩ | ⟨_, _ | _⟩) <;> rfl
      · rintro (⟨⟨_, _⟩ | ⟨_, _⟩⟩ | ⟨_, _⟩ | ⟨_, _⟩) <;> rfl
    · fconstructor
      · rintro (⟨_, _ | _⟩ | ⟨_, _ | _⟩) <;>
          solve_by_elim (config := { maxDepth := 6 }) [Sum.inl, Sum.inr, Prod.mk]
      · rintro (⟨⟨_, _⟩ | ⟨_, _⟩⟩ | ⟨_, _⟩ | ⟨_, _⟩) <;>
          solve_by_elim (config := { maxDepth := 6 }) [Sum.inl, Sum.inr, Prod.mk]
      · rintro (⟨_, _ | _⟩ | ⟨_, _ | _⟩) <;> rfl
      · rintro (⟨⟨_, _⟩ | ⟨_, _⟩⟩ | ⟨_, _⟩ | ⟨_, _⟩) <;> rfl
    -- Porting note: explicitly wrote out arguments to each recursive
    -- quot_left_distrib reference below, because otherwise the decreasing_by block
    -- failed. Previously, each branch ended with: `simp [quot_left_distrib]; abel`
    -- See https://github.com/leanprover/lean4/issues/2288
    · rintro (⟨i, j | k⟩ | ⟨i, j | k⟩)
      · change
          ⟦xL i * (y + z) + x * (yL j + z) - xL i * (yL j + z)⟧ =
            ⟦xL i * y + x * yL j - xL i * yL j + x * z⟧
        simp only [quot_sub, quot_add]
        rw [quot_left_distrib (xL i) (mk yl yr yL yR) (mk zl zr zL zR)]
        rw [quot_left_distrib (mk xl xr xL xR) (yL j) (mk zl zr zL zR)]
        rw [quot_left_distrib (xL i) (yL j) (mk zl zr zL zR)]
        abel
      · change
          ⟦xL i * (y + z) + x * (y + zL k) - xL i * (y + zL k)⟧ =
            ⟦x * y + (xL i * z + x * zL k - xL i * zL k)⟧
        simp only [quot_sub, quot_add]
        rw [quot_left_distrib (xL i) (mk yl yr yL yR) (mk zl zr zL zR)]
        rw [quot_left_distrib (mk xl xr xL xR) (mk yl yr yL yR) (zL k)]
        rw [quot_left_distrib (xL i) (mk yl yr yL yR) (zL k)]
        abel
      · change
          ⟦xR i * (y + z) + x * (yR j + z) - xR i * (yR j + z)⟧ =
            ⟦xR i * y + x * yR j - xR i * yR j + x * z⟧
        simp only [quot_sub, quot_add]
        rw [quot_left_distrib (xR i) (mk yl yr yL yR) (mk zl zr zL zR)]
        rw [quot_left_distrib (mk xl xr xL xR) (yR j) (mk zl zr zL zR)]
        rw [quot_left_distrib (xR i) (yR j) (mk zl zr zL zR)]
        abel
      · change
          ⟦xR i * (y + z) + x * (y + zR k) - xR i * (y + zR k)⟧ =
            ⟦x * y + (xR i * z + x * zR k - xR i * zR k)⟧
        simp only [quot_sub, quot_add]
        rw [quot_left_distrib (xR i) (mk yl yr yL yR) (mk zl zr zL zR)]
        rw [quot_left_distrib (mk xl xr xL xR) (mk yl yr yL yR) (zR k)]
        rw [quot_left_distrib (xR i) (mk yl yr yL yR) (zR k)]
        abel
    · rintro (⟨i, j | k⟩ | ⟨i, j | k⟩)
      · change
          ⟦xL i * (y + z) + x * (yR j + z) - xL i * (yR j + z)⟧ =
            ⟦xL i * y + x * yR j - xL i * yR j + x * z⟧
        simp only [quot_sub, quot_add]
        rw [quot_left_distrib (xL i) (mk yl yr yL yR) (mk zl zr zL zR)]
        rw [quot_left_distrib (mk xl xr xL xR) (yR j) (mk zl zr zL zR)]
        rw [quot_left_distrib (xL i) (yR j) (mk zl zr zL zR)]
        abel
      · change
          ⟦xL i * (y + z) + x * (y + zR k) - xL i * (y + zR k)⟧ =
            ⟦x * y + (xL i * z + x * zR k - xL i * zR k)⟧
        simp only [quot_sub, quot_add]
        rw [quot_left_distrib (xL i) (mk yl yr yL yR) (mk zl zr zL zR)]
        rw [quot_left_distrib (mk xl xr xL xR) (mk yl yr yL yR) (zR k)]
        rw [quot_left_distrib (xL i) (mk yl yr yL yR) (zR k)]
        abel
      · change
          ⟦xR i * (y + z) + x * (yL j + z) - xR i * (yL j + z)⟧ =
            ⟦xR i * y + x * yL j - xR i * yL j + x * z⟧
        simp only [quot_sub, quot_add]
        rw [quot_left_distrib (xR i) (mk yl yr yL yR) (mk zl zr zL zR)]
        rw [quot_left_distrib (mk xl xr xL xR) (yL j) (mk zl zr zL zR)]
        rw [quot_left_distrib (xR i) (yL j) (mk zl zr zL zR)]
        abel
      · change
          ⟦xR i * (y + z) + x * (y + zL k) - xR i * (y + zL k)⟧ =
            ⟦x * y + (xR i * z + x * zL k - xR i * zL k)⟧
        simp only [quot_sub, quot_add]
        rw [quot_left_distrib (xR i) (mk yl yr yL yR) (mk zl zr zL zR)]
        rw [quot_left_distrib (mk xl xr xL xR) (mk yl yr yL yR) (zL k)]
        rw [quot_left_distrib (xR i) (mk yl yr yL yR) (zL k)]
        abel
  termination_by _ => (x, y, z)
  decreasing_by pgame_wf_tac
#align pgame.quot_left_distrib PGame.quot_left_distrib

/-- `x * (y + z)` is equivalent to `x * y + x * z.`-/
theorem left_distrib_equiv (x y z : PGame) : x * (y + z) ≈ x * y + x * z :=
  Quotient.exact <| quot_left_distrib _ _ _
#align pgame.left_distrib_equiv PGame.left_distrib_equiv

@[simp]
theorem quot_left_distrib_sub (x y z : PGame) : (⟦x * (y - z)⟧ : Game) = ⟦x * y⟧ - ⟦x * z⟧ := by
  change (⟦x * (y + -z)⟧ : Game) = ⟦x * y⟧ + -⟦x * z⟧
  rw [quot_left_distrib, quot_mul_neg]
#align pgame.quot_left_distrib_sub PGame.quot_left_distrib_sub

@[simp]
theorem quot_right_distrib (x y z : PGame) : (⟦(x + y) * z⟧ : Game) = ⟦x * z⟧ + ⟦y * z⟧ := by
  simp only [quot_mul_comm, quot_left_distrib]
#align pgame.quot_right_distrib PGame.quot_right_distrib

/-- `(x + y) * z` is equivalent to `x * z + y * z.`-/
theorem right_distrib_equiv (x y z : PGame) : (x + y) * z ≈ x * z + y * z :=
  Quotient.exact <| quot_right_distrib _ _ _
#align pgame.right_distrib_equiv PGame.right_distrib_equiv

@[simp]
theorem quot_right_distrib_sub (x y z : PGame) : (⟦(y - z) * x⟧ : Game) = ⟦y * x⟧ - ⟦z * x⟧ := by
  change (⟦(y + -z) * x⟧ : Game) = ⟦y * x⟧ + -⟦z * x⟧
  rw [quot_right_distrib, quot_neg_mul]
#align pgame.quot_right_distrib_sub PGame.quot_right_distrib_sub

/-- `x * 1` has the same moves as `x`. -/
def mulOneRelabelling : ∀ x : PGame.{u}, x * 1 ≡r x
  | ⟨xl, xr, xL, xR⟩ => by
    -- Porting note: the next four lines were just `unfold has_one.one,`
    show _ * One.one ≡r _
    unfold One.one
    unfold instOnePGame
    change mk _ _ _ _ * mk _ _ _ _ ≡r _
    -- Porting note: changed `refine'` to `refine`,
    -- otherwise there are typeclass inference failures.
    refine ⟨(Equiv.sumEmpty _ _).trans (Equiv.prodPUnit _),
      (Equiv.emptySum _ _).trans (Equiv.prodPUnit _), ?_, ?_⟩ <;>
    (try rintro (⟨i, ⟨⟩⟩ | ⟨i, ⟨⟩⟩)) <;>
    { (try intro i)
      dsimp
      apply (Relabelling.subCongr (Relabelling.refl _) (mulZeroRelabelling _)).trans
      rw [sub_zero_eq_add_zero]
      exact (addZeroRelabelling _).trans <|
        (((mulOneRelabelling _).addCongr (mulZeroRelabelling _)).trans <| addZeroRelabelling _) }
#align pgame.mul_one_relabelling PGame.mulOneRelabelling

/-- `1 * x` has the same moves as `x`. -/
lemma one_mul : ∀ (x : PGame.{u}), 1 * x ≡ x
  | ⟨xl, xr, xL, xR⟩ => by
    refine Identical.ext (fun _ ↦ ?_) (fun _ ↦ ?_)
    · simp_rw [memₗ_mul_iff]; dsimp; simp_rw [IsEmpty.exists_iff, or_false, exists_const]
      simp_rw [(((((PGame.zero_mul _).add (one_mul _)).trans (PGame.zero_add _)).sub
        (xL _).zero_mul).trans (PGame.sub_zero _)).congr_right]
      rfl
    · simp_rw [memᵣ_mul_iff]; dsimp; simp_rw [IsEmpty.exists_iff, or_false, exists_const]
      simp_rw [(((((PGame.zero_mul _).add (one_mul _)).trans (PGame.zero_add _)).sub
        (xR _).zero_mul).trans (PGame.sub_zero _)).congr_right]
      rfl

/-- `x * 1` has the same moves as `x`. -/
lemma mul_one (x : PGame.{u}) : x * 1 ≡ x := (x.mul_comm _).trans x.one_mul

@[simp]
theorem quot_mul_one (x : PGame) : (⟦x * 1⟧ : Game) = ⟦x⟧ :=
  Quot.sound <| PGame.Relabelling.equiv <| mulOneRelabelling x
#align pgame.quot_mul_one PGame.quot_mul_one

/-- `x * 1` is equivalent to `x`. -/
theorem mul_one_equiv (x : PGame) : x * 1 ≈ x :=
  Quotient.exact <| quot_mul_one x
#align pgame.mul_one_equiv PGame.mul_one_equiv

/-- `1 * x` has the same moves as `x`. -/
def oneMulRelabelling (x : PGame) : 1 * x ≡r x :=
  (mulCommRelabelling 1 x).trans <| mulOneRelabelling x
#align pgame.one_mul_relabelling PGame.oneMulRelabelling

@[simp]
theorem quot_one_mul (x : PGame) : (⟦1 * x⟧ : Game) = ⟦x⟧ :=
  Quot.sound <| PGame.Relabelling.equiv <| oneMulRelabelling x
#align pgame.quot_one_mul PGame.quot_one_mul

/-- `1 * x` is equivalent to `x`. -/
theorem one_mul_equiv (x : PGame) : 1 * x ≈ x :=
  Quotient.exact <| quot_one_mul x
#align pgame.one_mul_equiv PGame.one_mul_equiv

theorem quot_mul_assoc (x y z : PGame) : (⟦x * y * z⟧ : Game) = ⟦x * (y * z)⟧ :=
  match x, y, z with
  | mk xl xr xL xR, mk yl yr yL yR, mk zl zr zL zR => by
    let x := mk xl xr xL xR
    let y := mk yl yr yL yR
    let z := mk zl zr zL zR
    refine' quot_eq_of_mk'_quot_eq _ _ _ _
    · fconstructor
      · rintro (⟨⟨_, _⟩ | ⟨_, _⟩, _⟩ | ⟨⟨_, _⟩ | ⟨_, _⟩, _⟩) <;>
          -- Porting note: as above, increased the `maxDepth` here by 1.
          solve_by_elim (config := { maxDepth := 8 }) [Sum.inl, Sum.inr, Prod.mk]
      · rintro (⟨_, ⟨_, _⟩ | ⟨_, _⟩⟩ | ⟨_, ⟨_, _⟩ | ⟨_, _⟩⟩) <;>
          solve_by_elim (config := { maxDepth := 8 }) [Sum.inl, Sum.inr, Prod.mk]
      · rintro (⟨⟨_, _⟩ | ⟨_, _⟩, _⟩ | ⟨⟨_, _⟩ | ⟨_, _⟩, _⟩) <;> rfl
      · rintro (⟨_, ⟨_, _⟩ | ⟨_, _⟩⟩ | ⟨_, ⟨_, _⟩ | ⟨_, _⟩⟩) <;> rfl
    · fconstructor
      · rintro (⟨⟨_, _⟩ | ⟨_, _⟩, _⟩ | ⟨⟨_, _⟩ | ⟨_, _⟩, _⟩) <;>
          solve_by_elim (config := { maxDepth := 8 }) [Sum.inl, Sum.inr, Prod.mk]
      · rintro (⟨_, ⟨_, _⟩ | ⟨_, _⟩⟩ | ⟨_, ⟨_, _⟩ | ⟨_, _⟩⟩) <;>
          solve_by_elim (config := { maxDepth := 8 }) [Sum.inl, Sum.inr, Prod.mk]
      · rintro (⟨⟨_, _⟩ | ⟨_, _⟩, _⟩ | ⟨⟨_, _⟩ | ⟨_, _⟩, _⟩) <;> rfl
      · rintro (⟨_, ⟨_, _⟩ | ⟨_, _⟩⟩ | ⟨_, ⟨_, _⟩ | ⟨_, _⟩⟩) <;> rfl
    -- Porting note: explicitly wrote out arguments to each recursive
    -- quot_mul_assoc reference below, because otherwise the decreasing_by block
    -- failed. Each branch previously ended with: `simp [quot_mul_assoc]; abel`
    -- See https://github.com/leanprover/lean4/issues/2288
    · rintro (⟨⟨i, j⟩ | ⟨i, j⟩, k⟩ | ⟨⟨i, j⟩ | ⟨i, j⟩, k⟩)
      · change
          ⟦(xL i * y + x * yL j - xL i * yL j) * z + x * y * zL k -
                (xL i * y + x * yL j - xL i * yL j) * zL k⟧ =
            ⟦xL i * (y * z) + x * (yL j * z + y * zL k - yL j * zL k) -
                xL i * (yL j * z + y * zL k - yL j * zL k)⟧
        simp only [quot_sub, quot_add, quot_right_distrib_sub, quot_right_distrib,
                   quot_left_distrib_sub, quot_left_distrib]
        rw [quot_mul_assoc (xL i) (mk yl yr yL yR) (mk zl zr zL zR)]
        rw [quot_mul_assoc (mk xl xr xL xR) (yL j) (mk zl zr zL zR)]
        rw [quot_mul_assoc (xL i) (yL j) (mk zl zr zL zR)]
        rw [quot_mul_assoc (mk xl xr xL xR) (mk yl yr yL yR) (zL k)]
        rw [quot_mul_assoc (xL i) (mk yl yr yL yR) (zL k)]
        rw [quot_mul_assoc (mk xl xr xL xR) (yL j) (zL k)]
        rw [quot_mul_assoc (xL i) (yL j) (zL k)]
        abel
      · change
          ⟦(xR i * y + x * yR j - xR i * yR j) * z + x * y * zL k -
                (xR i * y + x * yR j - xR i * yR j) * zL k⟧ =
            ⟦xR i * (y * z) + x * (yR j * z + y * zL k - yR j * zL k) -
                xR i * (yR j * z + y * zL k - yR j * zL k)⟧
        simp only [quot_sub, quot_add, quot_right_distrib_sub, quot_right_distrib,
                   quot_left_distrib_sub, quot_left_distrib]
        rw [quot_mul_assoc (xR i) (mk yl yr yL yR) (mk zl zr zL zR)]
        rw [quot_mul_assoc (mk xl xr xL xR) (yR j) (mk zl zr zL zR)]
        rw [quot_mul_assoc (xR i) (yR j) (mk zl zr zL zR)]
        rw [quot_mul_assoc (mk xl xr xL xR) (mk yl yr yL yR) (zL k)]
        rw [quot_mul_assoc (xR i) (mk yl yr yL yR) (zL k)]
        rw [quot_mul_assoc (mk xl xr xL xR) (yR j) (zL k)]
        rw [quot_mul_assoc (xR i) (yR j) (zL k)]
        abel
      · change
          ⟦(xL i * y + x * yR j - xL i * yR j) * z + x * y * zR k -
                (xL i * y + x * yR j - xL i * yR j) * zR k⟧ =
            ⟦xL i * (y * z) + x * (yR j * z + y * zR k - yR j * zR k) -
                xL i * (yR j * z + y * zR k - yR j * zR k)⟧
        simp only [quot_sub, quot_add, quot_right_distrib_sub, quot_right_distrib,
                   quot_left_distrib_sub, quot_left_distrib]
        rw [quot_mul_assoc (xL i) (mk yl yr yL yR) (mk zl zr zL zR)]
        rw [quot_mul_assoc (mk xl xr xL xR) (yR j) (mk zl zr zL zR)]
        rw [quot_mul_assoc (xL i) (yR j) (mk zl zr zL zR)]
        rw [quot_mul_assoc (mk xl xr xL xR) (mk yl yr yL yR) (zR k)]
        rw [quot_mul_assoc (xL i) (mk yl yr yL yR) (zR k)]
        rw [quot_mul_assoc (mk xl xr xL xR) (yR j) (zR k)]
        rw [quot_mul_assoc (xL i) (yR j) (zR k)]
        abel
      · change
          ⟦(xR i * y + x * yL j - xR i * yL j) * z + x * y * zR k -
                (xR i * y + x * yL j - xR i * yL j) * zR k⟧ =
            ⟦xR i * (y * z) + x * (yL j * z + y * zR k - yL j * zR k) -
                xR i * (yL j * z + y * zR k - yL j * zR k)⟧
        simp only [quot_sub, quot_add, quot_right_distrib_sub, quot_right_distrib,
                   quot_left_distrib_sub, quot_left_distrib]
        rw [quot_mul_assoc (xR i) (mk yl yr yL yR) (mk zl zr zL zR)]
        rw [quot_mul_assoc (mk xl xr xL xR) (yL j) (mk zl zr zL zR)]
        rw [quot_mul_assoc (xR i) (yL j) (mk zl zr zL zR)]
        rw [quot_mul_assoc (mk xl xr xL xR) (mk yl yr yL yR) (zR k)]
        rw [quot_mul_assoc (xR i) (mk yl yr yL yR) (zR k)]
        rw [quot_mul_assoc (mk xl xr xL xR) (yL j) (zR k)]
        rw [quot_mul_assoc (xR i) (yL j) (zR k)]
        abel
    · rintro (⟨⟨i, j⟩ | ⟨i, j⟩, k⟩ | ⟨⟨i, j⟩ | ⟨i, j⟩, k⟩)
      · change
          ⟦(xL i * y + x * yL j - xL i * yL j) * z + x * y * zR k -
                (xL i * y + x * yL j - xL i * yL j) * zR k⟧ =
            ⟦xL i * (y * z) + x * (yL j * z + y * zR k - yL j * zR k) -
                xL i * (yL j * z + y * zR k - yL j * zR k)⟧
        simp only [quot_sub, quot_add, quot_right_distrib_sub, quot_right_distrib,
                   quot_left_distrib_sub, quot_left_distrib]
        rw [quot_mul_assoc (xL i) (mk yl yr yL yR) (mk zl zr zL zR)]
        rw [quot_mul_assoc (mk xl xr xL xR) (yL j) (mk zl zr zL zR)]
        rw [quot_mul_assoc (xL i) (yL j) (mk zl zr zL zR)]
        rw [quot_mul_assoc (mk xl xr xL xR) (mk yl yr yL yR) (zR k)]
        rw [quot_mul_assoc (xL i) (mk yl yr yL yR) (zR k)]
        rw [quot_mul_assoc (mk xl xr xL xR) (yL j) (zR k)]
        rw [quot_mul_assoc (xL i) (yL j) (zR k)]
        abel
      · change
          ⟦(xR i * y + x * yR j - xR i * yR j) * z + x * y * zR k -
                (xR i * y + x * yR j - xR i * yR j) * zR k⟧ =
            ⟦xR i * (y * z) + x * (yR j * z + y * zR k - yR j * zR k) -
                xR i * (yR j * z + y * zR k - yR j * zR k)⟧
        simp only [quot_sub, quot_add, quot_right_distrib_sub, quot_right_distrib,
                   quot_left_distrib_sub, quot_left_distrib]
        rw [quot_mul_assoc (xR i) (mk yl yr yL yR) (mk zl zr zL zR)]
        rw [quot_mul_assoc (mk xl xr xL xR) (yR j) (mk zl zr zL zR)]
        rw [quot_mul_assoc (xR i) (yR j) (mk zl zr zL zR)]
        rw [quot_mul_assoc (mk xl xr xL xR) (mk yl yr yL yR) (zR k)]
        rw [quot_mul_assoc (xR i) (mk yl yr yL yR) (zR k)]
        rw [quot_mul_assoc (mk xl xr xL xR) (yR j) (zR k)]
        rw [quot_mul_assoc (xR i) (yR j) (zR k)]
        abel
      · change
          ⟦(xL i * y + x * yR j - xL i * yR j) * z + x * y * zL k -
                (xL i * y + x * yR j - xL i * yR j) * zL k⟧ =
            ⟦xL i * (y * z) + x * (yR j * z + y * zL k - yR j * zL k) -
                xL i * (yR j * z + y * zL k - yR j * zL k)⟧
        simp only [quot_sub, quot_add, quot_right_distrib_sub, quot_right_distrib,
                   quot_left_distrib_sub, quot_left_distrib]
        rw [quot_mul_assoc (xL i) (mk yl yr yL yR) (mk zl zr zL zR)]
        rw [quot_mul_assoc (mk xl xr xL xR) (yR j) (mk zl zr zL zR)]
        rw [quot_mul_assoc (xL i) (yR j) (mk zl zr zL zR)]
        rw [quot_mul_assoc (mk xl xr xL xR) (mk yl yr yL yR) (zL k)]
        rw [quot_mul_assoc (xL i) (mk yl yr yL yR) (zL k)]
        rw [quot_mul_assoc (mk xl xr xL xR) (yR j) (zL k)]
        rw [quot_mul_assoc (xL i) (yR j) (zL k)]
        abel
      · change
          ⟦(xR i * y + x * yL j - xR i * yL j) * z + x * y * zL k -
                (xR i * y + x * yL j - xR i * yL j) * zL k⟧ =
            ⟦xR i * (y * z) + x * (yL j * z + y * zL k - yL j * zL k) -
                xR i * (yL j * z + y * zL k - yL j * zL k)⟧
        simp only [quot_sub, quot_add, quot_right_distrib_sub, quot_right_distrib,
                   quot_left_distrib_sub, quot_left_distrib]
        rw [quot_mul_assoc (xR i) (mk yl yr yL yR) (mk zl zr zL zR)]
        rw [quot_mul_assoc (mk xl xr xL xR) (yL j) (mk zl zr zL zR)]
        rw [quot_mul_assoc (xR i) (yL j) (mk zl zr zL zR)]
        rw [quot_mul_assoc (mk xl xr xL xR) (mk yl yr yL yR) (zL k)]
        rw [quot_mul_assoc (xR i) (mk yl yr yL yR) (zL k)]
        rw [quot_mul_assoc (mk xl xr xL xR) (yL j) (zL k)]
        rw [quot_mul_assoc (xR i) (yL j) (zL k)]
        abel
  termination_by _ => (x, y, z)
  decreasing_by pgame_wf_tac
#align pgame.quot_mul_assoc PGame.quot_mul_assoc

/-- `x * y * z` is equivalent to `x * (y * z).`-/
theorem mul_assoc_equiv (x y z : PGame) : x * y * z ≈ x * (y * z) :=
  Quotient.exact <| quot_mul_assoc _ _ _
#align pgame.mul_assoc_equiv PGame.mul_assoc_equiv

/-- Because the two halves of the definition of `inv` produce more elements
on each side, we have to define the two families inductively.
This is the indexing set for the function, and `invVal` is the function part. -/
inductive InvTy (l r : Type u) : Bool → Type u
  | zero : InvTy l r false
  | left₁ : r → InvTy l r false → InvTy l r false
  | left₂ : l → InvTy l r true → InvTy l r false
  | right₁ : l → InvTy l r false → InvTy l r true
  | right₂ : r → InvTy l r true → InvTy l r true
#align pgame.inv_ty PGame.InvTy

instance (l r : Type u) [IsEmpty l] [IsEmpty r] : IsEmpty (InvTy l r true) :=
  ⟨by rintro (_ | _ | _ | a | a) <;> exact isEmptyElim a⟩

instance InvTy.instInhabited (l r : Type u) : Inhabited (InvTy l r false) :=
  ⟨InvTy.zero⟩

instance uniqueInvTy (l r : Type u) [IsEmpty l] [IsEmpty r] : Unique (InvTy l r false) :=
  { InvTy.instInhabited l r with
    uniq := by
      rintro (a | a | a)
      rfl
      all_goals exact isEmptyElim a }
#align pgame.unique_inv_ty PGame.uniqueInvTy

/-- Because the two halves of the definition of `inv` produce more elements
of each side, we have to define the two families inductively.
This is the function part, defined by recursion on `InvTy`. -/
def invVal {l r} (L : l → PGame) (R : r → PGame) (IHl : l → PGame) (IHr : r → PGame) :
    ∀ {b}, InvTy l r b → PGame
  | _, InvTy.zero => 0
  | _, InvTy.left₁ i j => (1 + (R i - mk l r L R) * invVal L R IHl IHr j) * IHr i
  | _, InvTy.left₂ i j => (1 + (L i - mk l r L R) * invVal L R IHl IHr j) * IHl i
  | _, InvTy.right₁ i j => (1 + (L i - mk l r L R) * invVal L R IHl IHr j) * IHl i
  | _, InvTy.right₂ i j => (1 + (R i - mk l r L R) * invVal L R IHl IHr j) * IHr i
#align pgame.inv_val PGame.invVal

@[simp]
theorem invVal_isEmpty {l r : Type u} {b} (L R IHl IHr) (i : InvTy l r b) [IsEmpty l] [IsEmpty r] :
    invVal L R IHl IHr i = 0 := by
  cases' i with a _ a _ a _ a
  · rfl
  all_goals exact isEmptyElim a
#align pgame.inv_val_is_empty PGame.invVal_isEmpty

/-- The inverse of a positive surreal number `x = {L | R}` is
given by `x⁻¹ = {0,
  (1 + (R - x) * x⁻¹L) * R, (1 + (L - x) * x⁻¹R) * L |
  (1 + (L - x) * x⁻¹L) * L, (1 + (R - x) * x⁻¹R) * R}`.
Because the two halves `x⁻¹L, x⁻¹R` of `x⁻¹` are used in their own
definition, the sets and elements are inductively generated. -/
def inv' : PGame → PGame
  | ⟨_, r, L, R⟩ =>
    let l' := { i // 0 < L i }
    let L' : l' → PGame := fun i => L i.1
    let IHl' : l' → PGame := fun i => inv' (L i.1)
    let IHr i := inv' (R i)
    ⟨InvTy l' r false, InvTy l' r true, invVal L' R IHl' IHr, invVal L' R IHl' IHr⟩
#align pgame.inv' PGame.inv'

theorem zero_lf_inv' : ∀ x : PGame, 0 ⧏ inv' x
  | ⟨xl, xr, xL, xR⟩ => by
    convert lf_mk _ _ InvTy.zero
    rfl
#align pgame.zero_lf_inv' PGame.zero_lf_inv'

/-- `inv' 0` has exactly the same moves as `1`. -/
lemma inv'_zero' : inv' 0 ≡ (1 : PGame.{u}) := by
  refine ⟨?_, ?_⟩ <;> dsimp [Relator.BiTotal, Relator.LeftTotal, Relator.RightTotal]
  · simp_rw [Unique.forall_iff, Unique.exists_iff, and_self, PGame.invVal_isEmpty]
    exact identical_zero _
  · simp_rw [IsEmpty.forall_iff]

/-- `inv' 0` has exactly the same moves as `1`. -/
def inv'Zero : inv' 0 ≡r 1 := by
  change mk _ _ _ _ ≡r 1
  refine' ⟨_, _, fun i => _, IsEmpty.elim _⟩
  · apply Equiv.equivPUnit (InvTy _ _ _)
  · apply Equiv.equivPEmpty (InvTy _ _ _)
  · -- Porting note: had to add `rfl`, because `simp` only uses the built-in `rfl`.
    simp; rfl
  · dsimp
    infer_instance
#align pgame.inv'_zero PGame.inv'Zero

theorem inv'_zero_equiv : inv' 0 ≈ 1 :=
  inv'Zero.equiv
#align pgame.inv'_zero_equiv PGame.inv'_zero_equiv

/-- `inv' 1` has exactly the same moves as `1`. -/
lemma inv'_one' : inv'.{u} 1 ≡ 1 := by
  have : IsEmpty {_i : PUnit.{u+1} // (0 : PGame.{u}) < 0} := by
    rw [lt_self_iff_false]
    infer_instance
  refine ⟨?_, ?_⟩ <;> dsimp [Relator.BiTotal, Relator.LeftTotal, Relator.RightTotal]
  · simp_rw [Unique.forall_iff, Unique.exists_iff, PGame.invVal_isEmpty, and_self]
    exact identical_zero _
  · simp_rw [IsEmpty.forall_iff]

/-- `inv' 1` has exactly the same moves as `1`. -/
def inv'One : inv' 1 ≡r (1 : PGame.{u}) := by
  change Relabelling (mk _ _ _ _) 1
  have : IsEmpty { _i : PUnit.{u + 1} // (0 : PGame.{u}) < 0 } := by
    rw [lt_self_iff_false]
    infer_instance
  refine' ⟨_, _, fun i => _, IsEmpty.elim _⟩ <;> dsimp
  · apply Equiv.equivPUnit
  · apply Equiv.equivOfIsEmpty
  · -- Porting note: had to add `rfl`, because `simp` only uses the built-in `rfl`.
    simp; rfl
  · infer_instance
#align pgame.inv'_one PGame.inv'One

theorem inv'_one_equiv : inv' 1 ≈ 1 :=
  inv'One.equiv
#align pgame.inv'_one_equiv PGame.inv'_one_equiv

/-- The inverse of a pre-game in terms of the inverse on positive pre-games. -/
noncomputable instance : Inv PGame :=
  ⟨by classical exact fun x => if x ≈ 0 then 0 else if 0 < x then inv' x else -inv' (-x)⟩

noncomputable instance : Div PGame :=
  ⟨fun x y => x * y⁻¹⟩

theorem inv_eq_of_equiv_zero {x : PGame} (h : x ≈ 0) : x⁻¹ = 0 := by classical exact if_pos h
#align pgame.inv_eq_of_equiv_zero PGame.inv_eq_of_equiv_zero

@[simp]
theorem inv_zero : (0 : PGame)⁻¹ = 0 :=
  inv_eq_of_equiv_zero (equiv_refl _)
#align pgame.inv_zero PGame.inv_zero

theorem inv_eq_of_pos {x : PGame} (h : 0 < x) : x⁻¹ = inv' x := by
  classical exact (if_neg h.lf.not_equiv').trans (if_pos h)
#align pgame.inv_eq_of_pos PGame.inv_eq_of_pos

theorem inv_eq_of_lf_zero {x : PGame} (h : x ⧏ 0) : x⁻¹ = -inv' (-x) := by
  classical exact (if_neg h.not_equiv).trans (if_neg h.not_gt)
#align pgame.inv_eq_of_lf_zero PGame.inv_eq_of_lf_zero

/-- `1⁻¹` has exactly the same moves as `1`. -/
lemma inv_one' : 1⁻¹ ≡ 1 := by
  rw [inv_eq_of_pos PGame.zero_lt_one]
  exact inv'_one'

/-- `1⁻¹` has exactly the same moves as `1`. -/
def invOne : 1⁻¹ ≡r 1 := by
  rw [inv_eq_of_pos PGame.zero_lt_one]
  exact inv'One
#align pgame.inv_one PGame.invOne

theorem inv_one_equiv : (1⁻¹ : PGame) ≈ 1 :=
  invOne.equiv
#align pgame.inv_one_equiv PGame.inv_one_equiv

end PGame<|MERGE_RESOLUTION|>--- conflicted
+++ resolved
@@ -1,16 +1,7 @@
 /-
 Copyright (c) 2019 Mario Carneiro. All rights reserved.
 Released under Apache 2.0 license as described in the file LICENSE.
-<<<<<<< HEAD
 Authors: Reid Barton, Mario Carneiro, Isabel Longbottom, Scott Morrison, Apurva Nakade, Yuyang Zhao
-
-! This file was ported from Lean 3 source module set_theory.game.basic
-! leanprover-community/mathlib commit 6623e6af705e97002a9054c1c05a980180276fc1
-! Please do not edit these lines, except to modify the commit id
-! if you have ported upstream changes.
-=======
-Authors: Reid Barton, Mario Carneiro, Isabel Longbottom, Scott Morrison, Apurva Nakade
->>>>>>> a4f25598
 -/
 import Mathlib.SetTheory.Game.PGame
 import Mathlib.Tactic.Abel
