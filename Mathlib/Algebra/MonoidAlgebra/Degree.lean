--- conflicted
+++ resolved
@@ -239,13 +239,9 @@
 type of (monic) monomials in `R[A]`, that respects addition). We make use of this monomial order
 by taking `D := toLex`, and different monomial orders could be accessed via different type
 synonyms once they are added. -/
-<<<<<<< HEAD
-@[reducible] def supDegree (f : R[A]) : B := f.support.sup D
-=======
 @[reducible]
 def supDegree (f : R[A]) : B :=
   f.support.sup D
->>>>>>> 862d305f
 
 /-- If `D` is an injection into a linear order `B`, the leading coefficient of `f : R[A]` is the
   nonzero coefficient of highest degree according to `D`, or 0 if `f = 0`. In general, it is defined
@@ -261,19 +257,6 @@
     (f + g).supDegree D ≤ (f.supDegree D) ⊔ (g.supDegree D) :=
   sup_support_add_le D f g
 
-<<<<<<< HEAD
-lemma supDegree_neg {R} [CommRing R] {f : R[A]} :
-    (-f).supDegree D = f.supDegree D := by
-  rw [supDegree, supDegree, Finsupp.support_neg]
-
-lemma supDegree_sub_le {R} [CommRing R] {f g : R[A]} :
-    (f - g).supDegree D ≤ f.supDegree D ⊔ g.supDegree D := by
-  rw [sub_eq_add_neg, ← supDegree_neg (f := g)]; apply supDegree_add_le
-
-lemma supDegree_sum_le {ι} {s : Finset ι} {f : ι → R[A]} :
-    (∑ i in s, f i).supDegree D ≤ s.sup (fun i => (f i).supDegree D) :=
-(Finset.sup_mono Finsupp.support_finset_sum).trans_eq (Finset.sup_biUnion _ _)
-=======
 @[simp]
 theorem supDegree_neg {f : R'[A]} :
     (-f).supDegree D = f.supDegree D := by
@@ -286,7 +269,6 @@
 theorem supDegree_sum_le {ι} {s : Finset ι} {f : ι → R[A]} :
     (∑ i in s, f i).supDegree D ≤ s.sup (fun i => (f i).supDegree D) :=
   (Finset.sup_mono Finsupp.support_finset_sum).trans_eq (Finset.sup_biUnion _ _)
->>>>>>> 862d305f
 
 theorem supDegree_single_ne_zero (a : A) {r : R} (hr : r ≠ 0) :
     (single a r).supDegree D = D a := by
@@ -305,10 +287,7 @@
 
 variable {p q : R[A]}
 
-<<<<<<< HEAD
-=======
 @[simp]
->>>>>>> 862d305f
 theorem supDegree_zero : (0 : R[A]).supDegree D = ⊥ := by simp [supDegree]
 
 theorem leadingCoeff_zero : (0 : R[A]).leadingCoeff D = 0 := rfl
@@ -335,14 +314,9 @@
   apply supDegree_eq_of_isMaxOn hmem; intro
   rw [Function.apply_invFun_apply (f := D)]; apply hmax
 
-<<<<<<< HEAD
-lemma apply_eq_zero_of_not_le_supDegree {a : A} (hlt : ¬ D a ≤ p.supDegree D) : p a = 0 := by
-  contrapose! hlt; exact Finset.le_sup (Finsupp.mem_support_iff.2 hlt)
-=======
 theorem apply_eq_zero_of_not_le_supDegree {a : A} (hlt : ¬ D a ≤ p.supDegree D) : p a = 0 := by
   contrapose! hlt
   exact Finset.le_sup (Finsupp.mem_support_iff.2 hlt)
->>>>>>> 862d305f
 
 variable (hadd : ∀ a1 a2, D (a1 + a2) = D a1 + D a2)
 
@@ -351,11 +325,7 @@
     (p * q).supDegree D ≤ p.supDegree D + q.supDegree D :=
   sup_support_mul_le (fun {_ _} => (hadd _ _).le) p q
 
-<<<<<<< HEAD
-theorem supDegree_prod_le {R A B} [CommSemiring R] [AddCommMonoid A] [AddCommMonoid B]
-=======
 theorem supDegree_prod_le {R A B : Type*} [CommSemiring R] [AddCommMonoid A] [AddCommMonoid B]
->>>>>>> 862d305f
     [SemilatticeSup B] [OrderBot B]
     [CovariantClass B B (· + ·) (· ≤ ·)] [CovariantClass B B (Function.swap (· + ·)) (· ≤ ·)]
     {D : A → B} (hzero : D 0 = 0) (hadd : ∀ a1 a2, D (a1 + a2) = D a1 + D a2)
@@ -370,30 +340,13 @@
 
 variable [CovariantClass B B (· + ·) (· < ·)] [CovariantClass B B (Function.swap (· + ·)) (· < ·)]
 
-<<<<<<< HEAD
-lemma apply_add_of_supDegree_eq (hD : D.Injective) {ap aq : A}
-    (hp : p.supDegree D = D ap) (hq : q.supDegree D = D aq) :
-=======
 theorem apply_add_of_supDegree_le (hD : D.Injective) {ap aq : A}
     (hp : p.supDegree D ≤ D ap) (hq : q.supDegree D ≤ D aq) :
->>>>>>> 862d305f
     (p * q) (ap + aq) = p ap * q aq := by
   simp_rw [mul_apply, Finsupp.sum]
   rw [Finset.sum_eq_single ap, Finset.sum_eq_single aq, if_pos rfl]
   · refine fun a ha hne => if_neg (fun he => ?_)
     apply_fun D at he; simp_rw [hadd] at he
-<<<<<<< HEAD
-    exact (add_lt_add_left (((Finset.le_sup ha).trans_eq hq).lt_of_ne <| hD.ne_iff.2 hne) _).ne he
-  · intro h; rw [if_pos rfl, Finsupp.not_mem_support_iff.1 h, mul_zero]
-  · refine fun a ha hne => Finset.sum_eq_zero (fun a' ha' => if_neg <| fun he => ?_)
-    apply_fun D at he; simp_rw [hadd] at he
-    have := covariantClass_le_of_lt B B (· + ·)
-    exact (add_lt_add_of_lt_of_le (((Finset.le_sup ha).trans_eq hp).lt_of_ne <| hD.ne_iff.2 hne)
-      <| (Finset.le_sup ha').trans_eq hq).ne he
-  · refine fun h => Finset.sum_eq_zero (fun a _ => ite_eq_right_iff.mpr <| fun _ => ?_)
-    rw [Finsupp.not_mem_support_iff.mp h, zero_mul]
-
-=======
     exact (add_lt_add_left (((Finset.le_sup ha).trans hq).lt_of_ne <| hD.ne_iff.2 hne) _).ne he
   · intro h; rw [if_pos rfl, Finsupp.not_mem_support_iff.1 h, mul_zero]
   · refine fun a ha hne => Finset.sum_eq_zero (fun a' ha' => if_neg <| fun he => ?_)
@@ -416,7 +369,6 @@
   unfold AddMonoidAlgebra.supDegree
   rw [← Finset.coe_sup' hs, Finset.sup'_eq_sup]
 
->>>>>>> 862d305f
 end SemilatticeSup
 
 section LinearOrder
@@ -521,11 +473,7 @@
   obtain ⟨ap, -, hp⟩ := exists_supDegree_mem_support D hp
   obtain ⟨aq, -, hq⟩ := exists_supDegree_mem_support D hq
   simp_rw [leadingCoeff, hp, hq, ← hadd, Function.leftInverse_invFun hD _]
-<<<<<<< HEAD
-  exact apply_add_of_supDegree_eq hadd hD hp hq
-=======
   exact apply_add_of_supDegree_le hadd hD hp.le hq.le
->>>>>>> 862d305f
 
 lemma Monic.supDegree_mul_of_ne_zero (hq : q.Monic D) (hp : p ≠ 0) :
     (p * q).supDegree D = p.supDegree D + q.supDegree D := by
@@ -534,11 +482,7 @@
   · rw [← AddHom.mem_srange_mk hadd]
     exact add_mem (supDegree_mem_range D hp) (supDegree_mem_range D hq.ne_zero)
   · simp_rw [Finsupp.mem_support_iff, apply_supDegree_add_supDegree hD hadd, hq, mul_one,
-<<<<<<< HEAD
-             Ne, leadingCoeff_eq_zero hD, hp, not_false_eq_true]
-=======
       Ne, leadingCoeff_eq_zero hD, hp, not_false_eq_true]
->>>>>>> 862d305f
   · have := covariantClass_le_of_lt B B (· + ·)
     have := covariantClass_le_of_lt B B (Function.swap (· + ·))
     exact fun a ha => (Finset.le_sup ha).trans (supDegree_mul_le hadd)
@@ -563,11 +507,7 @@
 variable {A B : Type*} [AddMonoid A] [AddMonoid B] [LinearOrder B] [OrderBot B]
   [CovariantClass B B (· + ·) (· < ·)] [CovariantClass B B (Function.swap (· + ·)) (· < ·)]
   {D : A → B} (hzero : D 0 = 0) (hadd : ∀ a1 a2, D (a1 + a2) = D a1 + D a2)
-<<<<<<< HEAD
-  (hD : Function.Injective D) {p : R[A]} {n : ℕ}
-=======
   (hD : D.Injective) {p : R[A]} {n : ℕ}
->>>>>>> 862d305f
 
 lemma Monic.pow (hp : p.Monic D) : (p ^ n).Monic D := by
   induction' n with n ih
@@ -588,11 +528,7 @@
 
 section InfDegree
 
-<<<<<<< HEAD
-variable [AddZeroClass A] [SemilatticeInf T] [Add T] [OrderTop T]
-=======
 variable [AddZeroClass A] [SemilatticeInf T] [Add T] [OrderTop T] (D : A → T)
->>>>>>> 862d305f
 
 /-- Let `R` be a semiring, let `A, B` be two `AddZeroClass`es, let `T` be an `OrderTop`,
 and let `D : A → T` be a "degree" function.
@@ -605,13 +541,9 @@
 def infDegree (f : R[A]) : T :=
   f.support.inf D
 
-<<<<<<< HEAD
-theorem le_infDegree_add {D : A → T} (f g : R[A]) :
-=======
 variable {D}
 
 theorem le_infDegree_add (f g : R[A]) :
->>>>>>> 862d305f
     (f.infDegree D) ⊓ (g.infDegree D) ≤ (f + g).infDegree D :=
   le_inf_support_add D f g
 
@@ -621,14 +553,11 @@
     f.infDegree D + g.infDegree D ≤ (f * g).infDegree D :=
   --  Porting note: added `a b` in `AddMonoidHom.map_add D a b`, was `AddMonoidHom.map_add D _ _`
   le_inf_support_mul (fun {a b : A} => (map_add D a b).ge) _ _
-<<<<<<< HEAD
-=======
 
 theorem infDegree_withTop_some_comp {s : AddMonoidAlgebra R A} (hs : s.support.Nonempty) :
     infDegree (WithTop.some ∘ D) s = infDegree D s := by
   unfold AddMonoidAlgebra.infDegree
   rw [← Finset.coe_inf' hs, Finset.inf'_eq_inf]
->>>>>>> 862d305f
 
 end InfDegree
 
