--- conflicted
+++ resolved
@@ -52,15 +52,9 @@
   toFun : R →+ A 0
   map_one : toFun 1 = GradedMonoid.GOne.one
   map_mul :
-<<<<<<< HEAD
-    ∀ r s, GradedMonoid.mk _ (toFun (r * s)) = ⟨_, GradedMonoid.GMul.mul (toFun r) (toFun s)⟩
-  commutes : ∀ r x, GradedMonoid.mk _ (toFun r) * x = x * GradedMonoid.mk _ (toFun r)
-  smul_def : ∀ (r) (x : GradedMonoid A), r • x = GradedMonoid.mk _ (toFun r) * x
-=======
     ∀ r s, GradedMonoid.mk _ (toFun (r * s)) = .mk _ (GradedMonoid.GMul.mul (toFun r) (toFun s))
   commutes : ∀ (r) (x : GradedMonoid A), .mk _ (toFun r) * x = x * .mk _ (toFun r)
   smul_def : ∀ (r) (x : GradedMonoid A), r • x = .mk _ (toFun r) * x
->>>>>>> c4753376
 #align direct_sum.galgebra DirectSum.GAlgebra
 
 end
@@ -155,13 +149,9 @@
   algHom_ext' R A fun i => LinearMap.ext <| h i
 #align direct_sum.alg_hom_ext DirectSum.algHom_ext
 
-<<<<<<< HEAD
-/-- The piecewise multiplication from the `Mul` instance, as a bundled linear homomorphism. -/
-=======
 /-- The piecewise multiplication from the `Mul` instance, as a bundled linear homomorphism.
 
 This is the graded version of `LinearMap.mul`, and the linear version of `DirectSum.gMulHom` -/
->>>>>>> c4753376
 @[simps]
 def gMulLHom {i j} : A i →ₗ[R] A j →ₗ[R] A (i + j) where
   toFun a :=
