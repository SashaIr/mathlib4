--- conflicted
+++ resolved
@@ -292,17 +292,9 @@
     DiscreteTopology (span ℤ (Set.range (Pi.basisFun ℝ ι))) := by
   refine discreteTopology_iff_isOpen_singleton_zero.mpr ⟨Metric.ball 0 1, Metric.isOpen_ball, ?_⟩
   ext x
-<<<<<<< HEAD
-  rw [Set.mem_preimage, mem_ball_zero_iff, Set.mem_singleton_iff, Pi.norm_def,
-    ← Real.lt_toNNReal_iff_coe_lt, Finset.sup_lt_iff (by simp), Real.toNNReal_one, ← coe_eq_zero]
-  simp_rw [Finset.mem_univ, forall_true_left, Function.funext_iff, Pi.zero_apply]
-  refine forall_congr' (fun i => ?_)
-  rw [← norm_toNNReal, Real.toNNReal_lt_one, Real.norm_eq_abs]
-=======
   rw [Set.mem_preimage, mem_ball_zero_iff, pi_norm_lt_iff zero_lt_one, Set.mem_singleton_iff]
   simp_rw [← coe_eq_zero, Function.funext_iff, Pi.zero_apply, Real.norm_eq_abs]
   refine forall_congr' (fun i => ?_)
->>>>>>> d794a20c
   rsuffices ⟨y, hy⟩ : ∃ (y : ℤ), (y : ℝ) = (x : ι → ℝ) i
   · rw [← hy, ← Int.cast_abs, ← Int.cast_one,  Int.cast_lt, Int.abs_lt_one_iff, Int.cast_eq_zero]
   exact ((Pi.basisFun ℝ ι).mem_span_iff_repr_mem ℤ x).mp (SetLike.coe_mem x) i
@@ -312,12 +304,7 @@
 instance [Fintype ι] : DiscreteTopology (span ℤ (Set.range b)) := by
   have h : Set.MapsTo b.equivFun (span ℤ (Set.range b)) (span ℤ (Set.range (Pi.basisFun ℝ ι))) := by
     intro _ hx
-<<<<<<< HEAD
-    rw [SetLike.mem_coe, Basis.mem_span_iff_repr_mem] at hx ⊢
-    exact fun i => hx i
-=======
     rwa [SetLike.mem_coe, Basis.mem_span_iff_repr_mem] at hx ⊢
->>>>>>> d794a20c
   convert DiscreteTopology.of_continuous_injective ((continuous_equivFun_basis b).restrict h) ?_
   · exact discreteTopology_pi_basisFun
   · refine Subtype.map_injective _ (Basis.equivFun b).injective
