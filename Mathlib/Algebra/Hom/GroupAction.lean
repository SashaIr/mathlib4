--- conflicted
+++ resolved
@@ -195,17 +195,12 @@
 
 namespace SMulCommClass
 
-variable {M} (N α : Type _) [SMul M α] [SMul N α] [SMulCommClass M N α]
+variable {M} (N α : Type*) [SMul M α] [SMul N α] [SMulCommClass M N α]
 
 /-- If actions of `M` and `N` on `α` commute, then for `c : M`, `(c • · : α → α)` is an `N`-action
 homomorphism. -/
 @[simps]
-<<<<<<< HEAD
 def toMulActionHom (c : M) : α →[N] α where
-=======
-def SMulCommClass.toMulActionHom {M} (N α : Type*) [SMul M α] [SMul N α] [SMulCommClass M N α]
-    (c : M) : α →[N] α where
->>>>>>> 96a37689
   toFun := (c • ·)
   map_smul' := smul_comm _
 
