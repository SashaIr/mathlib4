--- conflicted
+++ resolved
@@ -9,13 +9,8 @@
 
 /-! The pretriangulated structure on the homotopy category of complexes
 
-<<<<<<< HEAD
 In this file, we define the pretriangulated structure on the homotopy
 category `HomotopyCategory C (ComplexShape.up ℤ)` of an additive category `C`.
-=======
-In this file, we shall define the pretriangulated structure on the homotopy
-category `HomotopyCategory C (ComplexShape.up ℤ)` of an additive category `C` (TODO).
->>>>>>> origin/homotopy-category-pretriangulated-3
 The distinguished triangles are the triangles that are isomorphic to the
 image in the homotopy category of the standard triangle
 `K ⟶ L ⟶ mappingCone φ ⟶ K⟦(1 : ℤ)⟧` for some morphism of
@@ -181,13 +176,8 @@
 section Rotate
 
 set_option maxHeartbeats 400000 in
-<<<<<<< HEAD
-/-- Given `φ : K ⟶ L`, `K⟦(1 : ℤ)⟧` is homotopy equivalence to
-the mapping cone of `inr φ : L ⟶ mappingCone φ` is homotopy equivalent. -/
-=======
 /-- Given `φ : K ⟶ L`, `K⟦(1 : ℤ)⟧` is homotopy equivalent to
 the mapping cone of `inr φ : L ⟶ mappingCone φ`. -/
->>>>>>> 2e153a63
 noncomputable def rotateHomotopyEquiv :
     HomotopyEquiv (K⟦(1 : ℤ)⟧) (mappingCone (inr φ)) where
   hom := lift (inr φ) (-(Cocycle.ofHom φ).leftShift 1 1 (zero_add 1))
