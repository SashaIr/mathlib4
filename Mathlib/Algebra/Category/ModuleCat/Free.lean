/-
Copyright (c) 2023 Dagur Asgeirsson. All rights reserved.
Released under Apache 2.0 license as described in the file LICENSE.
Authors: Dagur Asgeirsson
-/
<<<<<<< HEAD
import Mathlib.Algebra.Category.ModuleCat.Abelian
import Mathlib.Algebra.Category.ModuleCat.Adjunctions
--import Mathlib.Algebra.Homology.ShortExact.Preadditive
import Mathlib.Algebra.Homology.ShortComplex.ShortExact
import Mathlib.Algebra.Homology.ShortComplex.ModuleCat
import Mathlib.LinearAlgebra.FreeModule.Basic
import Mathlib.LinearAlgebra.FreeModule.Finite.Rank
import Mathlib.LinearAlgebra.Dimension
import Mathlib.LinearAlgebra.Finrank
=======
import Mathlib.LinearAlgebra.Dimension.Free
import Mathlib.Algebra.Homology.ShortComplex.ModuleCat
>>>>>>> e8bfb678

/-!
# Exact sequences with free modules

This file proves results about linear independence and span in exact sequences of modules.

## Main theorems

* `linearIndependent_shortExact`: Given a short exact sequence `0 ⟶ X₁ ⟶ X₂ ⟶ X₃ ⟶ 0` of
  `R`-modules and linearly independent families `v : ι → X₁` and `w : ι' → X₃`, we get a linearly
  independent family `ι ⊕ ι' → X₂`
* `span_rightExact`: Given an exact sequence `X₁ ⟶ X₂ ⟶ X₃ ⟶ 0` of `R`-modules and spanning
  families `v : ι → X₁` and `w : ι' → X₃`, we get a spanning family `ι ⊕ ι' → X₂`
* Using `linearIndependent_shortExact` and `span_rightExact`, we prove `free_shortExact`: In a
  short exact sequence `0 ⟶ X₁ ⟶ X₂ ⟶ X₃ ⟶ 0` where `X₁` and `X₃` are free, `X₂` is free as well.

## Tags
linear algebra, module, free

-/

set_option autoImplicit true

open CategoryTheory

namespace ModuleCat

variable {ι ι' R : Type*} [Ring R] {S : ShortComplex (ModuleCat R)}
  (hS : S.Exact) (hS' : S.ShortExact) {v : ι → S.X₁}
<<<<<<< HEAD
  {u : ι ⊕ ι' → S.X₂}
=======
>>>>>>> e8bfb678

open CategoryTheory Submodule Set

section LinearIndependent

<<<<<<< HEAD
variable (hv : LinearIndependent R v)
  {u : ι ⊕ ι' → S.X₂}
  (hw : LinearIndependent R (S.g ∘ u ∘ Sum.inr))
  (hm : Mono S.f)  (huv : u ∘ Sum.inl = S.f ∘ v)
=======
variable (hv : LinearIndependent R v) {u : ι ⊕ ι' → S.X₂}
  (hw : LinearIndependent R (S.g ∘ u ∘ Sum.inr))
  (hm : Mono S.f) (huv : u ∘ Sum.inl = S.f ∘ v)
>>>>>>> e8bfb678

theorem disjoint_span_sum : Disjoint (span R (range (u ∘ Sum.inl)))
    (span R (range (u ∘ Sum.inr))) := by
  rw [huv, disjoint_comm]
  refine' Disjoint.mono_right (span_mono (range_comp_subset_range _ _)) _
<<<<<<< HEAD
  rw [← LinearMap.range_coe, (span_eq (LinearMap.range S.f)),
    hS.moduleCat_range_eq_ker]
=======
  rw [← LinearMap.range_coe, (span_eq (LinearMap.range S.f)), hS.moduleCat_range_eq_ker]
>>>>>>> e8bfb678
  exact range_ker_disjoint hw

/-- In the commutative diagram
```
             f     g
<<<<<<< HEAD
    0 --→ X₁ --→ X₂ --→  X₃
          ↑     ↑      ↑
         v|    u|     w|
          ι → ι ⊕ ι' ← ι'
=======
    0 --→ X₁ --→ X₂ --→ X₃
          ↑      ↑      ↑
         v|     u|     w|
          ι  → ι ⊕ ι' ← ι'
>>>>>>> e8bfb678
```
where the top row is an exact sequence of modules and the maps on the bottom are `Sum.inl` and
`Sum.inr`. If `u` is injective and `v` and `w` are linearly independent, then `u` is linearly
independent. -/
theorem linearIndependent_leftExact : LinearIndependent R u := by
  rw [linearIndependent_sum]
<<<<<<< HEAD
  exact ⟨(congr_arg (fun f ↦ LinearIndependent R f) huv).mpr
    ((LinearMap.linearIndependent_iff (S.f : S.X₁ →ₗ[R] S.X₂)
    (LinearMap.ker_eq_bot.mpr ((mono_iff_injective _).mp hm))).mpr hv), LinearIndependent.of_comp S.g hw, disjoint_span_sum hS hw huv⟩

/-- Given a short exact sequence `0 ⟶ N ⟶ M ⟶ P ⟶ 0` of `R`-modules and linearly independent
    families `v : ι → N` and `w : ι' → P`, we get a linearly independent family `ι ⊕ ι' → M` -/
theorem linearIndependent_shortExact {w : ι' → S.X₃}
    (hw : LinearIndependent R w) :
    LinearIndependent R (Sum.elim (S.f ∘ v) (S.g.toFun.invFun ∘ w)) := by
  refine' linearIndependent_leftExact hS'.exact hv _ hS'.mono_f _
  · simp only [AddHom.toFun_eq_coe, LinearMap.coe_toAddHom, Sum.elim_comp_inr]
    rwa [← Function.comp.assoc, Function.RightInverse.comp_eq_id (Function.rightInverse_invFun
      ((epi_iff_surjective _).mp hS'.epi_g)),
      Function.comp.left_id]
  · simp only [AddHom.toFun_eq_coe, LinearMap.coe_toAddHom, Sum.elim_comp_inl]
=======
  refine' ⟨_, LinearIndependent.of_comp S.g hw, disjoint_span_sum hS hw huv⟩
  rw [huv, LinearMap.linearIndependent_iff S.f]; swap
  · rw [LinearMap.ker_eq_bot, ← mono_iff_injective]
    infer_instance
  exact hv

/-- Given a short exact sequence `0 ⟶ X₁ ⟶ X₂ ⟶ X₃ ⟶ 0` of `R`-modules and linearly independent
    families `v : ι → N` and `w : ι' → P`, we get a linearly independent family `ι ⊕ ι' → M` -/
theorem linearIndependent_shortExact {w : ι' → S.X₃} (hw : LinearIndependent R w) :
    LinearIndependent R (Sum.elim (S.f ∘ v) (S.g.toFun.invFun ∘ w)) := by
  apply linearIndependent_leftExact hS'.exact hv _ hS'.mono_f rfl
  dsimp
  convert hw
  ext
  apply Function.rightInverse_invFun ((epi_iff_surjective _).mp hS'.epi_g)
>>>>>>> e8bfb678

end LinearIndependent

section Span

<<<<<<< HEAD
=======

>>>>>>> e8bfb678
/-- In the commutative diagram
```
    f     g
 X₁ --→ X₂ --→ X₃
 ↑      ↑      ↑
v|     u|     w|
 ι  → ι ⊕ ι' ← ι'
```
where the top row is an exact sequence of modules and the maps on the bottom are `Sum.inl` and
<<<<<<< HEAD
`Sum.inr`. If `v` spans `N` and `w` spans `P`, then `u` spans `M`. -/
=======
`Sum.inr`. If `v` spans `X₁` and `w` spans `X₃`, then `u` spans `X₂`. -/
>>>>>>> e8bfb678
theorem span_exact (huv : u ∘ Sum.inl = S.f ∘ v)
    (hv : ⊤ ≤ span R (range v))
    (hw : ⊤ ≤ span R (range (S.g ∘ u ∘ Sum.inr))) :
    ⊤ ≤ span R (range u) := by
  intro m _
  have hgm : S.g m ∈ span R (range (S.g ∘ u ∘ Sum.inr)) := hw mem_top
  rw [Finsupp.mem_span_range_iff_exists_finsupp] at hgm
  obtain ⟨cm, hm⟩ := hgm
  let m' : S.X₂ := Finsupp.sum cm fun j a ↦ a • (u (Sum.inr j))
  have hsub : m - m' ∈ LinearMap.range S.f
  · rw [hS.moduleCat_range_eq_ker]
    simp only [LinearMap.mem_ker, map_sub, sub_eq_zero]
    rw [← hm, map_finsupp_sum]
    simp only [Function.comp_apply, SMulHomClass.map_smul]
  obtain ⟨n, hnm⟩ := hsub
  have hn : n ∈ span R (range v) := hv mem_top
  rw [Finsupp.mem_span_range_iff_exists_finsupp] at hn
  obtain ⟨cn, hn⟩ := hn
  rw [← hn, map_finsupp_sum] at hnm
  rw [← sub_add_cancel m m', ← hnm,]
  simp only [SMulHomClass.map_smul]
  have hn' : (Finsupp.sum cn fun a b ↦ b • S.f (v a)) =
      (Finsupp.sum cn fun a b ↦ b • u (Sum.inl a)) :=
    by congr; ext a b; change b • (S.f ∘ v) a = _; rw [← huv]; rfl
  rw [hn']
  apply add_mem
  · rw [Finsupp.mem_span_range_iff_exists_finsupp]
    use cn.mapDomain (Sum.inl)
    rw [Finsupp.sum_mapDomain_index_inj Sum.inl_injective]
  · rw [Finsupp.mem_span_range_iff_exists_finsupp]
    use cm.mapDomain (Sum.inr)
    rw [Finsupp.sum_mapDomain_index_inj Sum.inr_injective]

<<<<<<< HEAD
/-- Given an exact sequence `N ⟶ M ⟶ P ⟶ 0` of `R`-modules and spanning
    families `v : ι → N` and `w : ι' → P`, we get a spanning family `ι ⊕ ι' → M` -/
=======
/-- Given an exact sequence `X₁ ⟶ X₂ ⟶ X₃ ⟶ 0` of `R`-modules and spanning
    families `v : ι → X₁` and `w : ι' → X₃`, we get a spanning family `ι ⊕ ι' → X₂` -/
>>>>>>> e8bfb678
theorem span_rightExact {w : ι' → S.X₃} (hv : ⊤ ≤ span R (range v))
    (hw : ⊤ ≤ span R (range w)) (hE : Epi S.g) :
    ⊤ ≤ span R (range (Sum.elim (S.f ∘ v) (S.g.toFun.invFun ∘ w))) := by
  refine' span_exact hS _ hv _
  · simp only [AddHom.toFun_eq_coe, LinearMap.coe_toAddHom, Sum.elim_comp_inl]
  · convert hw
    simp only [AddHom.toFun_eq_coe, LinearMap.coe_toAddHom, Sum.elim_comp_inr]
    rw [ModuleCat.epi_iff_surjective] at hE
    rw [← Function.comp.assoc, Function.RightInverse.comp_eq_id (Function.rightInverse_invFun hE),
      Function.id_comp]

end Span

<<<<<<< HEAD
/-- In a short exact sequence `0 ⟶ X₁ ⟶ X₂ ⟶ X₃ ⟶ 0`, given bases for `X₁` and `X₃` indexed by `ι` and
    `ι'` respectively, we get a basis for `X₂` indexed by `ι ⊕ ι'`. -/
=======
/-- In a short exact sequence `0 ⟶ X₁ ⟶ X₂ ⟶ X₃ ⟶ 0`, given bases for `X₁` and `X₃`
indexed by `ι` and `ι'` respectively, we get a basis for `X₂` indexed by `ι ⊕ ι'`. -/
>>>>>>> e8bfb678
noncomputable
def Basis.ofShortExact
    (bN : Basis ι R S.X₁) (bP : Basis ι' R S.X₃) : Basis (ι ⊕ ι') R S.X₂ :=
  Basis.mk (linearIndependent_shortExact hS' bN.linearIndependent bP.linearIndependent)
    (span_rightExact hS'.exact (le_of_eq (bN.span_eq.symm)) (le_of_eq (bP.span_eq.symm)) hS'.epi_g)

<<<<<<< HEAD
/-- In a short exact sequence `0 ⟶ X₁ ⟶ X₂ ⟶ X₃ ⟶ 0`, if `X₁` and `X₃` are free, then `X₂` is free.-/
=======
/-- In a short exact sequence `0 ⟶ X₁ ⟶ X₂ ⟶ X₃ ⟶ 0`, if `X₁` and `X₃` are free,
then `X₂` is free.-/
>>>>>>> e8bfb678
theorem free_shortExact [Module.Free R S.X₁] [Module.Free R S.X₃] :
    Module.Free R S.X₂ :=
  Module.Free.of_basis (Basis.ofShortExact hS' (Module.Free.chooseBasis R S.X₁)
    (Module.Free.chooseBasis R S.X₃))

<<<<<<< HEAD
/-- In a short exact sequence `0 ⟶ X₁ ⟶ X₂ ⟶ X₃ ⟶ 0`, if `X₁` and `X₃` are free, then `X₂` is free.-/
theorem free_shortExact' (_ : Module.Free R S.X₁) (_ : Module.Free R S.X₃) :
    Module.Free R S.X₂ :=
  free_shortExact hS'

theorem free_shortExact_rank_add [Module.Free R S.X₁] [Module.Free R S.X₃] [StrongRankCondition R] :
=======
theorem free_shortExact_rank_add [Module.Free R S.X₁] [Module.Free R S.X₃]
    [StrongRankCondition R] :
>>>>>>> e8bfb678
    Module.rank R S.X₂ = Module.rank R S.X₁ + Module.rank R S.X₃ := by
  haveI := free_shortExact hS'
  rw [Module.Free.rank_eq_card_chooseBasisIndex, Module.Free.rank_eq_card_chooseBasisIndex R S.X₁,
    Module.Free.rank_eq_card_chooseBasisIndex R S.X₃, Cardinal.add_def, Cardinal.eq]
  exact ⟨Basis.indexEquiv (Module.Free.chooseBasis R S.X₂) (Basis.ofShortExact hS'
    (Module.Free.chooseBasis R S.X₁) (Module.Free.chooseBasis R S.X₃))⟩

<<<<<<< HEAD
theorem free_shortExact_rank_add' (_ : Module.Free R S.X₁) (_ : Module.Free R S.X₃)
    [StrongRankCondition R] :
    Module.rank R S.X₂ = Module.rank R S.X₁ + Module.rank R S.X₃ :=
  free_shortExact_rank_add hS'

theorem free_shortExact_finrank_add [Module.Free R S.X₁] [Module.Finite R S.X₁]
    [Module.Free R S.X₃] [Module.Finite R S.X₃]
    (hN : FiniteDimensional.finrank R S.X₁ = n)
    (hP : FiniteDimensional.finrank R S.X₃ = p)
    [StrongRankCondition R]:
    FiniteDimensional.finrank R S.X₂ = n + p := by
  apply FiniteDimensional.finrank_eq_of_rank_eq
  rw [free_shortExact_rank_add hS', ← hN, ← hP]
  simp only [Nat.cast_add, FiniteDimensional.finrank_eq_rank]
=======
theorem free_shortExact_finrank_add [Module.Free R S.X₁] [Module.Free R S.X₃]
    [Module.Finite R S.X₁] [Module.Finite R S.X₃]
    (hN : FiniteDimensional.finrank R S.X₁ = n)
    (hP : FiniteDimensional.finrank R S.X₃ = p)
    [StrongRankCondition R] :
    FiniteDimensional.finrank R S.X₂ = n + p := by
  apply FiniteDimensional.finrank_eq_of_rank_eq
  rw [free_shortExact_rank_add hS', ← hN, ← hP]
  simp only [Nat.cast_add, finrank_eq_rank]
>>>>>>> e8bfb678

theorem free_shortExact_finrank_add' (h₁ : Module.Free R S.X₁) (h₁' : Module.Finite R S.X₁)
    (h₃ : Module.Free R S.X₃) (h₃' : Module.Finite R S.X₃)
    (hN : FiniteDimensional.finrank R S.X₁ = n)
    (hP : FiniteDimensional.finrank R S.X₃ = p)
    [StrongRankCondition R]:
    FiniteDimensional.finrank R S.X₂ = n + p :=
  free_shortExact_finrank_add hS' hN hP

end ModuleCat<|MERGE_RESOLUTION|>--- conflicted
+++ resolved
@@ -3,20 +3,8 @@
 Released under Apache 2.0 license as described in the file LICENSE.
 Authors: Dagur Asgeirsson
 -/
-<<<<<<< HEAD
-import Mathlib.Algebra.Category.ModuleCat.Abelian
-import Mathlib.Algebra.Category.ModuleCat.Adjunctions
---import Mathlib.Algebra.Homology.ShortExact.Preadditive
-import Mathlib.Algebra.Homology.ShortComplex.ShortExact
-import Mathlib.Algebra.Homology.ShortComplex.ModuleCat
-import Mathlib.LinearAlgebra.FreeModule.Basic
-import Mathlib.LinearAlgebra.FreeModule.Finite.Rank
-import Mathlib.LinearAlgebra.Dimension
-import Mathlib.LinearAlgebra.Finrank
-=======
 import Mathlib.LinearAlgebra.Dimension.Free
 import Mathlib.Algebra.Homology.ShortComplex.ModuleCat
->>>>>>> e8bfb678
 
 /-!
 # Exact sequences with free modules
@@ -46,75 +34,35 @@
 
 variable {ι ι' R : Type*} [Ring R] {S : ShortComplex (ModuleCat R)}
   (hS : S.Exact) (hS' : S.ShortExact) {v : ι → S.X₁}
-<<<<<<< HEAD
-  {u : ι ⊕ ι' → S.X₂}
-=======
->>>>>>> e8bfb678
 
 open CategoryTheory Submodule Set
 
 section LinearIndependent
 
-<<<<<<< HEAD
-variable (hv : LinearIndependent R v)
-  {u : ι ⊕ ι' → S.X₂}
-  (hw : LinearIndependent R (S.g ∘ u ∘ Sum.inr))
-  (hm : Mono S.f)  (huv : u ∘ Sum.inl = S.f ∘ v)
-=======
 variable (hv : LinearIndependent R v) {u : ι ⊕ ι' → S.X₂}
   (hw : LinearIndependent R (S.g ∘ u ∘ Sum.inr))
   (hm : Mono S.f) (huv : u ∘ Sum.inl = S.f ∘ v)
->>>>>>> e8bfb678
 
 theorem disjoint_span_sum : Disjoint (span R (range (u ∘ Sum.inl)))
     (span R (range (u ∘ Sum.inr))) := by
   rw [huv, disjoint_comm]
   refine' Disjoint.mono_right (span_mono (range_comp_subset_range _ _)) _
-<<<<<<< HEAD
-  rw [← LinearMap.range_coe, (span_eq (LinearMap.range S.f)),
-    hS.moduleCat_range_eq_ker]
-=======
   rw [← LinearMap.range_coe, (span_eq (LinearMap.range S.f)), hS.moduleCat_range_eq_ker]
->>>>>>> e8bfb678
   exact range_ker_disjoint hw
 
 /-- In the commutative diagram
 ```
              f     g
-<<<<<<< HEAD
-    0 --→ X₁ --→ X₂ --→  X₃
-          ↑     ↑      ↑
-         v|    u|     w|
-          ι → ι ⊕ ι' ← ι'
-=======
     0 --→ X₁ --→ X₂ --→ X₃
           ↑      ↑      ↑
          v|     u|     w|
           ι  → ι ⊕ ι' ← ι'
->>>>>>> e8bfb678
 ```
 where the top row is an exact sequence of modules and the maps on the bottom are `Sum.inl` and
 `Sum.inr`. If `u` is injective and `v` and `w` are linearly independent, then `u` is linearly
 independent. -/
 theorem linearIndependent_leftExact : LinearIndependent R u := by
   rw [linearIndependent_sum]
-<<<<<<< HEAD
-  exact ⟨(congr_arg (fun f ↦ LinearIndependent R f) huv).mpr
-    ((LinearMap.linearIndependent_iff (S.f : S.X₁ →ₗ[R] S.X₂)
-    (LinearMap.ker_eq_bot.mpr ((mono_iff_injective _).mp hm))).mpr hv), LinearIndependent.of_comp S.g hw, disjoint_span_sum hS hw huv⟩
-
-/-- Given a short exact sequence `0 ⟶ N ⟶ M ⟶ P ⟶ 0` of `R`-modules and linearly independent
-    families `v : ι → N` and `w : ι' → P`, we get a linearly independent family `ι ⊕ ι' → M` -/
-theorem linearIndependent_shortExact {w : ι' → S.X₃}
-    (hw : LinearIndependent R w) :
-    LinearIndependent R (Sum.elim (S.f ∘ v) (S.g.toFun.invFun ∘ w)) := by
-  refine' linearIndependent_leftExact hS'.exact hv _ hS'.mono_f _
-  · simp only [AddHom.toFun_eq_coe, LinearMap.coe_toAddHom, Sum.elim_comp_inr]
-    rwa [← Function.comp.assoc, Function.RightInverse.comp_eq_id (Function.rightInverse_invFun
-      ((epi_iff_surjective _).mp hS'.epi_g)),
-      Function.comp.left_id]
-  · simp only [AddHom.toFun_eq_coe, LinearMap.coe_toAddHom, Sum.elim_comp_inl]
-=======
   refine' ⟨_, LinearIndependent.of_comp S.g hw, disjoint_span_sum hS hw huv⟩
   rw [huv, LinearMap.linearIndependent_iff S.f]; swap
   · rw [LinearMap.ker_eq_bot, ← mono_iff_injective]
@@ -130,16 +78,11 @@
   convert hw
   ext
   apply Function.rightInverse_invFun ((epi_iff_surjective _).mp hS'.epi_g)
->>>>>>> e8bfb678
 
 end LinearIndependent
 
 section Span
 
-<<<<<<< HEAD
-=======
-
->>>>>>> e8bfb678
 /-- In the commutative diagram
 ```
     f     g
@@ -149,11 +92,7 @@
  ι  → ι ⊕ ι' ← ι'
 ```
 where the top row is an exact sequence of modules and the maps on the bottom are `Sum.inl` and
-<<<<<<< HEAD
-`Sum.inr`. If `v` spans `N` and `w` spans `P`, then `u` spans `M`. -/
-=======
 `Sum.inr`. If `v` spans `X₁` and `w` spans `X₃`, then `u` spans `X₂`. -/
->>>>>>> e8bfb678
 theorem span_exact (huv : u ∘ Sum.inl = S.f ∘ v)
     (hv : ⊤ ≤ span R (range v))
     (hw : ⊤ ≤ span R (range (S.g ∘ u ∘ Sum.inr))) :
@@ -187,13 +126,8 @@
     use cm.mapDomain (Sum.inr)
     rw [Finsupp.sum_mapDomain_index_inj Sum.inr_injective]
 
-<<<<<<< HEAD
-/-- Given an exact sequence `N ⟶ M ⟶ P ⟶ 0` of `R`-modules and spanning
-    families `v : ι → N` and `w : ι' → P`, we get a spanning family `ι ⊕ ι' → M` -/
-=======
 /-- Given an exact sequence `X₁ ⟶ X₂ ⟶ X₃ ⟶ 0` of `R`-modules and spanning
     families `v : ι → X₁` and `w : ι' → X₃`, we get a spanning family `ι ⊕ ι' → X₂` -/
->>>>>>> e8bfb678
 theorem span_rightExact {w : ι' → S.X₃} (hv : ⊤ ≤ span R (range v))
     (hw : ⊤ ≤ span R (range w)) (hE : Epi S.g) :
     ⊤ ≤ span R (range (Sum.elim (S.f ∘ v) (S.g.toFun.invFun ∘ w))) := by
@@ -207,41 +141,23 @@
 
 end Span
 
-<<<<<<< HEAD
-/-- In a short exact sequence `0 ⟶ X₁ ⟶ X₂ ⟶ X₃ ⟶ 0`, given bases for `X₁` and `X₃` indexed by `ι` and
-    `ι'` respectively, we get a basis for `X₂` indexed by `ι ⊕ ι'`. -/
-=======
 /-- In a short exact sequence `0 ⟶ X₁ ⟶ X₂ ⟶ X₃ ⟶ 0`, given bases for `X₁` and `X₃`
 indexed by `ι` and `ι'` respectively, we get a basis for `X₂` indexed by `ι ⊕ ι'`. -/
->>>>>>> e8bfb678
 noncomputable
 def Basis.ofShortExact
     (bN : Basis ι R S.X₁) (bP : Basis ι' R S.X₃) : Basis (ι ⊕ ι') R S.X₂ :=
   Basis.mk (linearIndependent_shortExact hS' bN.linearIndependent bP.linearIndependent)
     (span_rightExact hS'.exact (le_of_eq (bN.span_eq.symm)) (le_of_eq (bP.span_eq.symm)) hS'.epi_g)
 
-<<<<<<< HEAD
-/-- In a short exact sequence `0 ⟶ X₁ ⟶ X₂ ⟶ X₃ ⟶ 0`, if `X₁` and `X₃` are free, then `X₂` is free.-/
-=======
 /-- In a short exact sequence `0 ⟶ X₁ ⟶ X₂ ⟶ X₃ ⟶ 0`, if `X₁` and `X₃` are free,
 then `X₂` is free.-/
->>>>>>> e8bfb678
 theorem free_shortExact [Module.Free R S.X₁] [Module.Free R S.X₃] :
     Module.Free R S.X₂ :=
   Module.Free.of_basis (Basis.ofShortExact hS' (Module.Free.chooseBasis R S.X₁)
     (Module.Free.chooseBasis R S.X₃))
 
-<<<<<<< HEAD
-/-- In a short exact sequence `0 ⟶ X₁ ⟶ X₂ ⟶ X₃ ⟶ 0`, if `X₁` and `X₃` are free, then `X₂` is free.-/
-theorem free_shortExact' (_ : Module.Free R S.X₁) (_ : Module.Free R S.X₃) :
-    Module.Free R S.X₂ :=
-  free_shortExact hS'
-
-theorem free_shortExact_rank_add [Module.Free R S.X₁] [Module.Free R S.X₃] [StrongRankCondition R] :
-=======
 theorem free_shortExact_rank_add [Module.Free R S.X₁] [Module.Free R S.X₃]
     [StrongRankCondition R] :
->>>>>>> e8bfb678
     Module.rank R S.X₂ = Module.rank R S.X₁ + Module.rank R S.X₃ := by
   haveI := free_shortExact hS'
   rw [Module.Free.rank_eq_card_chooseBasisIndex, Module.Free.rank_eq_card_chooseBasisIndex R S.X₁,
@@ -249,22 +165,6 @@
   exact ⟨Basis.indexEquiv (Module.Free.chooseBasis R S.X₂) (Basis.ofShortExact hS'
     (Module.Free.chooseBasis R S.X₁) (Module.Free.chooseBasis R S.X₃))⟩
 
-<<<<<<< HEAD
-theorem free_shortExact_rank_add' (_ : Module.Free R S.X₁) (_ : Module.Free R S.X₃)
-    [StrongRankCondition R] :
-    Module.rank R S.X₂ = Module.rank R S.X₁ + Module.rank R S.X₃ :=
-  free_shortExact_rank_add hS'
-
-theorem free_shortExact_finrank_add [Module.Free R S.X₁] [Module.Finite R S.X₁]
-    [Module.Free R S.X₃] [Module.Finite R S.X₃]
-    (hN : FiniteDimensional.finrank R S.X₁ = n)
-    (hP : FiniteDimensional.finrank R S.X₃ = p)
-    [StrongRankCondition R]:
-    FiniteDimensional.finrank R S.X₂ = n + p := by
-  apply FiniteDimensional.finrank_eq_of_rank_eq
-  rw [free_shortExact_rank_add hS', ← hN, ← hP]
-  simp only [Nat.cast_add, FiniteDimensional.finrank_eq_rank]
-=======
 theorem free_shortExact_finrank_add [Module.Free R S.X₁] [Module.Free R S.X₃]
     [Module.Finite R S.X₁] [Module.Finite R S.X₃]
     (hN : FiniteDimensional.finrank R S.X₁ = n)
@@ -274,7 +174,6 @@
   apply FiniteDimensional.finrank_eq_of_rank_eq
   rw [free_shortExact_rank_add hS', ← hN, ← hP]
   simp only [Nat.cast_add, finrank_eq_rank]
->>>>>>> e8bfb678
 
 theorem free_shortExact_finrank_add' (h₁ : Module.Free R S.X₁) (h₁' : Module.Finite R S.X₁)
     (h₃ : Module.Free R S.X₃) (h₃' : Module.Finite R S.X₃)
