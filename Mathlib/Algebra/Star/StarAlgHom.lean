--- conflicted
+++ resolved
@@ -66,17 +66,10 @@
 
 /-- `NonUnitalStarAlgHomClass F R A B` asserts `F` is a type of bundled non-unital ⋆-algebra
 homomorphisms from `A` to `B`. -/
-<<<<<<< HEAD
-class NonUnitalStarAlgHomClass (F : Type*) (R : outParam (Type*)) (A : outParam (Type*))
-  (B : outParam (Type*)) [Monoid R] [Star A] [Star B] [NonUnitalNonAssocSemiring A]
-  [NonUnitalNonAssocSemiring B] [DistribMulAction R A] [DistribMulAction R B] extends
-  NonUnitalAlgSemiHomClass F (MonoidHom.id R) A B, StarHomClass F A B
-=======
 class NonUnitalStarAlgHomClass (F : Type*) (R A B : outParam Type*)
   [Monoid R] [Star A] [Star B] [NonUnitalNonAssocSemiring A] [NonUnitalNonAssocSemiring B]
   [DistribMulAction R A] [DistribMulAction R B] [FunLike F A B] [NonUnitalAlgHomClass F R A B]
   extends StarHomClass F A B : Prop
->>>>>>> 328b7ecb
 #align non_unital_star_alg_hom_class NonUnitalStarAlgHomClass
 
 namespace NonUnitalStarAlgHomClass
@@ -119,14 +112,10 @@
     where
   coe f := f.toFun
   coe_injective' := by rintro ⟨⟨⟨⟨f, _⟩, _⟩, _⟩, _⟩ ⟨⟨⟨⟨g, _⟩, _⟩, _⟩, _⟩ h; congr
-<<<<<<< HEAD
+
+instance : NonUnitalAlgHomClass (A →⋆ₙₐ[R] B) R A B
+    where
   map_smulₛₗ f := f.map_smul'
-=======
-
-instance : NonUnitalAlgHomClass (A →⋆ₙₐ[R] B) R A B
-    where
-  map_smul f := f.map_smul'
->>>>>>> 328b7ecb
   map_add f := f.map_add'
   map_zero f := f.map_zero'
   map_mul f := f.map_mul'
@@ -163,7 +152,7 @@
 protected def copy (f : A →⋆ₙₐ[R] B) (f' : A → B) (h : f' = f) : A →⋆ₙₐ[R] B
     where
   toFun := f'
-  map_smul' := h.symm ▸ map_smulₛₗ f
+  map_smul' := h.symm ▸ map_smul f
   map_zero' := h.symm ▸ map_zero f
   map_add' := h.symm ▸ map_add f
   map_mul' := h.symm ▸ map_mul f
@@ -216,17 +205,13 @@
 
 end
 
--- TODO : remove the change
 /-- The composition of non-unital ⋆-algebra homomorphisms, as a non-unital ⋆-algebra
 homomorphism. -/
 def comp (f : B →⋆ₙₐ[R] C) (g : A →⋆ₙₐ[R] B) : A →⋆ₙₐ[R] C :=
   { f.toNonUnitalAlgHom.comp g.toNonUnitalAlgHom with
-    map_star' := fun a ↦ by
-      change f (g (star a)) = star (f (g a))
-      simp only [map_star]
-      /- simp only [map_star, NonUnitalAlgHom.toFun_eq_coe, eq_self_iff_true,
-        NonUnitalAlgHom.coe_comp, coe_toNonUnitalAlgHom, Function.comp_apply,
-        forall_const] -/ }
+    map_star' := by
+      simp only [map_star, NonUnitalAlgHom.toFun_eq_coe, eq_self_iff_true, NonUnitalAlgHom.coe_comp,
+        coe_toNonUnitalAlgHom, Function.comp_apply, forall_const] }
 #align non_unital_star_alg_hom.comp NonUnitalStarAlgHom.comp
 
 @[simp]
@@ -349,12 +334,7 @@
   [Algebra R A] [Star A] {_ : Semiring B} [Algebra R B] [Star B]
   [FunLike F A B] [AlgHomClass F R A B] [StarAlgHomClass F R A B] :
   NonUnitalStarAlgHomClass F R A B :=
-<<<<<<< HEAD
-  { StarAlgHomClass.toAlgHomClass, StarAlgHomClass.toStarHomClass R with
-    map_smulₛₗ := map_smul }
-=======
   { }
->>>>>>> 328b7ecb
 #align star_alg_hom_class.to_non_unital_star_alg_hom_class StarAlgHomClass.toNonUnitalStarAlgHomClass
 
 variable [CommSemiring R] [Semiring A] [Algebra R A] [Star A]
@@ -576,10 +556,7 @@
 @[simps!]
 def prod (f : A →⋆ₙₐ[R] B) (g : A →⋆ₙₐ[R] C) : A →⋆ₙₐ[R] B × C :=
   { f.toNonUnitalAlgHom.prod g.toNonUnitalAlgHom with
-    map_star' := fun x => by
-      -- simp [map_star, Prod.star_def]
-      change (f (star x), g (star x)) = (star (f x), star (g x))
-      simp [map_star] }
+    map_star' := fun x => by simp [map_star, Prod.star_def] }
 #align non_unital_star_alg_hom.prod NonUnitalStarAlgHom.prod
 
 theorem coe_prod (f : A →⋆ₙₐ[R] B) (g : A →⋆ₙₐ[R] C) : ⇑(f.prod g) = Pi.prod f g :=
@@ -741,7 +718,7 @@
 -/
 class NonUnitalAlgEquivClass (F : Type*) (R A B : outParam Type*)
   [Add A] [Mul A] [SMul R A] [Add B] [Mul B] [SMul R B] [EquivLike F A B]
-  extends RingEquivClass F A B, SMulHomClass F R A B : Prop where
+  extends RingEquivClass F A B, MulActionSemiHomClass F (@id R) A B : Prop where
 
 /-- `StarAlgEquivClass F R A B` asserts `F` is a type of bundled ⋆-algebra equivalences between
 `A` and `B`.
@@ -752,11 +729,6 @@
   [Star B] [EquivLike F A B] [NonUnitalAlgEquivClass F R A B] : Prop where
   /-- By definition, a ⋆-algebra equivalence preserves the `star` operation. -/
   map_star : ∀ (f : F) (a : A), f (star a) = star (f a)
-<<<<<<< HEAD
-  /-- By definition, a ⋆-algebra equivalence commutes with the action of scalars. -/
-  map_smulₛₗ : ∀ (f : F) (r : R) (a : A), f (r • a) = r • f a
-=======
->>>>>>> 328b7ecb
 #align star_alg_equiv_class StarAlgEquivClass
 
 -- Porting note: no longer needed
@@ -775,24 +747,11 @@
   { hF with }
 
 -- See note [lower instance priority]
-<<<<<<< HEAD
-instance (priority := 50) {F R A B : Type*} [Add A] [Mul A] [Star A] [SMul R A]
-    [Add B] [Mul B] [SMul R B] [Star B] [hF : StarAlgEquivClass F R A B] :
-    MulActionSemiHomClass F (@id R) A B :=
-  { hF with
-    coe := fun f => f
-    coe_injective' := DFunLike.coe_injective }
-
--- Porting note: no longer needed
----- `R` becomes a metavariable but that's fine because it's an `outParam`
---attribute [nolint dangerous_instance] StarAlgEquivClass.smulHomClass
-=======
 instance (priority := 100) {F R A B : Type*} {_ : Monoid R} {_ : NonUnitalNonAssocSemiring A}
     [DistribMulAction R A] {_ : NonUnitalNonAssocSemiring B}
     [DistribMulAction R B] [EquivLike F A B] [NonUnitalAlgEquivClass F R A B] :
     NonUnitalAlgHomClass F R A B :=
   { }
->>>>>>> 328b7ecb
 
 -- See note [lower instance priority]
 instance (priority := 100) {F R A B : Type*} {_ : Monoid R} {_ : NonUnitalNonAssocSemiring A}
@@ -803,23 +762,11 @@
   { }
 
 -- See note [lower instance priority]
-<<<<<<< HEAD
-instance (priority := 100) instStarAlgHomClass (F R A B : Type*) [CommSemiring R] [Semiring A]
-    [Algebra R A] [Star A] [Semiring B] [Algebra R B] [Star B]
-    [hF : StarAlgEquivClass F R A B] : StarAlgHomClass F R A B :=
-  { hF with
-    coe := fun f => f
-    coe_injective' := DFunLike.coe_injective
-    map_one := map_one
-    map_zero := map_zero
-    commutes := fun f r => by simp only [Algebra.algebraMap_eq_smul_one, map_smulₛₗ, map_one] }
-=======
 instance (priority := 100) instAlgHomClass (F R A B : Type*) {_ : CommSemiring R}
     {_ : Semiring A} [Algebra R A] {_ : Semiring B} [Algebra R B]
     [EquivLike F A B] [NonUnitalAlgEquivClass F R A B] :
     AlgEquivClass F R A B :=
   { commutes := fun f r => by simp only [Algebra.algebraMap_eq_smul_one, map_smul, map_one] }
->>>>>>> 328b7ecb
 
 -- See note [lower instance priority]
 instance (priority := 100) instStarAlgHomClass (F R A B : Type*) {_ : CommSemiring R}
@@ -852,12 +799,7 @@
     where
   map_mul f := f.map_mul'
   map_add f := f.map_add'
-<<<<<<< HEAD
-  map_star := map_star'
   map_smulₛₗ := map_smul'
-=======
-  map_smul := map_smul'
->>>>>>> 328b7ecb
 
 instance : StarAlgEquivClass (A ≃⋆ₐ[R] B) R A B
     where
@@ -908,7 +850,7 @@
         congr_arg (inv e) (map_star e (inv e b)).symm
     map_smul' := fun r b => by
       simpa only [apply_inv_apply, inv_apply_apply] using
-        congr_arg (inv e) (map_smulₛₗ e r (inv e b)).symm }
+        congr_arg (inv e) (map_smul e r (inv e b)).symm }
 #align star_alg_equiv.symm StarAlgEquiv.symm
 
 -- Porting note: in mathlib3 we didn't need the `Simps.apply` hint.
@@ -1041,7 +983,7 @@
   right_inv := h₂
   map_add' := map_add f
   map_mul' := map_mul f
-  map_smul' := map_smulₛₗ f
+  map_smul' := map_smul f
   map_star' := map_star f
 #align star_alg_equiv.of_star_alg_hom StarAlgEquiv.ofStarAlgHom
 
@@ -1052,7 +994,7 @@
       (hf : Function.Bijective (f : A → B)) with
     toFun := f
     map_star' := map_star f
-    map_smul' := map_smulₛₗ f }
+    map_smul' := map_smul f }
 #align star_alg_equiv.of_bijective StarAlgEquiv.ofBijective
 
 @[simp]
